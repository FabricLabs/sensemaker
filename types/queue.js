--- conflicted
+++ resolved
@@ -97,13 +97,8 @@
           // TODO: implement retries here (decrement counter, reinsert job into queue)
         }).then((result) => {
           console.debug('[QUEUE]', 'Finished work:', result);
-<<<<<<< HEAD
-          this._state.current = result;
-          
-=======
           this._state.current = null;
           this._state.output.push(result);
->>>>>>> a8a287aa
         });
       }
 
