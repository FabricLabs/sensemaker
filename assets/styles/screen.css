:root {
  --primary-color: #336699; /* Define a variable */
}

#main-content #input-controls {
  position: absolute;
}

@media (min-width: 961px) {
  .desktop-only {
    display: block;
  }
}

@media (max-width: 960px) {
  .desktop-only {
    display: none;
  }
}

@media (min-width: 821px) {
  .mobile-only {
    display: none;
  }

  .sidebar.pusher {
    padding-right: 340px;
  }
}

@media (max-width: 820px) {
  #main-content {
    margin-left: 0 !important;
    left: 1em !important;
    right: 1em !important;
    bottom: 1em !important;
    top: 1em !important;
  }

  #main-content .fluid.ui.segment {
    /* inset: 1em !important; */
  }

  /* #main-content #input-controls {
    left: 1.25em !important;
  } */
  #main-content {
    left: 1.25em !important;
  }

  .mobile-only {
    display: block;
  }

  /* .ui.sidebar {
    display: none !important;
  } */

  .sidebar.pusher {
    padding-right: 2em !important;
    width: 100%;
  }

  .ui.visible.wide.left.sidebar~.pusher {
    transform: translate3d(0px,0,0) !important;
    padding-right: 2em !important;
    width: 100%;
  }
}

.fade-in {
  opacity: 0;
  animation: fadeIn 1.5s forwards;
}

@keyframes fadeIn {
  0% {
    opacity: 0;
  }
  100% {
    opacity: 1;
  }
}

/* .splash {
  margin-top: 2rem;
  display: flex;
  flex-direction: column;
  justify-content: center;
  align-items: center;
} */
.decline-invitation-form{
  display: flex;
  flex-direction: column;
  align-items: center;
}

.reset-password-form{
  max-width: 400px;
  display: flex;
  flex-direction: column;
  align-items: center;
}
.signup-form{
  max-width: 500px;
  display: flex;
  flex-direction: column;
  align-items: center;
}

.signup-form-group{
  display: flex;
  flex-direction: row;
  justify-content: center;
}

.dashboard-header{
  display: flex;
  flex-direction: row;
  align-items: center;
  padding-top: 0.5em;
  padding-bottom: 0.5em;
}

.dashboard-header .dashboard-help{
  color: white;
  position: absolute;
  top: 15px;
  right: 15px;
}

body {
  background: #fff;
}

h1, h2, h3 {
  text-transform: uppercase;
}

.clearfix {
  clear: both;
  display: block;
}

.ui.grid {
  margin-top: 0;
}

.center-elements-row{
  display: flex;
  flex-direction: row;
  justify-content: center;
  align-items: center;
  align-content: center;
}

.center-elements-column{
  display: flex;
  flex-direction: column;
  align-items: center;
  align-content: center;
}
/* Sidebars */
jeeves-dashboard #main-sidebar{
  overflow: hidden;
  height: 100vh;
  min-width: 90px;
  max-width: 90px;
  display: flex;
  flex-direction: column;
  justify-content: space-between;
  align-items: center;
  position: relative;
  /* border-right: 1px solid grey; */
  z-index: 1000;
}

jeeves-dashboard #collapse-sidebar{
  z-index: 500;
}

.left.sidebar.menu .label {
  vertical-align: text-top;
}

@media (max-width: 1440px) and (max-height: 800px){
  jeeves-dashboard #main-sidebar{
    min-width: 100px;
    max-width: 100px;
  }
}
.col-center{
  display: flex;
  flex-direction: column;
  align-items: center;
}
.icon-label{
  font-size: 0.9em;
  margin-top: 0.3em;
}

.collapse-sidebar-arrow{
  width: 20px;
  color: white;
  position: sticky;
  top: 50%;
  left: 90%;
  z-index: 1000;
}
.expand-sidebar-arrow {
  width: 20px;
  height: 60vh;
  color: white;
  position: absolute;
  top: 20%;
  left: 80%;
  z-index: 1000;
  display: flex;
  align-items: center;
}

@media (max-width: 1440px) and (max-height: 800px){
  .expand-sidebar-arrow{
    left: 87%
  }
}

.expand-sidebar-arrow #expand-sidebar-icon {
  display: none;
}

.expand-sidebar-arrow:hover #expand-sidebar-icon{
  display: block;
}
.settings-menu-container{
  transition: transform 0.5s;
  overflow: hidden;
}

#settingsItem{
  /* transform: translateY(20px); */
  transition: transform 0.5s;
}

#logoutItem{
  opacity: 0;
  visibility: hidden;
  transform: translateY(20px);
  max-height: 0; /* Prevents the item from taking up space */
  transition: opacity 0.5s, visibility 0s 0.5s, transform 0.5s, max-height 0.5s;
}

.settings-menu-container:hover #logoutItem{
  display: block;
  opacity: 1;
  visibility: visible;
  transform: translateY(0);
  max-height: 78px;
  transition-delay: 0s;
}

.settings-menu-container:hover #settingsItem{
  transform: translateY(0);
}
.ui.search#global-search{
  font-family: 'Avant Garde Book BT' !important;
}


.ui.search .results.transition.visible{
<<<<<<< HEAD
  max-width: 250px !important;
=======
  max-width: 100% !important;
>>>>>>> e6234a4c
  font-size: 1em !important;
 }

.pusher {
  /* margin: 1em 0;
  height: 100%; */
  /* overflow: scroll !important; */
}

.clipped {
  display: inline-block;
  overflow: hidden;
  max-width: 20em;
  text-overflow: ellipsis;
  white-space: nowrap;
}

.hidden {
  display: none;
}

.supersize {
  font-size: 1.2em;
}

.fabric-site {
  /* margin: 1em; */
}

.ui.segment {
  overflow-y: auto;
}

.ui.primary.action {
  margin-left: auto;
  margin-right: auto;
  margin-top: 2em;
  max-height: 36em;
  max-width: 52em;
  padding-top: 2em;
}

fabric-site, #site {
  padding: 0 1em 0 0;
}

fabric-card.dialogue {
  width: 100%;
  font-size: 1.2em;
}

fabric-chat-bar {
  position: fixed;
  margin: 0;
  bottom: 1em;
  left: 1em;
  right: 1em;
}

fabric-chat-bar input {
  color: #fff !important;
}

fabric-chat-entry {
  color: #fff !important;
}

fabric-chat-log {
  display: block;
  overflow-y: scroll;
}

fabric-chat-view {
  display: block;
  margin-bottom: 3em;
}

fabric-console {
  width: '100%';
}

fabric-footer {
  position: fixed;
  bottom: 1em;
  left: 0;
  right: 0;
  margin: 1em 1em 0;
  padding: 0;
}

fabric-motd {
  color: #fff !important;
}

#sidebar {
  position: fixed;
  top: 0;
  left: 0;
}

#main-content .fluid.ui.segment {
  /* inset: 1em !important; */
  margin-right: 1em;
}



#site .card {
  background: rgba(0, 0, 0, 0.5);
  color: #fff;
}

#site .card .content .header {
  color: #fff;
}

#canvas {
  position: fixed;
  top: 0;
  left: 0;
}

#chat-log {
  height: 30em;
}

#console {
  position: fixed;
  top: 4em;
  left: 0;
  right: 0;
  margin: 5%;
}

#console fabric-card {
  height: 100%;
}

#settings {
  z-index: 20;
  background: #111 !important;
  position: fixed;
  top: 20%;
  bottom: 20%;
  left: 10%;
  width: 80%
}

#tray {
  position: fixed;
  top: 0;
  right: 0;
  margin: 5%;
}

#tray > i {
  cursor: pointer;
}

#modal {
  position: fixed;
  height: 20%;
  width: 60%;
  top: auto;
  bottom: auto;
  right: auto;
  left: auto;
}

#footer {
  height: 100%;
}

.dialogue .content {
  display: inline-block;
}

#footer .content {
  padding: 1em;
}

#footer form {
  position: fixed;
  bottom: 1em;
  left: 1em;
  right: 1em;
}

#overlay {
  z-index: 10;
  position: fixed;
  left: 0;
  right: 0;
  top: 15%;
  margin-left: auto;
  margin-right: auto;
  width: 90%;
  max-width: 30em;
  max-height: 60%;
  padding: 3em;
}

#overlay fabric-button.ui.button,
#overlay .button {
  text-align: left !important;
  justify-content: left;
}

.ui.labeled.icon.menu .item div {
  text-align: left;
}

.legal-contract {
  font-family: "Times New Roman", Times, serif !important;
}

.ui.inverted.menu .item:before {
  background: none !important;
}

.subtle {
  color: #ccc;
}

.case-info {
  max-height: 40vh;
  min-height: 40vh;
}
@media (min-height: 1200px) {
  .case-info {
    max-height: 20vh;
    min-height: 0;
  }
}

/* ChatBox CSS */

/* this is to change the TextAreaAutosize style*/
.ui.form textarea:not([rows]).prompt-bar{
  /* font-size: 1rem; */
  min-height: 0;
  overflow: hidden;
}
.info-assistant-header{
  height: 1.5em;
  display: flex;
  flex-direction: row;
  align-items: center;
}
.info-icon{
  display: none;
}

.chat-feed .event:hover .controls {
  display: inline !important;
  margin-left: 0.5em;
}

.ui.feed > .event:last-child {
  margin-bottom: 2em;
}

.home-dropdowns{
  text-align: center;
  display: flex;
  flex-direction: row;
  justify-content: center;
  align-items: center;
  flex-wrap: wrap;
  gap: 2em;
  margin-top: 2em;
}

.home-dropdowns .ui.dropdown{
  font-family: 'AvGardd', serif !important;
  min-width: 17.5em !important;
  font-size: 1em;
}

@media (max-width: 768px) {
  .home-dropdowns {
    flex-direction: column;
    gap: 1em !important;
  }
}

.slide-in {
  transition: max-height 0.25s ease-in;
}

.slide-out {
  height: 0;
  transition: max-height 0.25s ease-out;
}

.microphone.icon {
  cursor: pointer;
  z-index: 10;
  position: absolute;
  right: 10px;
  top: 50%;
  transform: translateY(-50%);
  cursor: pointer;
  z-index: 10;
}

.answer-controls{
  display: flex;
  align-items: center;
  align-content: center;
}
.answer-navigation{
  margin-top: 2px;
}

.conversation-title-container{
  display: flex;
  justify-content: space-between;
  padding-right: 1em;
  flex-wrap: wrap;
  /* padding-bottom: 1.5em; */
  background-color: #fff;
  position: sticky;
  top: 0;
  z-index: 10;
  box-shadow: 0 8px 6px -4px #fff;
}

/* FeedbackSidebar CSS */
.info-sidebar{
  background-color: rgb(27, 28, 29);
  color: #fff;
  padding: 1rem;
  height: 100%;
}
.feedback-close{
  position: absolute;
  top: 10px;
  right: 10px;
  z-index: 1000;
  cursor: pointer;
}
/* Settings CSS */
.settings-user{
  display: flex;
  flex-direction: row;
  justify-content: space-between;
  align-items: center;
  align-content: center;
}
.settings-container{
  margin-top: 2em;
  display: flex;
  flex-direction: column;
  justify-content: center;
  align-items: center;
  align-content: center;
}

.settings-container .ui.table {
  width: 40%;
}
.subscription-container{
  margin-top: 1em;
  display: flex;
  flex-wrap: wrap;
  flex-direction: row;
  align-items: center;
  justify-content: center;
  gap: 2em;
}

.subscription-container div{
  padding-right: 2em;
  padding-left: 2em;

}
.document-frame{
  width: 100%;
  height: 100%;
  border-radius: 5px;
  border: none;
  margin-top: 3em;
}

/*Admin Settings*/

/*Admin Settings Inquiries*/

.growth-section-head{
  display: flex;
  flex-direction: row;
  justify-content: space-between;
  align-items: center;
  margin-top: 2rem;
  margin-bottom: 1rem;
}

@media (max-width: 1280px) {

  .settings-container .ui.table {
    width: 70%;
  }
}

@media (max-width: 768px) {
  .settings-container .ui.table {
    width: 50%;
  }

  .settings-container .ui.table  .settings-row{
      display: flex !important;
      flex-direction: row !important;
      justify-content: space-between !important;
      align-items: center !important;
  }
}
/* Admin - users settings */
.account-creator{
  display: flex;
  flex-direction: row;
  justify-content: center;
}
.users-section{
  margin-top: 2em;
}
.users-section-head{
  display: flex;
  justify-content: space-between;
  align-items: center;
}
/* Conversations CSS */
.conversationItem div .editIcon{
  display: none !important;
  margin-left: 1em !important;
  cursor: pointer !important ;
  color: white !important;
  position: fixed;
  left: 85%;
}
.conversationItem:hover div #editIcon {
  display: inline-block !important;
}
.conversation-title-container div #editTitleIcon{
  display: none !important;
}
.conversation-title-container:hover div #editTitleIcon{
  display: inline-block !important;
}
.conversation-line{
  display: flex;
  flex-direction: row;
  align-items: center;
  align-content: center;
}

.conversation-line-input{
  width: 90%;
  margin-right: 1em;
  margin-left: 0.5em;
}

/* Matters CSS */

.new-matter-form{
  min-width: 650px;
}

.matter-label{
  font-size: 1em !important;
}

@media (max-width: 500px) {
  .new-matter-form{
    min-width: 0;
  }
}
@media (min-width: 1441px) {
  .new-matter-form{
    min-width: 750px;
  }
}

.matter-details{
  max-width: 650px;
  margin-top: 2em;
}
.matter-header{
  max-width: 650px;
}

.attach-file-area{
  border: 2px dashed #bbb;
  padding: 2em 1.5em 1.5em 1.5em;
  text-align: center;
  margin-bottom: 1.5em;
  cursor: pointer;
}
.disabled-attach{
  color:grey;
  cursor: default;
}

.file-container{
  color: var(--primary-color);
}
.matter-note{
  cursor: pointer;
}

.expandable-note{
  transition: max-height 0.4s ease-in-out !important;
}
.matter-delete-note-icon, .matter-delete-file-icon{
  visibility: hidden !important;
}

.matter-note:hover .matter-delete-note-icon{
  visibility: visible !important;
}

.matter-delete-file-icon{
  cursor: pointer;
}

.matter-file:hover .matter-delete-file-icon{
  visibility: visible !important;
}<|MERGE_RESOLUTION|>--- conflicted
+++ resolved
@@ -268,11 +268,7 @@
 
 
 .ui.search .results.transition.visible{
-<<<<<<< HEAD
-  max-width: 250px !important;
-=======
   max-width: 100% !important;
->>>>>>> e6234a4c
   font-size: 1em !important;
  }
 
