:root {
  --primary-color: #336699; /* Define a variable */
}

#main-content #input-controls {
  position: absolute;
}

@media (min-width: 961px) {
  .desktop-only {
    display: block;
  }
}

@media (max-width: 960px) {
  .desktop-only {
    display: none;
  }
}

@media (min-width: 821px) {
  .mobile-only {
    display: none;
  }

  .sidebar.pusher {
    padding-right: 340px;
  }
}

@media (max-width: 820px) {
  #main-content {
    margin-left: 0 !important;
    left: 1em !important;
    right: 1em !important;
    bottom: 1em !important;
    top: 1em !important;
  }

  #main-content .fluid.ui.segment {
    /* inset: 1em !important; */
  }

  /* #main-content #input-controls {
    left: 1.25em !important;
  } */
  #main-content {
    left: 1.25em !important;
  }

  .mobile-only {
    display: block;
  }

  /* .ui.sidebar {
    display: none !important;
  } */

  .sidebar.pusher {
    padding-right: 2em !important;
    width: 100%;
  }

  .ui.visible.wide.left.sidebar~.pusher {
    transform: translate3d(0px,0,0) !important;
    padding-right: 2em !important;
    width: 100%;
  }
}

.fade-in {
  opacity: 0;
  animation: fadeIn 1.5s forwards;
}

@keyframes fadeIn {
  0% {
    opacity: 0;
  }
  100% {
    opacity: 1;
  }
}

/* .splash {
  margin-top: 2rem;
  display: flex;
  flex-direction: column;
  justify-content: center;
  align-items: center;
} */
.decline-invitation-form{
  display: flex;
  flex-direction: column;
  align-items: center;
}

.reset-password-form{
  max-width: 400px;
  display: flex;
  flex-direction: column;
  align-items: center;
}
.signup-form{
  max-width: 500px;
  display: flex;
  flex-direction: column;
  align-items: center;
}

.signup-form-group{
  display: flex;
  flex-direction: row;
  justify-content: center;
}

.dashboard-header{
  display: flex;
  flex-direction: row;
  align-items: center;
  padding-top: 0.5em;
  padding-bottom: 0.5em;
}

.dashboard-header .dashboard-help{
  color: white;
  position: absolute;
  top: 15px;
  right: 15px;
}

#feedback-button{
  position: fixed;
  bottom: 50px;
  right: 25px;
  cursor: pointer;
  background-color: #fff;
  border-radius: 50%;
  display: inline-flex;
  align-items: center;
  justify-content: center;
  width: 26px;
  height: 26px;
}

body {
  background: #fff;
}

h1, h2, h3 {
  text-transform: uppercase;
}

.clearfix {
  clear: both;
  display: block;
}

.ui.grid {
  margin-top: 0;
}

.center-elements-row{
  display: flex;
  flex-direction: row;
  justify-content: center;
  align-items: center;
  align-content: center;
}

.center-elements-column{
  display: flex;
  flex-direction: column;
  align-items: center;
  align-content: center;
}
/* Sidebars */
jeeves-dashboard #main-sidebar{
  overflow: hidden;
  height: 100vh;
  min-width: 90px;
  max-width: 90px;
  display: flex;
  flex-direction: column;
  justify-content: space-between;
  align-items: center;
  position: relative;
  /* border-right: 1px solid grey; */
  z-index: 1000;
}

jeeves-dashboard #collapse-sidebar{
  z-index: 500;
}

.left.sidebar.menu .label {
  vertical-align: text-top;
}

@media (max-width: 1440px) and (max-height: 800px){
  jeeves-dashboard #main-sidebar{
    min-width: 100px;
    max-width: 100px;
  }
}
.col-center{
  display: flex;
  flex-direction: column;
  align-items: center;
}
.icon-label{
  font-size: 0.9em;
  margin-top: 0.3em;
}

.collapse-sidebar-arrow{
  width: 20px;
  color: white;
  position: sticky;
  top: 50%;
  left: 90%;
  z-index: 1000;
}
.expand-sidebar-arrow {
  width: 20px;
  height: 60vh;
  color: white;
  position: absolute;
  top: 20%;
  left: 80%;
  z-index: 1000;
  display: flex;
  align-items: center;
}

@media (max-width: 1440px) and (max-height: 800px){
  .expand-sidebar-arrow{
    left: 87%
  }
}

.expand-sidebar-arrow #expand-sidebar-icon {
  display: none;
}

.expand-sidebar-arrow:hover #expand-sidebar-icon{
  display: block;
}
.settings-menu-container{
  transition: transform 0.5s;
  overflow: hidden;
}

#settingsItem{
  /* transform: translateY(20px); */
  transition: transform 0.5s;
}

#logoutItem{
  opacity: 0;
  visibility: hidden;
  transform: translateY(20px);
  max-height: 0; /* Prevents the item from taking up space */
  transition: opacity 0.5s, visibility 0s 0.5s, transform 0.5s, max-height 0.5s;
}

.settings-menu-container:hover #logoutItem{
  display: block;
  opacity: 1;
  visibility: visible;
  transform: translateY(0);
  max-height: 78px;
  transition-delay: 0s;
}

.settings-menu-container:hover #settingsItem{
  transform: translateY(0);
}
.ui.search#global-search{
  font-family: 'Avant Garde Book BT' !important;
}
<<<<<<< HEAD

=======
>>>>>>> c55c1102

.ui.search .results.transition.visible{
  max-width: 250px !important;
  font-size: 1em !important;
 }

.ui.search .results.transition.visible{
  max-width: 100% !important;
  font-size: 1em !important;
 }

.pusher {
  /* margin: 1em 0;
  height: 100%; */
  /* overflow: scroll !important; */
}

.clipped {
  display: inline-block;
  overflow: hidden;
  max-width: 20em;
  text-overflow: ellipsis;
  white-space: nowrap;
}

.hidden {
  display: none;
}

.supersize {
  font-size: 1.2em;
}

.fabric-site {
  /* margin: 1em; */
}

.ui.segment {
  overflow-y: auto;
}

.ui.primary.action {
  margin-left: auto;
  margin-right: auto;
  margin-top: 2em;
  max-height: 36em;
  max-width: 52em;
  padding-top: 2em;
}

fabric-site, #site {
  padding: 0 1em 0 0;
}

fabric-card.dialogue {
  width: 100%;
  font-size: 1.2em;
}

fabric-chat-bar {
  position: fixed;
  margin: 0;
  bottom: 1em;
  left: 1em;
  right: 1em;
}

fabric-chat-bar input {
  color: #fff !important;
}

fabric-chat-entry {
  color: #fff !important;
}

fabric-chat-log {
  display: block;
  overflow-y: scroll;
}

fabric-chat-view {
  display: block;
  margin-bottom: 3em;
}

fabric-console {
  width: '100%';
}

fabric-footer {
  position: fixed;
  bottom: 1em;
  left: 0;
  right: 0;
  margin: 1em 1em 0;
  padding: 0;
}

fabric-motd {
  color: #fff !important;
}

#sidebar {
  position: fixed;
  top: 0;
  left: 0;
}

#main-content .fluid.ui.segment {
  /* inset: 1em !important; */
  margin-right: 1em;
}



#site .card {
  background: rgba(0, 0, 0, 0.5);
  color: #fff;
}

#site .card .content .header {
  color: #fff;
}

#canvas {
  position: fixed;
  top: 0;
  left: 0;
}

#chat-log {
  height: 30em;
}

#console {
  position: fixed;
  top: 4em;
  left: 0;
  right: 0;
  margin: 5%;
}

#console fabric-card {
  height: 100%;
}

#settings {
  z-index: 20;
  background: #111 !important;
  position: fixed;
  top: 20%;
  bottom: 20%;
  left: 10%;
  width: 80%
}

#tray {
  position: fixed;
  top: 0;
  right: 0;
  margin: 5%;
}

#tray > i {
  cursor: pointer;
}

#modal {
  position: fixed;
  height: 20%;
  width: 60%;
  top: auto;
  bottom: auto;
  right: auto;
  left: auto;
}

#footer {
  height: 100%;
}

.dialogue .content {
  display: inline-block;
}

#footer .content {
  padding: 1em;
}

#footer form {
  position: fixed;
  bottom: 1em;
  left: 1em;
  right: 1em;
}

#overlay {
  z-index: 10;
  position: fixed;
  left: 0;
  right: 0;
  top: 15%;
  margin-left: auto;
  margin-right: auto;
  width: 90%;
  max-width: 30em;
  max-height: 60%;
  padding: 3em;
}

#overlay fabric-button.ui.button,
#overlay .button {
  text-align: left !important;
  justify-content: left;
}

.ui.labeled.icon.menu .item div {
  text-align: left;
}

.legal-contract {
  font-family: "Times New Roman", Times, serif !important;
}

.ui.inverted.menu .item:before {
  background: none !important;
}

.subtle {
  color: #ccc;
}

.case-info {
  max-height: 40vh;
  min-height: 40vh;
}
@media (min-height: 1200px) {
  .case-info {
    max-height: 20vh;
    min-height: 0;
  }
}

/* ChatBox CSS */

/* this is to change the TextAreaAutosize style*/
.ui.form textarea:not([rows]).prompt-bar{
  /* font-size: 1rem; */
  min-height: 0;
  overflow: hidden;
}
.info-assistant-header{
  height: 1.5em;
  display: flex;
  flex-direction: row;
  align-items: center;
}
.info-icon{
  display: none;
}

.chat-feed .event:hover .controls {
  display: inline !important;
  margin-left: 0.5em;
}

.ui.feed > .event:last-child {
  margin-bottom: 2em;
}

.home-dropdowns{
  text-align: center;
  display: flex;
  flex-direction: row;
  justify-content: center;
  align-items: center;
  flex-wrap: wrap;
  gap: 2em;
  margin-top: 2em;
}

.home-dropdowns .ui.dropdown{
  font-family: 'AvGardd', serif !important;
  min-width: 17.5em !important;
  font-size: 1em;
}

@media (max-width: 768px) {
  .home-dropdowns {
    flex-direction: column;
    gap: 1em !important;
  }
}

.slide-in {
  transition: max-height 0.25s ease-in;
}

.slide-out {
  height: 0;
  transition: max-height 0.25s ease-out;
}

.microphone.icon {
  cursor: pointer;
  z-index: 10;
  position: absolute;
  right: 10px;
  top: 50%;
  transform: translateY(-50%);
  cursor: pointer;
  z-index: 10;
}

.answer-controls{
  display: flex;
  align-items: center;
  align-content: center;
}
.answer-navigation{
  margin-top: 2px;
}

.conversation-title-container{
  display: flex;
  justify-content: space-between;
  padding-right: 1em;
  flex-wrap: wrap;
  /* padding-bottom: 1.5em; */
  background-color: #fff;
  position: sticky;
  top: 0;
  z-index: 10;
  box-shadow: 0 8px 6px -4px #fff;
}

/* InformationSidebar CSS */

.info-sidebar{
  background-color: rgb(27, 28, 29);
  color: #fff;
  padding: 1rem;
  height: 100%;
}
.feedback-close{
  position: absolute;
  top: 10px;
  right: 10px;
  z-index: 1000;
  cursor: pointer;
  color: white;
}
/* Settings CSS */
.settings-user{
  display: flex;
  flex-direction: row;
  justify-content: space-between;
  align-items: center;
  align-content: center;
}
.settings-container{
  margin-top: 2em;
  display: flex;
  flex-direction: column;
  justify-content: center;
  align-items: center;
  align-content: center;
}

.settings-container .ui.table {
  width: 40%;
}
.subscription-container{
  margin-top: 1em;
  display: flex;
  flex-wrap: wrap;
  flex-direction: row;
  align-items: center;
  justify-content: center;
  gap: 2em;
}

.subscription-container div{
  padding-right: 2em;
  padding-left: 2em;

}
.ui.card.info-file-card{
  margin-top: 3em !important;
}
.document-frame{
  width: 100%;
  height: 100%;
  border-radius: 5px;
  border: none;
  margin-top: 1em;
}

/*Admin Settings*/

/*Admin Settings Inquiries*/

.growth-section-head{
  display: flex;
  flex-direction: row;
  justify-content: space-between;
  align-items: center;
  margin-top: 2rem;
  margin-bottom: 1rem;
}

@media (max-width: 1280px) {

  .settings-container .ui.table {
    width: 70%;
  }
}

@media (max-width: 768px) {
  .settings-container .ui.table {
    width: 50%;
  }

  .settings-container .ui.table  .settings-row{
      display: flex !important;
      flex-direction: row !important;
      justify-content: space-between !important;
      align-items: center !important;
  }
}
/* Admin - users settings */
.account-creator{
  display: flex;
  flex-direction: row;
  justify-content: center;
}
.users-section{
  margin-top: 2em;
}
.users-section-head{
  display: flex;
  justify-content: space-between;
  align-items: center;
}
/* Conversations CSS */
.conversationItem div .editIcon{
  display: none !important;
  margin-left: 1em !important;
  cursor: pointer !important ;
  color: white !important;
  position: fixed;
  left: 85%;
}
.conversationItem:hover div #editIcon {
  display: inline-block !important;
}
.conversation-title-container div #editTitleIcon{
  display: none !important;
}
.conversation-title-container:hover div #editTitleIcon{
  display: inline-block !important;
}
.conversation-line{
  display: flex;
  flex-direction: row;
  align-items: center;
  align-content: center;
}

.conversation-line-input{
  width: 90%;
  margin-right: 1em;
  margin-left: 0.5em;
}

/* Matters CSS */

.new-matter-form{
  min-width: 650px;
}

.matter-label{
  font-size: 1em !important;
}

@media (max-width: 500px) {
  .new-matter-form{
    min-width: 0;
  }
}
@media (min-width: 1441px) {
  .new-matter-form{
    min-width: 750px;
  }
}

.matter-details{
  max-width: 80vw;
  margin-top: 2em;
}
.matter-header{
  width: 80vw;
}

.attach-file-area{
  border: 2px dashed #bbb;
  padding: 2em 1.5em 1.5em 1.5em;
  text-align: center;
  margin-bottom: 1.5em;
  cursor: pointer;
}
.disabled-attach{
  color:grey;
  cursor: default;
}

.file-container{
  color: var(--primary-color);
}
.matter-note{
  cursor: pointer;
}

.expandable-note{
  transition: max-height 0.4s ease-in-out !important;
}
.matter-delete-note-icon, .matter-delete-file-icon{
  visibility: hidden !important;
}

.matter-note:hover .matter-delete-note-icon{
  visibility: visible !important;
}

.matter-delete-file-icon{
  cursor: pointer;
}

.matter-file:hover .matter-delete-file-icon{
  visibility: visible !important;
}<|MERGE_RESOLUTION|>--- conflicted
+++ resolved
@@ -279,15 +279,7 @@
 .ui.search#global-search{
   font-family: 'Avant Garde Book BT' !important;
 }
-<<<<<<< HEAD
-
-=======
->>>>>>> c55c1102
-
-.ui.search .results.transition.visible{
-  max-width: 250px !important;
-  font-size: 1em !important;
- }
+
 
 .ui.search .results.transition.visible{
   max-width: 100% !important;
