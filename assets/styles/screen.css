:root {
  --primary-color: #336699; /* Define a variable */
}

#main-content #input-controls {
  position: absolute;
}

@media (min-width: 961px) {
  .desktop-only {
    display: block;
  }
}

@media (max-width: 960px) {
  .desktop-only {
    display: none;
  }
}

@media (min-width: 821px) {
  .mobile-only {
    display: none;
  }

  .sidebar.pusher {
    padding-right: 340px;
  }
}

@media (max-width: 820px) {
  #main-content {
    margin-left: 0 !important;
    left: 1em !important;
    right: 1em !important;
    bottom: 1em !important;
    top: 1em !important;
  }

  #main-content .fluid.ui.segment {
    /* inset: 1em !important; */
  }

  /* #main-content #input-controls {
    left: 1.25em !important;
  } */
  #main-content {
    left: 1.25em !important;
  }

  .mobile-only {
    display: block;
  }

  /* .ui.sidebar {
    display: none !important;
  } */

  .sidebar.pusher {
    padding-right: 2em !important;
    width: 100%;
  }

  .ui.visible.wide.left.sidebar~.pusher {
    transform: translate3d(0px,0,0) !important;
    padding-right: 2em !important;
    width: 100%;
  }
}

.fade-in {
  opacity: 0;
  animation: fadeIn 1.5s forwards;
}

@keyframes fadeIn {
  0% {
    opacity: 0;
  }
  100% {
    opacity: 1;
  }
}

.splash{
  margin-top: 2rem;
  display: flex;
  flex-direction: column;
  justify-content: center;
  align-items: center;
}

.signup-form{
  max-width: 500px;
}

.signup-form-group{
  display: flex;
  flex-direction: row;
  justify-content: center;
}

.dashboard-header{
  display: flex;
  flex-direction: row;
  align-items: center;
  padding-top: 0.5em;
  padding-bottom: 0.5em;
}

.dashboard-header .dashboard-help{
  color: white;
  position: absolute;
  top: 15px;
  right: 15px;
}

body {
  background: #fff;
}

h1, h2, h3 {
  text-transform: uppercase;
}

.center-elements-row{
  display: flex;
  flex-direction: row;
  justify-content: center;
  align-items: center;
  align-content: center;
}

.center-elements-column{
  display: flex;
  flex-direction: column;
  align-items: center;
  align-content: center;
}
/* Sidebars */
jeeves-dashboard #main-sidebar{
  overflow: hidden;
  height: 100vh;
  min-width: 80px;
  max-width: 80px;
  display: flex;
  flex-direction: column;
  justify-content: flex-start;
  align-items: center;
  position: relative;
  border-right: 1px solid grey;
  z-index: 1000;
}
.col-center{
  display: flex;
  flex-direction: column;
  align-items: center;
}
.icon-label{
  font-size: 0.7em;
  margin-top: 0.3em;
}

.collapse-sidebar-arrow{
  width: 20px;
  color: white;
  position: sticky;
  top: 50%;
  left: 90%;
  z-index: 1000;
}
.expand-sidebar-arrow {
  width: 20px;
<<<<<<< HEAD
  height: 50px;
=======
  height: 60vh;
>>>>>>> da3aaa12
  color: white;
  position: absolute;
  top: 20%;
  left: 80%;
  z-index: 1000;
  display: flex;
  align-items: center;
}

.expand-sidebar-arrow #expand-sidebar-icon {
  display: none;
}

.expand-sidebar-arrow:hover #expand-sidebar-icon{
  display: block;
}

.pusher {
  /* margin: 1em 0;
  height: 100%; */
  /* overflow: scroll !important; */
}

.clipped {
  display: inline-block;
  overflow: hidden;
  max-width: 20em;
  text-overflow: ellipsis;
  white-space: nowrap;
}

.hidden {
  display: none;
}

.supersize {
  font-size: 1.2em;
}

.fabric-site {
  /* margin: 1em; */
}

.ui.segment {
  overflow-y: auto;
}

.ui.primary.action {
  margin-left: auto;
  margin-right: auto;
  margin-top: 2em;
  max-height: 36em;
  max-width: 30em;
  padding-top: 2em;
}

fabric-site, #site {
  padding: 0 1em 0 0;
}

fabric-card.dialogue {
  width: 100%;
  font-size: 1.2em;
}

fabric-chat-bar {
  position: fixed;
  margin: 0;
  bottom: 1em;
  left: 1em;
  right: 1em;
}

fabric-chat-bar input {
  color: #fff !important;
}

fabric-chat-entry {
  color: #fff !important;
}

fabric-chat-log {
  display: block;
  overflow-y: scroll;
}

fabric-chat-view {
  display: block;
  margin-bottom: 3em;
}

fabric-console {
  width: '100%';
}

fabric-footer {
  position: fixed;
  bottom: 1em;
  left: 0;
  right: 0;
  margin: 1em 1em 0;
  padding: 0;
}

fabric-motd {
  color: #fff !important;
}

#sidebar {
  position: fixed;
  top: 0;
  left: 0;
}

#main-content .fluid.ui.segment {
  /* inset: 1em !important; */
  margin-right: 1em;
}



#site .card {
  background: rgba(0, 0, 0, 0.5);
  color: #fff;
}

#site .card .content .header {
  color: #fff;
}

#canvas {
  position: fixed;
  top: 0;
  left: 0;
}

#chat-log {
  height: 30em;
}

#console {
  position: fixed;
  top: 4em;
  left: 0;
  right: 0;
  margin: 5%;
}

#console fabric-card {
  height: 100%;
}

#settings {
  z-index: 20;
  background: #111 !important;
  position: fixed;
  top: 20%;
  bottom: 20%;
  left: 10%;
  width: 80%
}

#tray {
  position: fixed;
  top: 0;
  right: 0;
  margin: 5%;
}

#tray > i {
  cursor: pointer;
}

#modal {
  position: fixed;
  height: 20%;
  width: 60%;
  top: auto;
  bottom: auto;
  right: auto;
  left: auto;
}

#footer {
  height: 100%;
}

.dialogue .content {
  display: inline-block;
}

#footer .content {
  padding: 1em;
}

#footer form {
  position: fixed;
  bottom: 1em;
  left: 1em;
  right: 1em;
}

#overlay {
  z-index: 10;
  position: fixed;
  left: 0;
  right: 0;
  top: 15%;
  margin-left: auto;
  margin-right: auto;
  width: 90%;
  max-width: 30em;
  max-height: 60%;
  padding: 3em;
}

#overlay fabric-button.ui.button,
#overlay .button {
  text-align: left !important;
  justify-content: left;
}

.ui.labeled.icon.menu .item div {
  text-align: left;
}

.legal-contract {
  font-family: "Times New Roman", Times, serif !important;
}

.ui.inverted.menu .item:before {
  background: none !important;
}

.subtle {
  color: #ccc;
}

.case-info {
  margin-right: 1em !important;
  max-height: 40vh;
  min-height: 40vh;
}
@media (min-height: 1200px) {
  .case-info {
    max-height: 20vh;
    min-height: 0;
  }
}

/* ChatBox CSS */

/* this is to change the TextAreaAutosize style*/
.ui.form textarea:not([rows]).prompt-bar{
  /* font-size: 1rem; */
  min-height: 0;
  overflow: hidden;
}
.info-assistant-header{
  height: 1.5em;
  display: flex;
  flex-direction: row;
  align-items: center;
}
.info-icon{
  display: none;
}

.chat-feed .event:hover .controls {
  display: inline !important;
  margin-left: 0.5em;
}

.ui.feed > .event:last-child {
  margin-bottom: 2em;
}

.home-dropdowns{

  text-align: center;
  display: flex;
  flex-direction: row;
  justify-content: center;
  align-items: center;
  flex-wrap: wrap;
  gap: 2em;
  margin-top: 2em;
}
.home-dropdowns .ui.dropdown{
  font-family: 'AvGardd', serif !important;
  min-width: 17.5em !important;
  font-size: 1em;
}

@media (max-width: 768px) {
  .home-dropdowns {
    flex-direction: column;
    gap: 1em !important;
  }
}

.microphone.icon{
    cursor: pointer;
    z-index: 10;
    position: absolute;
    right: 10px;
    top: 50%;
    transform: translateY(-50%);
    cursor: pointer;
    z-index: 10;
}

.answer-controls{
  display: flex;
  align-items: center;
  align-content: center;
}
.answer-navigation{
  margin-top: 2px;
}

.link-back-matter{
  display: flex;
  justify-content: space-between;
  padding-right: 1em;
  flex-wrap: wrap;
  padding-bottom: 1.5em;
  margin-top: 0.5em;
}
/* FeedbackSidebar CSS */
.info-sidebar{
  background-color: rgb(27, 28, 29);
  color: #fff;
  padding: 1rem;
  height: 100%;
}
.feedback-close{
  position: absolute;
  top: 10px;
  right: 10px;
  z-index: 1000;
  cursor: pointer;
}
/* Settings CSS */
.settings-user{
  display: flex;
  flex-direction: row;
  justify-content: space-between;
  align-items: center;
  align-content: center;
}
.settings-container{
  margin-top: 2em;
  display: flex;
  flex-direction: column;
  justify-content: center;
  align-items: center;
  align-content: center;
}

.settings-container .ui.table {
  width: 40%;
}
.subscription-container{
  margin-top: 1em;
  display: flex;
  flex-wrap: wrap;
  flex-direction: row;
  align-items: center;
  justify-content: center;
  gap: 2em;
}

.subscription-container div{
  padding-right: 2em;
  padding-left: 2em;

}

/*Admin Settings*/

/*Admin Settings Inquiries*/

.growth-section-head{
  display: flex;
  flex-direction: row;
  justify-content: space-between;
  align-items: center;
  margin-top: 2rem;
  margin-bottom: 1rem;
}

@media (max-width: 1280px) {

  .settings-container .ui.table {
    width: 70%;
  }
}

@media (max-width: 768px) {
  .settings-container .ui.table {
    width: 50%;
  }

  .settings-container .ui.table  .settings-row{
      display: flex !important;
      flex-direction: row !important;
      justify-content: space-between !important;
      align-items: center !important;
  }
}

/* Conversations CSS */
.conversationItem div .editIcon{
  display: none !important;
  margin-left: 1em !important;
  cursor: pointer !important ;
  color: white !important;
  position: fixed;
  left: 85%;
}
.conversationItem:hover div #editIcon {
  display: inline-block !important;
}
.conversation-line{
  display: flex;
  flex-direction: row;
  align-items: center;
  align-content: center;
}

.conversation-line-input{
  width: 90%;
  margin-right: 1em;
  margin-left: 0.5em;
}

/* Matters CSS */

.new-matter-form{
  min-width: 650px;
}

@media (max-width: 500px) {
  .new-matter-form{
    min-width: 0;
  }
}
@media (min-width: 1441px) {
  .new-matter-form{
    min-width: 750px;
  }
}

.matter-details{
  max-width: 650px;
  margin-top: 2em;
}
.matter-header{
  max-width: 650px;
}

.attach-file-area{
  border: 2px dashed #bbb;
  padding: 2em 1.5em 1.5em 1.5em;
  text-align: center;
  margin-bottom: 1.5em;
  cursor: pointer;
}
.disabled-attach{
  color:grey;
  cursor: default;
}

.file-container{
  color: var(--primary-color);
}
/* @media (max-width: 500px) {
  .new-matter-form{
    min-width: 0;
  }
}
@media (min-width: 1441px) {
  .new-matter-form{
    min-width: 750px;
  }
} */<|MERGE_RESOLUTION|>--- conflicted
+++ resolved
@@ -171,11 +171,7 @@
 }
 .expand-sidebar-arrow {
   width: 20px;
-<<<<<<< HEAD
-  height: 50px;
-=======
   height: 60vh;
->>>>>>> da3aaa12
   color: white;
   position: absolute;
   top: 20%;
