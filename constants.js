--- conflicted
+++ resolved
@@ -3,11 +3,7 @@
 // Constants
 const RELEASE_NAME = 'beta-1.0.0-pre';
 const RELEASE_DESCRIPTION = 'Exclusive access!';
-<<<<<<< HEAD
-const MAX_RESPONSE_TIME_MS = 60000; // 10 seconds
-=======
 const MAX_RESPONSE_TIME_MS = 60000; // 60 seconds
->>>>>>> daf86a5d
 
 // Fabric
 const GENESIS_HASH = '';
