--- conflicted
+++ resolved
@@ -1,10 +1,6 @@
 $ npm i
 
-<<<<<<< HEAD
-added 2281 packages, and audited 2282 packages in 48s
-=======
 added 2321 packages, and audited 2322 packages in 3m
->>>>>>> 77c223dd
 
 171 packages are looking for funding
   run `npm fund` for details
