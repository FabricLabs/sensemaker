--- conflicted
+++ resolved
@@ -1,10 +1,6 @@
 $ npm i
 
-<<<<<<< HEAD
-added 2329 packages, and audited 2330 packages in 2m
-=======
 added 2329 packages, and audited 2330 packages in 5m
->>>>>>> f0727af0
 
 179 packages are looking for funding
   run `npm fund` for details
