$ npm i

<<<<<<< HEAD
added 1590 packages, and audited 1591 packages in 5m

90 packages are looking for funding
  run `npm fund` for details

24 vulnerabilities (4 moderate, 15 high, 5 critical)
=======
added 2027 packages, and audited 2028 packages in 2m

120 packages are looking for funding
  run `npm fund` for details

32 vulnerabilities (4 moderate, 23 high, 5 critical)
>>>>>>> a6517e85

To address issues that do not require attention, run:
  npm audit fix

To address all issues possible, run:
  npm audit fix --force

Some issues need review, and may require choosing
a different dependency.

Run `npm audit` for details.<|MERGE_RESOLUTION|>--- conflicted
+++ resolved
@@ -1,20 +1,11 @@
 $ npm i
 
-<<<<<<< HEAD
-added 1590 packages, and audited 1591 packages in 5m
-
-90 packages are looking for funding
-  run `npm fund` for details
-
-24 vulnerabilities (4 moderate, 15 high, 5 critical)
-=======
 added 2027 packages, and audited 2028 packages in 2m
 
 120 packages are looking for funding
   run `npm fund` for details
 
 32 vulnerabilities (4 moderate, 23 high, 5 critical)
->>>>>>> a6517e85
 
 To address issues that do not require attention, run:
   npm audit fix
