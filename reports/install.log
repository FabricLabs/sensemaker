$ npm i

<<<<<<< HEAD
added 2432 packages, and audited 2433 packages in 4m
=======
added 2335 packages, and audited 2336 packages in 4m
>>>>>>> c55c1102

179 packages are looking for funding
  run `npm fund` for details

21 vulnerabilities (2 moderate, 19 high)

To address issues that do not require attention, run:
  npm audit fix

To address all issues possible, run:
  npm audit fix --force

Some issues need review, and may require choosing
a different dependency.

Run `npm audit` for details.<|MERGE_RESOLUTION|>--- conflicted
+++ resolved
@@ -1,10 +1,6 @@
 $ npm i
 
-<<<<<<< HEAD
-added 2432 packages, and audited 2433 packages in 4m
-=======
 added 2335 packages, and audited 2336 packages in 4m
->>>>>>> c55c1102
 
 179 packages are looking for funding
   run `npm fund` for details
