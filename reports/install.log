$ npm i

<<<<<<< HEAD
added 2431 packages, and audited 2432 packages in 4m
=======
added 2437 packages, and audited 2438 packages in 4m
>>>>>>> 6e0812e0

177 packages are looking for funding
  run `npm fund` for details

21 vulnerabilities (2 moderate, 19 high)

To address issues that do not require attention, run:
  npm audit fix

To address all issues possible, run:
  npm audit fix --force

Some issues need review, and may require choosing
a different dependency.

Run `npm audit` for details.<|MERGE_RESOLUTION|>--- conflicted
+++ resolved
@@ -1,10 +1,6 @@
 $ npm i
 
-<<<<<<< HEAD
-added 2431 packages, and audited 2432 packages in 4m
-=======
 added 2437 packages, and audited 2438 packages in 4m
->>>>>>> 6e0812e0
 
 177 packages are looking for funding
   run `npm fund` for details
