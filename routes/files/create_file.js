--- conflicted
+++ resolved
@@ -6,15 +6,11 @@
 const crypto = require('crypto');
 const mimeTypes = require('mime-types');
 
-<<<<<<< HEAD
 // Fabric Types
 const Actor = require('@fabric/core/types/actor');
 
 async function http_create_file (req, res, next) {
   // TODO: refactor to use chaining instead of try/catch
-=======
-module.exports = async function (req, res, next) {
->>>>>>> 0abbb4e5
   try {
     if (!req.user || !req.user.id) {
       res.status(401);
@@ -28,16 +24,12 @@
       return;
     }
 
-<<<<<<< HEAD
     // TODO: allow duplicate file upload
-    const documentExist = await this.db('documents').where('filename', req.file.originalname).andWhere('owner','=',req.user.id).first();
-=======
     const documentExist = await this.db('documents')
       .where('filename', req.file.originalname)
       .andWhere('owner', '=', req.user.id)
       .first();
 
->>>>>>> 0abbb4e5
     if (documentExist) {
       res.status(400);
       res.send({ status: 'error', message: 'Document already exists. Please upload a different one.' });
@@ -59,12 +51,8 @@
       status: 'processing', // initial status
     });
 
-<<<<<<< HEAD
-    const insertedFile = await this.db('files').where({ id: savedFile[0] }).first(); //getting the inserted row in files
-=======
     const insertedFile = await this.db('files').where({ id: savedFile[0] }).first();
 
->>>>>>> 0abbb4e5
     if (!fs.existsSync(userDir)) {
       fs.mkdirSync(userDir, { recursive: true });
     }
@@ -84,12 +72,6 @@
           return;
         }
 
-<<<<<<< HEAD
-        console.debug('[FILES]', 'Ingesting file:', req.file.originalname);
-        const hash = crypto.createHash('sha256').update(data);
-        const digest = hash.digest('hex');
-        const actor = new Actor({ content: data.toString('utf8') });
-=======
         try {
           await this.db('files')
             .where({ id: savedFile[0] })
@@ -101,10 +83,7 @@
           console.debug('[FILES]', 'Ingesting file:', req.file.originalname);
           const hash = crypto.createHash('sha256').update(data);
           const digest = hash.digest('hex');
-
           const actor = new Actor({ content: data.toString('utf8') });
->>>>>>> 0abbb4e5
-
           const insertedDocument = await this.db('documents').insert({
             title: req.file.originalname,
             content: data.toString('utf8'),
@@ -126,7 +105,6 @@
             params: [insertedDocument[0]],
           });
 
-          // TODO: subscribe to job completion for this file (via Redis)
           this.queue.addJob({
             method: 'IngestFile',
             params: [savedFile[0]],
@@ -141,13 +119,9 @@
       });
     });
   } catch (error) {
-<<<<<<< HEAD
-    console.log(error);
-=======
     console.error(error);
     res.status(500);
     res.send({ status: 'error', message: 'An unexpected error occurred.', content: error });
->>>>>>> 0abbb4e5
   }
 }
 
