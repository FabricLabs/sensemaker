'use strict';

// Dependencies
const fs = require('fs');
const path = require('path');
const crypto = require('crypto');
const mimeTypes = require('mime-types');

// Fabric Types
const Actor = require('@fabric/core/types/actor');
const Message = require('@fabric/core/types/message');


async function http_create_file (req, res, next) {
  // TODO: refactor to use chaining instead of try/catch
  try {
    if (!req.user || !req.user.id) {
      res.status(401);
      res.send({ status: 'error', message: 'Not authorized!' });
      return;
    }

    if (!req.file) {
      res.status(400);
      res.send({ status: 'error', message: 'No file uploaded!' });
      return;
    }

    // // TODO: allow duplicate file upload
    // const documentExist = await this.db('documents')
    //   .where('filename', req.file.originalname)
    //   .andWhere('owner', '=', req.user.id)
    //   .first();

    // if (documentExist) {
    //   res.status(400);
    //   res.send({ status: 'error', message: 'Document already exists. Please upload a different one.' });
    //   return;
    // }

    // TODO: standardize the file upload logic into Jeeves (folder to look for, folder to move to, etc.)
    const safeFilename = path.basename(req.file.originalname);
    const userDir = path.join(this.settings.files.userstore, req.user.id);
    const destination = path.join(userDir, safeFilename);

    // TODO: restrict file types
    const mimeType = mimeTypes.lookup(destination);
    const savedFile = await this.db('files').insert({
      creator: req.user.id,
      name: req.file.originalname,
      path: destination,
      type: mimeType,
      status: 'processing', // initial status
    });

    const queueMessage = {
      type: 'IngestFile',
      param_id: savedFile[0],
      creator: req.user.id,
    }

    const messageFile = Message.fromVector([queueMessage.type, JSON.stringify(queueMessage)]);
    this.http.broadcast(messageFile);



    const insertedFile = await this.db('files').where({ id: savedFile[0] }).first();

    if (!fs.existsSync(userDir)) {
      fs.mkdirSync(userDir, { recursive: true });
    }

    fs.rename(req.file.path, destination, async (err) => {
      if (err) {
        res.status(500);
        res.send({ status: 'error', message: 'Failed to move file to destination.', content: err });
        // TODO: report file for cleanup / investigation
        return;
      }

      fs.readFile(destination, async (err, data) => {
        if (err) {
          res.status(500);
          res.send({ status: 'error', message: 'Failed to read file.' });
          return;
        }

        try {
          await this.db('files')
            .where({ id: savedFile[0] })
            .update({
              updated_at: new Date(),
              status: 'uploaded',
            });

          this.http.broadcast(messageFile);

          console.debug('[FILES]', 'Ingesting file:', req.file.originalname);
          const hash = crypto.createHash('sha256').update(data);
          const digest = hash.digest('hex');
          const actor = new Actor({ content: data.toString('utf8') });
          const insertedDocument = await this.db('documents').insert({
            title: req.file.originalname,
            content: data.toString('utf8'),
            fabric_id: actor.id,
            encoding: 'utf8',
            filename: req.file.originalname,
            sha256: digest,
            owner: req.user.id,
            courtlistener_filepath_local: destination,
            file_id: savedFile[0],
            ingestion_status: 'processing'
          });

          console.debug('[FILES]', 'Inserted document:', insertedDocument[0]);

          // Queue jobs
          this.queue.addJob({
            method: 'IngestFile',
            params: [savedFile[0]],
            attempts: 3,
          });

          /* this.queue.addJob({
            method: 'IngestDocument',
            params: [insertedDocument[0]],
<<<<<<< HEAD
            attempts: 3,
          });
=======
          }); */
>>>>>>> b81168fa

          res.send({ status: 'success', message: 'Successfully uploaded file!', file_id: savedFile[0], fabric_id: actor.id });
        } catch (updateError) {
          console.error('Failed to update file status:', updateError);
          res.status(500);
          res.send({ status: 'error', message: 'Failed to update file status.', content: updateError });
        }
      });
    });
  } catch (error) {
    console.error(error);
    res.status(500);
    res.send({ status: 'error', message: 'An unexpected error occurred.', content: error });
  }
}

module.exports = http_create_file;<|MERGE_RESOLUTION|>--- conflicted
+++ resolved
@@ -124,12 +124,8 @@
           /* this.queue.addJob({
             method: 'IngestDocument',
             params: [insertedDocument[0]],
-<<<<<<< HEAD
             attempts: 3,
-          });
-=======
           }); */
->>>>>>> b81168fa
 
           res.send({ status: 'success', message: 'Successfully uploaded file!', file_id: savedFile[0], fabric_id: actor.id });
         } catch (updateError) {
