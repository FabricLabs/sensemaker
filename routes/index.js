module.exports = {
  agents: {
    list: require('./agents/list_agents'),
  },
  cases: {
    list: require('./cases/get_cases'),
    getCaseFile: require('./cases/get_cases_id_pdf.js'),
  },
  documents: {
<<<<<<< HEAD
    create: require('./documents/create_document'),
    // list: require('./documents/list_documents'),
=======
    list: require('./documents/list_documents'),
    getDocumentByID: require('./documents/get_document_by_id'),
>>>>>>> e693581b
    // view: require('./documents/view_document'),
    search: require('./documents/search_documents'),
    view: require('./documents/view_document'),
    newConversation: require('./documents/document_new_chat'),
  },
  files: {
    create: require('./files/create_file'),
    list: require('./files/list_files'),
    view: require('./files/view_file'),
    serve: require('./files/serve_file.js'),
    find: require('./files/find_file.js'),

  },
  matters: {
    create: require('./matters/create_matter'),
    new: require('./matters/new_matter'),
    view: require('./matters/matter_view'),
    list: require('./matters/list_matters'),
    addContext: require('./matters/add_context'),
    removeFile: require('./matters/remove_file'),
    removeNote: require('./matters/remove_note'),
    newConversation: require('./matters/matter_new_chat'),
    getConversations: require('./matters/get_conversations'),
    edit: require('./matters/edit_matter'),
    listFiles: require('./matters/list_matter_files'),
    listNotes: require('./matters/list_matter_notes'),
  },
  invitations: {
    createInvitations: require('./invitations/create_invitation'),
    getInvitations: require('./invitations/get_invitations'),
    checkInvitationToken: require('./invitations/check_invitation_token'),
    resendInvitation : require('./invitations/resend_invitation'),
    acceptInvitation: require('./invitations/accept_invitation'),
    declineInvitation: require('./invitations/decline_invitation'),
    deleteInvitation: require('./invitations/delete_invitation'),
  },
  messages: {
    create: require('./messages/create_message'),
  },
  products: {
    list: require('./products/list_products'),
  },
  reporters: {
    search: require('./reporters/search_reporters'),
    view: require('./reporters/view_reporter'),

  },
  jurisdictions: {
    view: require('./jurisdictions/jurisdiction_view'),
  },
  courts: {
    list: require('./courts/list_courts'),
    view: require('./courts/court_view'),
    findCourt: require('./courts/find_court'),
  },
  sessions: {
    create: require('./sessions/create_session'),
    get: require('./sessions/get_session'),
  },
  statutes: {
    list: require('./statutes/list_statutes'),
    // view: require('./statutes/view_statute'), // TODO: create this
  },
  users: {
    list: require('./users/list_users'),
    listFiles: require('./users/list_user_files'),
    editUsername: require('./users/edit_username'),
    editEmail: require('./users/edit_email'),
    view: require('./users/view_user'),
    createUser: require('./users/create_user.js'),
    createFullUser: require('./users/create_full_user'),
    checkExistingUsername: require('./users/check_username'),
    checkExistingEmail: require('./users/check_email'),
  },
  feedback: {
    create: require('./feedback/create_feedback.js')
  },
  conversations: {
    getConversations: require('./conversations/get_conversations'),
    editConversationsTitle: require('./conversations/edit_conversations_title'),
    getConversationsByID: require('./conversations/get_conversations_by_id'),
  },
  account: {
    changePassword: require('./account/change_password'),
    changeUsername: require('./account/change_username'),
  },
  people: {
    list: require('./people/get_people'),
  }
};<|MERGE_RESOLUTION|>--- conflicted
+++ resolved
@@ -7,13 +7,9 @@
     getCaseFile: require('./cases/get_cases_id_pdf.js'),
   },
   documents: {
-<<<<<<< HEAD
     create: require('./documents/create_document'),
-    // list: require('./documents/list_documents'),
-=======
     list: require('./documents/list_documents'),
     getDocumentByID: require('./documents/get_document_by_id'),
->>>>>>> e693581b
     // view: require('./documents/view_document'),
     search: require('./documents/search_documents'),
     view: require('./documents/view_document'),
