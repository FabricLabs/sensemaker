--- conflicted
+++ resolved
@@ -148,32 +148,6 @@
     // TODO: use path
     // TODO: enable recursive Filesystem (directories)
     this.fs = new Filesystem({ path: './stores/jeeves' });
-<<<<<<< HEAD
-    this.db = knex({
-      client: 'mysql2',
-      connection: {
-        host: this.settings.db.host,
-        port: this.settings.db.port,
-        user: this.settings.db.user,
-        password: this.settings.db.password,
-        database: this.settings.db.database
-      }
-    });
-
-    this.courtlistener = knex({
-      client: 'postgresql',
-      connection: {
-        host: this.settings.courtlistener.host,
-        port: this.settings.courtlistener.port,
-        username: this.settings.courtlistener.username,
-        password: this.settings.courtlistener.password,
-        database: this.settings.courtlistener.database
-      }
-    });
-
-    attachPaginate();
-=======
->>>>>>> a6517e85
 
     // Fabric Setup
     this._rootKey = new Key({ xprv: this.settings.xprv });
@@ -418,15 +392,9 @@
     });
 
     this.worker.register('ScanCourtListener', async (...params) => {
-<<<<<<< HEAD
-      console.debug('SCANNING COURT LISTENER...');
-      const cases = this.courtlistener('search_docket').select('*').limit(100);
-      console.debug('POSTGRES CASES:', cases);
-=======
       console.debug('SCANNING COURT LISTENER WITH PARAMS:', params);
       const dockets = this.courtlistener('search_docket').select('*').limit(1000);
       console.debug('POSTGRES DOCKETS:', dockets);
->>>>>>> a6517e85
     });
 
     this.worker.on('debug', (...debug) => console.debug(...debug));
@@ -438,10 +406,7 @@
     this.matrix.on('ready', this._handleMatrixReady.bind(this));
 
     this.openai.on('error', this._handleOpenAIError.bind(this));
-<<<<<<< HEAD
-=======
     this.openai.on('MessageStart', this._handleOpenAIMessageStart.bind(this));
->>>>>>> a6517e85
     this.openai.on('MessageChunk', this._handleOpenAIMessageChunk.bind(this));
     this.openai.on('MessageEnd', this._handleOpenAIMessageEnd.bind(this));
     this.openai.on('MessageWarning', this._handleOpenAIMessageWarning.bind(this));
@@ -1289,13 +1254,6 @@
     this.emit('error', `[SERVICES:OPENAI] ${error}`);
   }
 
-<<<<<<< HEAD
-  async _handleOpenAIMessageChunk (chunk) {
-    const message = Message.fromVector(['MessageChunk', JSON.stringify(chunk)]);
-    this.http.broadcast(message);
-    // if (!this.completions[chunk.message_id]) this.completions[chunk.message_id] = {};
-    // this.completions[chunk.message_id].content += chunk.content;
-=======
   async _handleOpenAIMessageStart (start) {
     // TODO: fix @fabric/core/types/message to allow custom message types
     start.type = 'MessageStart';
@@ -1308,7 +1266,6 @@
     chunk.type = 'MessageChunk';
     const message = Message.fromVector(['MessageChunk', JSON.stringify(chunk)]);
     this.http.broadcast(message);
->>>>>>> a6517e85
   }
 
   async _handleOpenAIMessageEnd (end) {
@@ -1431,12 +1388,8 @@
     const inserted = await this.db('messages').insert({
       conversation_id: request.conversation_id,
       user_id: 1,
-<<<<<<< HEAD
-      status: 'computing'
-=======
       status: 'computing',
       content: 'Jeeves is researching your question...'
->>>>>>> a6517e85
     });
 
     const response = null;
