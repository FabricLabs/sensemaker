'use strict';

// Prepare transpilation
require('@babel/register');

// Package
const definition = require('../package');
const {
  SNAPSHOT_INTERVAL,
  AGENT_MAX_TOKENS,
  MAX_RESPONSE_TIME_MS,
  PER_PAGE_LIMIT,
  PER_PAGE_DEFAULT,
  SEARCH_CASES_MAX_WORDS,
  USER_QUERY_TIMEOUT_MS,
  SYNC_EMBEDDINGS_COUNT
} = require('../constants');

// Dependencies
const fs = require('fs');
const crypto = require('crypto');

// External Dependencies
const fetch = require('cross-fetch');
const debounce = require('lodash.debounce');
const merge = require('lodash.merge');
// TODO: use levelgraph instead of level?
// const levelgraph = require('levelgraph');
const knex = require('knex');
const multer = require('multer');
// const { ApolloServer, gql } = require('apollo-server-express');
// TODO: use bcryptjs instead of bcrypt?
const { attachPaginate } = require('knex-paginate'); // pagination
const { hashSync, compareSync, genSaltSync } = require('bcrypt'); // user authentication
const { getEncoding, encodingForModel } = require('js-tiktoken'); // local embeddings

// Fabric
const Hub = require('@fabric/hub'); // messaging hub

// HTTP Bridge
const HTTPServer = require('@fabric/http/types/server'); // fabric edge server
// const Sandbox = require('@fabric/http/types/sandbox'); // edge client sandbox (web browser)

// Fabric Types
// TODO: reduce to whole library import?
// const App = require('@fabric/core/types/app');
const Key = require('@fabric/core/types/key'); // fabric keys
const Peer = require('@fabric/core/types/peer'); // fabric peers
const Token = require('@fabric/core/types/token'); // fabric tokens
const Actor = require('@fabric/core/types/actor'); // fabric actors
const Chain = require('@fabric/core/types/chain'); // fabric chains
const Logger = require('@fabric/core/types/logger');
// const Worker = require('@fabric/core/types/worker');
const Message = require('@fabric/core/types/message');
const Service = require('@fabric/core/types/service');
const Collection = require('@fabric/core/types/collection');
const Filesystem = require('@fabric/core/types/filesystem');

// Sources
// const Bitcoin = require('@fabric/core/services/bitcoin');
// const WebHooks = require('@fabric/webhooks');
// const Discord = require('@fabric/discord');
// const Ethereum = require('@fabric/ethereum');
// const GitHub = require('@fabric/github');
const Matrix = require('@fabric/matrix');
// const Shyft = require('@fabric/shyft');
// const Twilio = require('@fabric/twilio');
// const Twitter = require('@fabric/twitter');
// const GitHub = require('@fabric/github');

// Providers
<<<<<<< HEAD
// const { StatuteProvider } = require('../libraries/statute-scraper');
=======
//const { StatuteProvider } = require('../libraries/statute-scraper');
>>>>>>> fb0da42e

// Services
const Fabric = require('./fabric');
const EmailService = require('./email');
const Gemini = require('./gemini');
const PACER = require('./pacer');
const Harvard = require('./harvard');
const Mistral = require('./mistral');
const OpenAI = require('./openai');
const CourtListener = require('./courtlistener');
// const WestLaw = require('./westlaw');
const Stripe = require('./stripe');

// Internal Types
const Agent = require('../types/agent');
// const Brain = require('../types/brain');
const Coordinator = require('../types/coordinator');
const Learner = require('../types/learner');
const Trainer = require('../types/trainer');
const Worker = require('../types/worker');
const Queue = require('../types/queue');

// Components
const CaseHome = require('../components/CaseHome');
const CaseView = require('../components/CaseView');
const Conversations = require('../components/Conversations');

// Functions
const toMySQLDatetime = require('../functions/toMySQLDatetime');

// Routes (Request Handlers)
const ROUTES = require('../routes');

/**
 * Jeeves is a Fabric-powered application, capable of running autonomously
 * once started by the user.  By default, earnings are enabled.
 * @type {Object}
 * @extends {Service}
 */
class Jeeves extends Hub {
  /**
   * Constructor for the Jeeves application.
   * @param  {Object} [settings={}] Map of configuration values.
   * @param  {Number} [settings.port=7777] Fabric messaging port.
   * @return {Jeeves} Resulting instance of Jeeves.
   */
  constructor (settings = {}) {
    super(settings);

    // Settings
    this.settings = merge({
      crawl: false,
      debug: false,
      seed: null,
      port: 7777,
      precision: 8, // precision in bits for floating point compression
      persistent: true,
      path: './logs/jeeves',
      coordinator: '!TsLXBhlUcDLbRtOYIU:fabric.pub',
      frequency: 0.01, // Hz (once every ~100 seconds)
      temperature: 0,
      rules: [
        'do not provide hypotheticals'
      ],
      db: {
        host: 'localhost',
        user: 'db_user_jeeves',
        password: '',
        database: 'db_jeeves'
      },
      files: {
        corpus: './sensemaker',
        path: './jeeves-files',
        userstore: './jeeves-files/uploads/users'
      },
      http: {
        hostname: 'localhost',
        listen: true,
        port: 4242
      },
      commitments: [],
      constraints: {
        tolerance: 100, // 100ms
        memory: {
          max: Math.pow(2, 26) // ~64MB RAM
        }
      },
      matrix: {},
      agents: null,
      ollama: {},
      openai: {},
      pacer: {},
      harvard: {},
      courtlistener: {},
      statutes: {
        jurisdictions: [
          'Texas'
        ]
      },
      services: [
        'bitcoin',
        'harvard',
        'matrix'
      ],
      state: {
        status: 'INITIALIZED',
        agents: {},
        collections: {
          cases: {},
          courts: {},
          documents: {},
          people: {}
        },
        counts: {
          cases: 0,
          courts: 0,
          documents: 0,
          people: 0
        },
        services: {
          bitcoin: {
            balance: 0
          },
          courtlistener: {
            cases: 0,
            courts: 0,
            documents: 0,
            people: 0
          },
          harvard: {
            counts: {
              cases: 0,
              courts: 0,
              documents: 0,
              people: 0
            }
          }
        }
      },
      crawlDelay: 2500,
      interval: 86400 * 1000,
      verbosity: 2,
      verify: true,
      workers: 1,
    }, settings);

    // Vector Clock
    this.clock = 0;

    // Internals
    this.agent = new Peer(this.settings);
    // this.brain = new Brain(this.settings);
    this.chain = new Chain(this.settings);
    this.queue = new Queue(this.settings);
    this.audits = new Logger(this.settings);
    this.learner = new Learner(this.settings);
    this.trainer = new Trainer(this.settings);
    this.coordinator = new Coordinator({ name: 'Jeeves', goals: this.settings.goals, actions: ['idle', 'search_cases', 'proceed'], agent: this.settings.ollama });
    // this.sandbox = new Sandbox(this.settings.sandbox);
    this.worker = new Worker(this.settings);

    // Services
    // Optional Services
    this.email = (this.settings.email && this.settings.email.enable) ? new EmailService(this.settings.email) : null;
    this.matrix = (this.settings.matrix && this.settings.matrix.enable) ? new Matrix(this.settings.matrix) : null;
    // this.github = (this.settings.github.enable) ? new GitHub(this.settings.github) : null;
    // this.discord = (this.settings.discord.enable) ? new Discord(this.settings.discord) : null;
    this.courtlistener = (this.settings.courtlistener.enable) ? new CourtListener(this.settings.courtlistener) : null;
    // this.statutes = (this.settings.statutes.enable) ? new StatuteProvider(this.settings.statutes) : null;

    // Other Services
    this.pacer = new PACER(this.settings.pacer);
    this.openai = new OpenAI(this.settings.openai);
    this.harvard = new Harvard(this.settings.harvard);
    this.stripe = new Stripe(this.settings.stripe);

    // Collections
    this.actors = new Collection({ name: 'Actors' });
    this.feeds = new Collection({ name: 'Feeds '});
    this.messages = new Collection({ name: 'Messages' });
    this.objects = new Collection({ name: 'Objects' });
    this.sources = new Collection({ name: 'Sources' });

    // TODO: use path
    // TODO: enable recursive Filesystem (directories)
    this.fs = new Filesystem({ path: './stores/jeeves' });

    // Fabric Setup
    this._rootKey = new Key({ xprv: this.settings.xprv });
    this._fabric = {
      ephemera: this._rootKey,
      token: new Token({ issuer: this._rootKey })
    };

    // Fabric
    this.fabric = new Fabric(this.settings.fabric);
    this.cluster = new Trainer(this.settings);

    // HTTP Interface
    this.http = new HTTPServer({
      path: 'assets',
      hostname: this.settings.http.hostname,
      interface: this.settings.http.interface,
      port: this.settings.http.port,
      middlewares: {
        userIdentifier: this._userMiddleware.bind(this)
      },
      resources: {
        Document: {
          route: '/documents',
          components: {
            list: 'DocumentHome',
            view: 'DocumentView'
          }
        },
        Index: {
          route: '/',
          components: {
            list: 'jeeves-index',
            view: 'jeeves-index'
          }
        },
        Service: {
          route: '/services',
          components: {
            list: 'jeeves-index',
            view: 'jeeves-index'
          }
        }
      },
      sessions: false
    });

    // File Uploads
    this.uploader = new multer({ dest: this.settings.files.path });

    // TODO: evaluate use of temperature
    this.openai.settings.temperature = this.settings.temperature;
    this.apollo = null;

    // Internals
    this.agents = {};
    this.healths = {};
    this.services = {};
    this.sources = {};
    this.workers = [];
    this.changes = new Logger({
      name: 'jeeves',
      path: './stores'
    });

    // Sensemaker
    this.sensemaker = new Agent({
      name: 'SENSEMAKER',
      model: 'llama3',
      rules: this.settings.rules,
      host: this.settings.ollama.host,
      port: this.settings.ollama.port,
      secure: this.settings.ollama.secure,
      prompt: this.settings.prompt
    });

    // Agent Collection
    this.lennon = new Agent({ name: 'LENNON', rules: this.settings.rules, prompt: `You are LennonAI, designed to come up with a list of relevant citations of cases and statutes.  Use analytical reasoning to determine the best historical cases to cite, including text from the arguments and closing opinions.`, openai: this.settings.openai });
    this.alpha = new Agent({ name: 'ALPHA', host: null, prompt: this.settings.prompt, openai: this.settings.openai });
    this.beta = new Agent({ name: 'BETA', model: this.settings.ollama.model, host: 'ollama.trynovo.com', port: 443, secure: true, prompt: this.settings.prompt, openai: this.settings.openai });
    this.gamma = new Agent({ name: 'GAMMA', model: this.settings.ollama.model, host: this.settings.ollama.host, port: this.settings.ollama.port, secure: this.settings.ollama.secure, prompt: this.settings.prompt, openai: this.settings.openai });
    this.delta = new Agent({ name: 'DELTA', model: this.settings.ollama.model, host: this.settings.ollama.host, port: this.settings.ollama.port, secure: this.settings.ollama.secure, prompt: this.settings.prompt, openai: this.settings.openai });

    // External Agents
    // this.gemini = new Gemini({ name: 'GEMINI', prompt: this.settings.prompt, ...this.settings.gemini, openai: this.settings.openai });

    // Well-known Models
    this.llama = new Agent({ name: 'LLAMA', model: 'llama3', host: this.settings.ollama.host, port: this.settings.ollama.port, secure: this.settings.ollama.secure, prompt: this.settings.prompt, openai: this.settings.openai });
    this.mistral = new Agent({ name: 'MISTRAL', model: 'mistral', host: this.settings.ollama.host, port: this.settings.ollama.port, secure: this.settings.ollama.secure, prompt: this.settings.prompt });
    this.mixtral = new Agent({ name: 'MIXTRAL', model: 'mixtral', host: 'ollama.trynovo.com', port: 443, secure: true, prompt: this.settings.prompt });
    this.gemma = new Agent({ name: 'GEMMA', model: 'gemma', host: this.settings.ollama.host, port: this.settings.ollama.port, secure: this.settings.ollama.secure, prompt: this.settings.prompt });

    // Custom Models
    this.outliner = new Agent({ name: 'OUTLINER', rules: this.settings.rules, model: this.settings.ollama.model, host: this.settings.ollama.host, port: this.settings.ollama.port, secure: this.settings.ollama.secure, prompt: 'You are OutlinerAI, an artificial intelligence (AI) designed to generate document outlines for later expansion by other drafting AIs.  Do not annotate, only return valid JSON.' });
    this.searcher = new Agent({ name: 'SEARCHER', rules: this.settings.rules, model: this.settings.ollama.model, host: this.settings.ollama.host, port: this.settings.ollama.port, secure: this.settings.ollama.secure, prompt: 'You are SearcherAI, designed to return only a search term most likely to return the most relevant results to the user\'s query, assuming your response is used elsewhere in collecting information from the Novo database.  Refrain from using generic terms such as "case", "v.", "vs.", etc., and simplify the search wherever possible to focus on the primary topic.  Only ever return the search query as your response.  For example, when the inquiry is: "Find a case that defines the scope of First Amendment rights in online speech." you should respond with "First Amendment" (excluding the quote marks).  Your responses will be sent directly to the network, so make sure to only ever respond with the best candidate for a search term for finding documents most relevant to the user question.  Leverage abstractions to extract the essence of the user request, using step-by-step reasoning to predict the most relevant search term.', openai: this.settings.openai });
    this.usa = new Agent({ name: 'USA', model: this.settings.ollama.model, prompt: this.settings.prompt, host: this.settings.ollama.host, port: this.settings.ollama.port, secure: this.settings.ollama.secure });

    // Pipeline Datasources
    this.datasources = {
      bitcoin: { name: 'Bitcoin' },
      courtlistener: { name: 'CourtListener' },
      harvard: { name: 'Harvard' },
      pacer: { name: 'PACER' },
      statutes: { name: 'Statutes' }
    };

    // Streaming
    this.completions = {};
    this.primes = {};

    // State
    this._state = {
      clock: this.clock,
      status: 'STOPPED',
      actors: {},
      agents: {},
      audits: {},
      epochs: [],
      messages: {},
      objects: {},
      content: this.settings.state
    };

    // Database connections
    this.db = knex({
      client: 'mysql2',
      connection: {
        host: this.settings.db.host,
        port: this.settings.db.port,
        user: this.settings.db.user,
        password: this.settings.db.password,
        database: this.settings.db.database
      },
      pool: {
        min: 8,
        max: 128,
        afterCreate: (conn, done) => {
          // console.debug('[JEEVES]', '[DB]', 'Connection created.');
          done(null, conn);
        }
      }
    });

    attachPaginate();

    // Stop case
    /* process.on('exit', async () => {
      console.warn('Jeeves is shutting down...');
      await this.stop();
    }); */

    return this;
  }

  get authority () {
    return `https://${this.settings.domain}`;
  }

  get version () {
    return definition.version;
  }

  combinationsOf (tokens, prefix = '') {
    if (!tokens.length) return prefix;
    if (tokens.length > 10) tokens = tokens.slice(0, 10);

    let result = [];

    // Recursively combine tokens
    for (let i = 0; i < tokens.length; i++) {
      const rest = tokens.slice(0, i).concat(tokens.slice(i + 1));
      const combinations = this.combinationsOf(rest, prefix + tokens[i] + ' ');
      result = result.concat(combinations);
    }

    // Add the original tokens
    result = result.concat(tokens);

    // Return unique results
    return [...new Set(result.map((item) => item.trim()))];
  }

  commit () {
    // console.debug('[JEEVES]', '[COMMIT]', 'Committing state:', this._state);
    const commit = new Actor({
      type: 'Commit',
      object: {
        content: this.state
      }
    });

    // console.warn('Jeeves is attempting a safe shutdown...');
    // TODO: safe shutdown
    this.emit('commit', commit);

    return this;
  }

  /**
   * Creates (and registers) a new {@link Agent} instance.
   * @param {Object} configuration Settings for the {@link Agent}.
   * @returns {Agent} Instance of the {@link Agent}.
   */
  createAgent (configuration = {}) {
    const agent = new Agent(configuration);
    // TODO: define Agent methods from `documentation`
    if (!this._state.agents[agent.id]) this._state.agents[agent.id] = agent;
    this._state.content.agents[agent.id] = configuration;
    // this.commit();
    this.emit('agent', agent);
    return agent;
  }

  estimateTokens (input) {
    const tokens = input.split(/\s+/g);
    const estimate = tokens.length * 4;
    return estimate;
  }

  importantPhrases (input) {
    const tokens = input.replace(/[^\w\s\']|_/g, '').split(/\s+/g);
    const uniques = [...new Set(tokens)].filter((x) => x.length > 3);

    uniques.sort((a, b) => {
      return b.length - a.length;
    });

    return uniques;
  }

  importantWords (input, limit = 5) {
    const tokens = input.replace(/[^\w\s\']|_/g, '').split(/\s+/g);
    const uniques = [...new Set(tokens)].filter((x) => x.length > 3);
    const nouns = this.properNouns(input);

    uniques.sort((a, b) => {
      return b.length - a.length;
    });

    uniques.sort((a, b) => {
      return nouns.includes(b) - nouns.includes(a);
    });

    return uniques.slice(0, limit);
  }

  properNouns (input) {
    return this.uniqueWords(input).filter((word) => /^[A-Z][a-z]*$/.test(word));
  }

  uniqueWords (input) {
    return [...new Set(this.words(input))].filter((x) => x.length > 3);
  }

  words (input) {
    return this.wordTokens(input);
  }

  wordTokens (input) {
    return input.replace(/[^\w\s\']|_/g, '').split(/\s+/g);
  }

  async alert (message) {
    if (this.email) {
      try {
        // Alert Tech
        await this.email.send({
            from: 'agent@trynovo.com',
            to: 'tech@jeeves.dev',
            subject: `[ALERT] [JEEVES] Jeeves Alert`,
            html: message
        });
        console.debug('Alert email sent successfully!');
      } catch (error) {
        console.error('Error sending alert email:', error);
      }
    }
  }

  async generateDocumentOutline (request) {
    const message = `Generate an outline of a document for the following request:\n\`\`\`\n${JSON.stringify(request, null, '  ')}\n\`\`\`\`\n\nRespond using JSON.`;
    return new Promise((resolve, reject) => {
      this.outliner.query({ query: message }).then((response) => {
        resolve(response);
      }).catch((exception) => {
        reject(exception);
      });
    });
  }

  async generateDocumentSection (request) {
    const message = `Generate the appropriate text for the following section of the document for the following request:\n\`\`\`\n${JSON.stringify(request, null, '  ')}\n\`\`\`\`\n\nRespond using JSON.`;
    return new Promise((resolve, reject) => {
      this.outliner.query({ query: message }).then((response) => {
        resolve(response);
      }).catch((exception) => {
        reject(exception);
      });
    });
  }

  async tick () {
    const now = (new Date()).toISOString();
    this._lastTick = JSON.parse(JSON.stringify(this.clock || 0));
    ++this.clock;
    this.commit();
    return {
      clock: this.clock,
      timestamp: now
    };
  }

  async ff (count = 0) {
    for (let i = 0; i < count; i++) {
      try {
        await this.tick();
      } catch (exception) {
        this.emit('error', `Could not fast-forward: ${exception}`);
      }
    }

    return this;
  }

  async beat () {
    const now = (new Date()).toISOString();
    const start = JSON.parse(JSON.stringify(this.clock));
    console.debug('[JEEVES]', '[BEAT]', 'Start:', start);

    // TODO: remove async, use local state instead
    // i.e., queue worker job
    const balance = await this.services.bitcoin._syncBalanceFromOracle();
    const beat = Message.fromVector(['Generic', {
      clock: this.clock,
      balance: balance.data.content,
      created: now
    }]);

    await this.tick();

    this.worker.addJob({
      type: 'ScanCourtListener',
      params: [
        { query: 'Cases not yet synchronized with Jeeves.' }
      ]
    });

    let data = beat.data;

    try {
      data = JSON.parse(data);
      data = JSON.stringify(data, null, '  ');
    } catch (exception) {
      this.emit('error', `Exception parsing beat: ${exception}`);
    }

    // this.alert('Heartbeat: ```\n' + data + '\n```');

    this.emit('beat', beat);
    this.emit('block', {
      created: now,
      transactions: []
    });

    return beat;
  }

  async checkHealth () {
    const CHAT_QUERY = 'Health check!  Tell me some status values.';

    return new Promise(async (resolve, reject) => {
      const now = new Date();
      const results = await Promise.allSettled(
        Object.values(this.agents).map((agent) => {
          return agent.query({ query: CHAT_QUERY, prompt: this.settings.prompt });
        })
      );

      const summaries = await Promise.allSettled([
        this.summarizer.query({ query: `Initial input: ${CHAT_QUERY}\nNetwork responses: ${JSON.stringify(results)}`, prompt: this.settings.prompt }),
      ]);

      resolve({
        created: now.toISOString(),
        duration: (new Date()) - now,
        results: results.concat(summaries)
      });
    });
  }

  /**
   * Execute the default pipeline for an inbound request.
   * @param {Object} request Request object.
   * @param {Number} [timeout] How long to wait for a response.
   * @param {Number} [depth] How many times to recurse.
   * @returns {Message} Request as a Fabric {@link Message}.
   */
  async createTimedRequest (request, timeout = MAX_RESPONSE_TIME_MS, depth = 0) {
    return new Promise(async (resolve, reject) => {
      const now = new Date();
      const created = now.toISOString();

      console.debug('[NOVO]', '[PIPELINE]', 'Handling request:', request);
      console.debug('[NOVO]', '[PIPELINE]', 'Initial query:', request.query);
      console.trace('[NOVO]', '[PIPELINE]', 'Initial messages:', request.messages);
      console.debug('[NOVO]', '[PIPELINE]', 'Initial timeout:', request.timeout);
      if (this.settings.debug) console.debug('[NOVO]', '[PIPELINE]', 'Handling request:', request);

      // Add Request to Database
      // TODO: assign `then` to allow async processing
      const inserted = await this.db('requests').insert({
        // TODO: add `user_id` to request, assign to `creator`
        created_at: toMySQLDatetime(now),
        content: JSON.stringify(request)
      });

      // Store user request
      // TODO: assign `then` to allow async processing
      const responseMessage = await this.db('messages').insert({
        conversation_id: request.conversation_id,
        user_id: 1,
        status: 'computing',
        content: `${this.settings.name} is researching your question...`
      });

      if (this.settings.debug) console.debug('[JEEVES]', '[TIMEDREQUEST]', 'Created response placeholder message:', responseMessage);

      // Create Request Message
      const message = Message.fromVector(['TimedRequest', JSON.stringify({
        created: created,
        request: request,
        response_message_id: responseMessage[0]
      })]);

      // Notify workers
      this.emit('request', { id: inserted [0] });

      // TODO: prepare maximum token length
      if (this.settings.debug) console.debug('[JEEVES]', '[TIMEDREQUEST]', 'Request:', request);

      // Get Matter, if relevant
      if (request.matter_id) {
        request.matter = await this.db('matters').where({ id: request.matter_id }).first();
        const matterFiles = await this.db('matters_files').where({ matter_id: request.matter_id });
        request.matter.files = await this.db('files').whereIn('id', matterFiles.map((x) => x.file_id));
      }

      // Action Model (Coordinator/Decider)
      const action = 'none';

      // Get the recommended action
      this.coordinator.chooseAction({ action, request }).catch((error) => {
        console.error('[NOVO]', '[PIPELINE]', 'Coordinator error:', error);
      }).then(async (decision) => {
        console.debug('[NOVO]', '[PIPELINE]', 'Coordinator decision:', decision);
        const action = decision?.action;
        switch (action) {
          default:
            console.debug('[NOVO]', '[PIPELINE]', 'Unhandled action:', action);
            break;
        }

<<<<<<< HEAD
=======

        //console.debug('GOT OUTLINE:', outline);

>>>>>>> fb0da42e
        // RAG
        const cases = await this._vectorSearchCases(request.query, 5);
        // const recently = await this.db('cases').orderBy('created_at', 'desc').limit(5);
        const recently = [];

        // Variables
        let topical = [];
        let searchterm = null;

        // Expander
        // BEGIN EXPANDER
        if (this.settings.expander) {
          // Compute most relevant tokens
          // const hypotheticals = await this.lennon.query({ query: request.query });
          const words = this.importantWords(request.query);
          const phrases = this.importantPhrases(request.query);

          try {
            searchterm = await this.searcher.query({ query: `---\nquery:\n  ${request.query}\nmatter: ${JSON.stringify(request.matter || null)}\n---\nConsidering the metadata, what search term do you recommend?  Remember, return only the search term.`, tools: null, messages: request.messages });
            if (this.settings.debug) this.emit('debug', `Search Term: ${JSON.stringify(searchterm, null, '  ')}`);
            console.debug('[JEEVES]', '[TIMEDREQUEST]', 'Search Term content:', searchterm.content);

            if (!searchterm.content) searchterm.content = '';

            // Remove whitespace
            searchterm.content = searchterm.content.trim();

            // Remove wrapping quotes
            searchterm.content = searchterm.content.replace(/^"/, '').replace(/"$/, ''); // exact double quotes
            searchterm.content = searchterm.content.replace(/^'/, '').replace(/'$/, ''); // exact single quotes
            searchterm.content = searchterm.content.replace(/^“/, '').replace(/”$/, ''); // fancy double quotes
            searchterm.content = searchterm.content.replace(/^‘/, '').replace(/’$/, ''); // fancy single quotes

            // Still too long!
            // TODO: convert limit here to constant
            if (searchterm.content.length > 50) {
              searchterm.content = searchterm.content.substr(0, 50);
            }

            console.debug('[NOVO]', '[PIPELINE]', 'Final Search Term:', searchterm.content);

            // Search for cases
            topical = await this._vectorSearchCases(searchterm.content);
          } catch (exception) {
            console.error('[NOVO]', '[PIPELINE]', 'Search Exception:', exception);
          }
        }
        // END EXPANDER

        // Format Metadata
        const caseCount = await this.db('cases').count('id as count').first();
        const meta = `metadata:\n` +
          `  created: ${created}\n` +
          `  clock: ${this.clock}\n` +
          `  notes: Cases may be unrelated, search term used: ${searchterm && searchterm.content || 'none'}\n` +
          `  matter: ${JSON.stringify(request.matter || null)}\n` +
          // `  topics: ${searchterm.content || ''}\n` +
          // `  words: ${words.slice(0, 10).join(', ') + ''}\n` +
          // `  documents: null\n` +
          `  cases:\n` +
          cases.concat(recently).concat(topical).map((x) => `    - [novo/cases/${x.id}] "${x.title || 'undefined title'}" ${x.decision_date || ''} "${x.citation || 'undefined citation'}" ${x.harvard_case_law_court_name} ${JSON.stringify(x.summary || '')}`).join('\n') + `\n` +
          `  counts:\n` +
          `    cases: ` + caseCount.count +
          `\n`;

        // Format Query Text
        const query = `---\n` +
          meta +
          `---\n` +
          `${request.query}`;

        // Estimate Cost
        const metaTokenCount = this.estimateTokens(meta);
        const requestTokenCount = this.estimateTokens(request.query);
        const estimatedCost = requestTokenCount * 0.0001;

        if (this.settings.debug) console.debug('[JEEVES]', '[TIMEDREQUEST]', 'Meta:', meta);
        if (this.settings.debug) console.debug('[JEEVES]', '[TIMEDREQUEST]', 'Meta Token Count:', metaTokenCount);
        if (this.settings.debug) console.debug('[JEEVES]', '[TIMEDREQUEST]', 'Request Token Count:', requestTokenCount);
        if (this.settings.debug) console.debug('[JEEVES]', '[TIMEDREQUEST]', 'Available Tokens:', AGENT_MAX_TOKENS - metaTokenCount - requestTokenCount);
        if (this.settings.debug) console.debug('[JEEVES]', '[TIMEDREQUEST]', 'Estimated query embedding cost:', estimatedCost);

        let messages = [];

        if (request.conversation_id) {
          console.debug('[NOVO]', '[TIMEDREQUEST]', 'Resuming conversation:', request.conversation_id);
          // Resume conversation
          const prev = await this._getConversationMessages(request.conversation_id);
          messages = prev.map((x) => {
            return { role: (x.user_id == 1) ? 'assistant' : 'user', content: x.content }
          });
        } else {
          // New conversation
          // messages = messages.concat([{ role: 'user', content: request.query }]);
        }

        if (request.subject) {
          // Subject material provided
          messages.unshift({ role: 'user', content: `Questions will be pertaining to ${request.subject}.` });
        }

        if (request.matter_id) {
          console.debug('[JEEVES]', '[TIMEDREQUEST]', 'Request pertains to Matter ID:', request.matter_id);
          const matter = await this.db('matters').where({ id: request.matter_id }).first();
          const matterFiles = await this.db('matters_files').where({ matter_id: request.matter_id });
          const files = await this.db('files').whereIn('id', matterFiles.map((x) => x.file_id));

          matter.files = files;

          console.debug('[JEEVES]', '[TIMEDREQUEST]', 'Matter:', matter);
          console.debug('[JEEVES]', '[TIMEDREQUEST]', 'Files:', files);

          messages = messages.concat([{ role: 'user', content: `Questions will be pertaining to ${matter.title}:\n\n\`\`\`\n${JSON.stringify(matter)}\n\`\`\`` }]);
        }

        if (this.settings.debug) console.debug('[JEEVES]', '[TIMEDREQUEST]', 'Matter Messages:', messages);

        // Prompt
        messages.unshift({
          role: 'system',
          content: this.settings.prompt
        });

        if (this.settings.debug) this.emit('debug', `[NOVO] [TIMEDREQUEST] Messages to evaluate: ${JSON.stringify(messages)}`);
        if (this.settings.debug) console.debug('[NOVO]', '[TIMEDREQUEST]', 'Agents to test:', Object.keys(this.agents));

        // TODO: Compressor
        // Use a reliable high-context agent to compress the query

        /* this.rag.query({ query: `Generate a SQL query for the following user request:\n\`\`\`\n${request.query}\n\`\`\`\n\nRemember, only ever respond with a SQL query that can be executed by me to return the results.  Do not wrap it in Markdown or a code block, the response must be only the raw query.`, messages }).catch((exception) => {
          console.error('[NOVO]', '[TIMEDREQUEST]', '[RAG]', 'Exception:', exception);
        }).then(async (ragged) => {
          console.debug('RAGGED:', ragged);
          let results = null;
          try {
            results = await this.db.raw(ragged.content);
          } catch (exception) {
            console.error('[NOVO]', '[RAGGER]', 'Exception:', exception);
            console.debug('[NOVO]', '[TIMEDREQUEST]', '[RAG]', 'Messages to regenerate with:', messages);
            this.rag.query({ query: `Your query failed:\n\`\`\`\n${exception.message}\n\`\`\`\n\nTry again, making sure to only return a valid SQL query given the provided schema.`, messages }).catch((exception) => {
              console.error('[NOVO]', '[TIMEDREQUEST]', '[RAG]', 'Secondary Exception:', exception);
            }).then((ultimate) => {
              console.debug('[NOVO]', '[TIMEDREQUEST]', '[RAG]', 'Ultimate:', ultimate);
            });
          }

          console.debug('[NOVO]', '[TIMEDREQUEST]', '[RAG]', 'Results:', results);
        }); */

        // Initiate Network Query
        const networkPromises = Object.keys(this.agents).map((name) => {
          console.debug('[NOVO]', '[TIMEDREQUEST]', '[NETWORK]', 'Agent name:', name);
          // console.debug('[NOVO]', '[TIMEDREQUEST]', '[NETWORK]', 'Agent:', this.agents[name]);
          return this.agents[name].query({ query, messages, /* requery: true */ });
        }).concat([
          // this.chatgpt.query({ query, messages, requery: true }),
          this.trainer.query({ query, messages }),
        ]);

        // Either all settle, or timeout
        Promise.race([
          Promise.allSettled(networkPromises),
          new Promise((resolve, reject) => setTimeout(reject, timeout, new Error('Timeout!')))
        ]).catch((error) => {
          console.error('[NOVO]', '[TIMEDREQUEST]', '[NETWORK]', '[RESOLVER]', 'Error:', error);
        }).then(async (results) => {
          console.debug('[NOVO]', '[TIMEDREQUEST]', '[NETWORK]', '[RESOLVER]', '[SETTLEMENT]', 'Results:', results);
        });

        // Handle Results and return
        Promise.allSettled(networkPromises).catch((error) => {
          console.error('[NOVO]', '[TIMEDREQUEST]', '[NETWORK]', '[RESOLVER]', 'Error:', error);
        }).then(async (results) => {
          console.debug('[NOVO]', '[TIMEDREQUEST]', '[NETWORK]', '[RESOLVER]', '[DEBUG]', 'Results:', results);
          console.debug('[NOVO]', '[TIMEDREQUEST]', '[NETWORK]', '[RESOLVER]', 'Results:', results);
          if (!results) {
            console.error('[NOVO]', '[TIMEDREQUEST]', '[NETWORK]', 'No results!');
            return;
          }

          const options = results.filter((x) => x.status === 'fulfilled').map((x) => x.value);

          // TODO: restore validator here
          // Filter the options again by a direct query, seeking the cases mentioned by ID or exact name
          /* for (let i = 0; i < options.length; i++) {
            const option = options[i];
            console.debug('[NOVO]', '[TIMEDREQUEST]', '[NETWORK]', 'Option:', option);
            this.extractor.query({
              query: `What cases are mentioned in this message:\n\`\`\`\n${JSON.stringify(option, null, '  ')}\n\`\`\``,
              json: true
            }).catch((exception) => {
              console.error('[NOVO]', '[TIMEDREQUEST]', '[NETWORK]', 'Extractor Exception:', exception);
            }).then((extracted) => {
              console.debug('[NOVO]', '[TIMEDREQUEST]', '[NETWORK]', 'Extracted:', extracted);
            });
          } */

          // 1. Get baseline from ChatGPT
          // 2. Get answers from all agents
          // 3. Remove any low-quality answers (can't find mentioned case, is irrelevant, inaccurate, etc.)
          // 4. Summarize the network results with a large-context agent

          // this.chatgpt.query({ query, messages }).then(async (baseline) => {
            // console.debug('[NOVO]', '[TIMEDREQUEST]', 'Baseline:', baseline);
            // const agentList = options.concat({ name: 'ChatGPT', content: baseline.content }).map((x) => `- [${x.name}] ${x.content}`).join('\n');
            const agentList = options.map((x) => `- [${x.name}] ${x.content}`).join('\n');
            this.summarizer.query({
              messages: messages,
              query: 'Answer the user query using the various answers provided by the agent network.  Use deductive logic and reasoning to verify the information contained in each, and respond as if their answers were already incorporated in your core knowledge.  The existence of the agent network, or their names, should not be revealed to the user.  Write your response as if they were elements of your own memory.\n\n```\nquery: ' + query + '\nagents:\n' + agentList + `\n\`\`\``,
            }).catch((exception) => {
              console.error('[NOVO]', '[TIMEDREQUEST]', 'Summarizer Exception:', exception);
            }).then(async (cowardice) => {
              console.debug('[NOVO]', '[TIMEDREQUEST]', 'Cowardice summary:', cowardice);
              try {
                const actor = new Actor({ content: cowardice.content });
                const documentIDs = await this.db('documents').insert({
                  fabric_id: actor.id,
                  content: cowardice.content,
                  owner: 1
                });

                const responseIDs = await this.db('responses').insert({
                  actor: this.summarizer.id,
                  content: `/documents/${documentIDs[0]}`
                });

                // Update database with completed response
                const updated = await this.db('messages').where({ id: responseMessage[0] }).update({
                  status: 'ready',
                  content: cowardice.content,
                  updated_at: this.db.fn.now()
                });

                console.debug('[JEEVES]', '[HTTP]', '[MESSAGE]', 'Updated message:', updated);

                this.emit('response', {
                  id: responseIDs[0],
                  content: cowardice.content
                });
              } catch (exception) {
                console.error('[JEEVES]', '[HTTP]', '[MESSAGE]', 'Error inserting response:', exception);
              }

              /* const extracted = await this.extractor.query({
                query: `$CONTENT\n\`\`\`\n${summarized.content}\n\`\`\``
              });
              console.debug('[JEEVES]', '[HTTP]', 'Got extractor output:', extracted);

              if (extracted && extracted.content) {
                console.debug('[JEEVES]', '[EXTRACTOR]', 'Extracted:', extracted);
                try {
                  const caseCards = JSON.parse(extracted.content).map((x) => {
                    const actor = new Actor({ name: x });
                    return {
                      type: 'CaseCard',
                      content: {
                        id: actor.id,
                        title: x
                      }
                    };
                  });

                  console.debug('[JEEVES]', '[HTTP]', '[MESSAGE]', 'Case Cards:', caseCards)

                  // Find each case in the database and reject if not found
                  /* const updated = await this.db('messages').where({ id: newMessage[0] }).update({
                    cards: JSON.stringify(caseCards.map((x) => x.content.id))
                  }); */
                /* } catch (exception) {
                  console.error('[JEEVES]', '[HTTP]', '[MESSAGE]', 'Error updating cards:', exception);
                }
              } */

              const end = new Date();
              console.debug('[JEEVES]', '[TIMEDREQUEST]', 'Duration:', (end.getTime() - now.getTime()) / 1000, 'seconds.');

              resolve(cowardice);
            });
          // }).catch((exception) => {
          //   console.error('[NOVO]', '[TIMEDREQUEST]', 'Summarizer Exception:', exception);
          // });
        });
      });
    });
  }

  async findCaseByName (name) {
    const instance = await this.db('cases').where('name', name).first();
    console.debug('[JEEVES]', 'Found case by name:', instance);
    return instance;
  }

  async findCourtByName (name) {
    const court = await this.db('courts').where('name', name).first();
    const result = await Promise.race([
      new Promise(async (resolve, reject) => {
        try {
          const instance = await this.courtlistener.db('search_court').select('*').where('name', name).first();
          console.debug('[NOVO]', '[COURT]', 'Found court by name:', instance);
          resolve(instance);
        } catch (exception) {
          console.error('[NOVO]', '[COURT]', 'Error searching court:', exception);
          reject(exception);
        }
      })
    ]);

    // console.debug('[JEEVES]', 'Found court by name:', court);
    console.debug('[JEEVES]', 'Court search by name, results:', result);

    return court;
  }

  async _getState () {
    // WARNING: this loads the int32 for every entity in the database
    const cases = await this.db('cases').select('id').from('cases');
    const courts = await this.db('courts').select('id').from('courts');
    const conversations = await this.db('conversations').select('id').from('conversations');
    const documents = await this.db('documents').select('id').from('documents');
    const inquiries = await this.db('inquiries').select('id', 'created_at', 'email').from('inquiries');
    const invitations = await this.db('invitations').select('id', 'created_at', 'updated_at', 'status').from('invitations');
    const messages = await this.db('messages').select('id').from('messages');

    // User Analytics
    const users = await this.db('users').select('id', 'username');

    for (let i = 0; i < users.length; i++) {
      const user = users[i];
      const conversations = await this.db('conversations').select('id').where({ creator_id: user.id });
      const messages = await this.db('messages').select('id').where({ user_id: user.id });

      user.conversations = conversations.length;
      user.messages = messages.length;
    }

    const state = {
      cases: {
        total: cases.length,
        // content: cases.map(x => x.id)
      },
      conversations: {
        total: conversations.length,
        // content: conversations.map(x => x.id)
      },
      courts: {
        total: courts.length,
        // content: courts.map(x => x.id)
      },
      documents: {
        total: documents.length,
        // content: documents.map(x => x.id)
      },
      inquiries: {
        total: inquiries.length,
        content: inquiries
      },
      invitations: {
        total: invitations.length,
        content: invitations
      },
      messages: {
        total: messages.length
        // content: messages.map(x => x.id)
      },
      users: {
        total: users.length,
        content: users
      },
    };

    return state;
  }

  async processData (limit = 1000) {
    const now = new Date();
    const stats = { total: 0, processed: 0, unprocessed: 0 };
    const other = await this._getUnprocessedCaseStats();
    const chunk = await this._getUnprocessedCases(limit);

    console.debug('[JEEVES]', '[ETL]', 'Stats:', other, stats);

    const start = new Date();
    for (let i = 0; i < chunk.length; i++) {
      const instance = chunk[i];
      console.debug('[JEEVES]', '[ETL]', 'Processing case:', instance.title, `[${instance.id}]`);
      // const nativeEmbedding = await this._generateEmbedding(`[novo/cases/${instance.id}] ${instance.title}`);
      const titleEmbedding = await this._generateEmbedding(instance.title);
      await this.db('cases').where('id', instance.id).update({ title_embedding_id: titleEmbedding.id });
      stats.processed++;
    }

    console.debug('[JEEVES]', '[ETL]', 'Complete in ', (new Date().getTime() - now.getTime()) / 1000, 'seconds.');
    console.debug('[JEEVES]', '[ETL]', `Generated ${stats.processed} embeddings in ${(new Date().getTime() - start.getTime()) / 1000} seconds. (${stats.processed / ((new Date().getTime() - start.getTime()) / 1000)} embeddings per second)`);

    return this;
  }

  async _getUnprocessedCases (limit = 20) {
    const cases = await this.db('cases').select('id', 'title', 'summary', 'title_embedding_id', 'body_embedding_id').where(function () {
      this.whereNull('title_embedding_id')// .orWhereNull('body_embedding_id')
    }).limit(limit);

    return cases;
  }

  async _getUnprocessedCaseStats () {
    const caseCount = await this.db('cases').count('id as count').first();
    const withTitleEmbeddings = await this.db('cases').count('id as count').whereNotNull('title_embedding_id').first();
    const missingTitleEmbeddings = await this.db('cases').count('id as count').whereNull('title_embedding_id').first();

    return {
      total: caseCount,
      withTitleEmbeddings: withTitleEmbeddings,
      missingTitleEmbeddings: missingTitleEmbeddings
    };
  }

  async query (query) {
    console.debug('[JEEVES]', '[QUERY]', 'Received query:', query);
    const collections = {
      courts: {}
    };

    const candidates = await Promise.allSettled([
      (new Promise((resolve, reject) => {
        setTimeout(reject, USER_QUERY_TIMEOUT_MS, new Error('Timeout!'));
      })),
      this._searchCourts(query)
    ]);

    console.debug('[JEEVES]', '[QUERY]', 'Candidates:', candidates);

    return candidates;
  }

  async restore () {
    const last = await this.changes._getLastLine();
    // TODO: load from STATE file
    return this;
  }

  async ingest (data) {
    await this.queue._addJob('ingest', [data]);
  }

  async prime () {
    console.debug('[NOVO]', '[PRIME]', 'Priming...');
    for (let i = 0; i < this.settings.ollama.models.length; i++) {
      console.debug('[NOVO]', '[PRIME]', 'Priming:', this.settings.ollama.models[i]);
      const prime = await fetch(`http${(this.settings.ollama.secure) ? 's' : ''}://${this.settings.ollama.host}:${this.settings.ollama.port}/api/generate`, {
        method: 'POST',
        headers: {
          'Accept': 'application/json',
          'Content-Type': 'application/json'
        },
        body: JSON.stringify({ model: this.settings.ollama.models[i] })
      });

      console.debug('[NOVO]', '[PRIME]', 'Primed:', prime);
    }
  }

  async search (request) {
    console.debug('[JEEVES]', '[SEARCH]', 'Received search request:', request);
    const redisResults = await this.trainer.search(request);
    console.debug('[JEEVES]', '[SEARCH]', 'Redis Results:', redisResults);

    const cases = await this._searchCases(request);
    // const courts = await this._searchCourts(request);
    // const documents = await this._searchDocuments(request);
    // const people = await this._searchPeople(request);

    const elements = [];

    for (let i = 0; i < cases.length; i++) {
      const instance = cases[i];
      const element = { type: 'Case', content: instance };
      elements.push(element);
    }

    // Construct Results Object
    const results = {
      request: request,
      query: request.query,
      cases: cases,
      courts: [], // TODO: implement
      documents: [], // TODO: implement
      people: [], // TODO: implement
      results: elements,
      content: elements,
      pagination: {
        total: elements.length,
        per_page: PER_PAGE_DEFAULT,
        current_page: 1,
        last_page: 1
      }
    };

    return results;
  }

  async searchConversations (request) {
    const components = request.query.split(' ');
    const tokens = this.combinationsOf(components);

    // Search for all tokens
    for (let i = 0; i < tokens.length; i++) {
      const token = tokens[i];
      const results = await this.db('messages').where('content', 'like', `%${token}%`);
      console.debug('[JEEVES]', '[SEARCH]', '[CONVERSATIONS]', 'Found results:', results);
    }

    const messages = await this.db('messages').select('id').where('content', 'like', `%${request.query}%`);
    const conversations = await this.db('conversations').in('id', messages.map((message) => message.conversation_id)).paginate({
      perPage: PER_PAGE_DEFAULT,
      currentPage: 1
    });

    console.debug('[JEEVES]', '[SEARCH]', '[CONVERSATIONS]', 'Found conversations:', conversations);

    // Result Constructor
    const elements = [];

    for (let i = 0; i < conversations.data.length; i++) {
      const instance = conversations[i];
      const element = { type: 'Conversation', content: instance };
      elements.push(element);
    }

    // Construct Results Object
    const results = {
      request: request,
      query: request.query,
      conversations: conversations,
      results: [],
      pagination: {
        total: elements.length,
        per_page: PER_PAGE_DEFAULT,
        current_page: 1,
        last_page: 1
      }
    };

    return results;
  }

  async secureEmbeddingsForCase (id) {
    const target = await this.db('cases').where('id', id).first();
    console.debug('secured:', target);

    // Secure Summary
    if (!target.summary) {
      console.debug('No summary found for case:', target);
      return;
    }
  }

  /**
   * Start the process.
   * @return {Promise} Resolves once the process has been started.
   */
  async start () {
    const self = this;
    this.applicationString = fs.readFileSync('./assets/index.html').toString('utf8');

    // Create all worker agents
    console.debug('[NOVO]', 'Creating network:', Object.keys(this.settings.agents));
    for (const [name, agent] of Object.entries(this.settings.agents)) {
      const configuration = merge({}, agent, { name: name });
      console.debug('[NOVO]', 'Creating network agent:', name, configuration.host, configuration.port, configuration.secure);
      this.agents[name] = this.createAgent(configuration);
    }

    // Worker Methods
    // TODO: define these with a map / loop
    // Document Ingest
    this.queue._registerMethod('IngestDocument', async (...params) => {
      console.debug('[NOVO]', '[QUEUE]', 'Ingesting document...', params);
      const document = await this.db('documents').where('id', params[0]).first();
      const ingested = await this.trainer.ingestDocument({ content: JSON.stringify(document.content), metadata: { id: document.id }}, 'document');
      return { status: 'COMPLETED', ingested };
    });

    // User Upload Ingest
    this.queue._registerMethod('IngestFile', async (...params) => {
      console.debug('[NOVO]', '[QUEUE]', 'Ingesting file...', params);
      const file = await this.db('files').where('id', params[0]).first();
      const ingested = await this.trainer.ingestDocument({ content: JSON.stringify(file), metadata: { id: file.id }}, 'file');
      return { status: 'COMPLETED', ingested };
    });

    // Trainer
    try {
      await this.trainer.start();
    } catch (exception) {
      console.error('[JEEVES]', '[REDIS]', 'Error starting Trainer:', exception);
      process.exit();
    }

    // Queue
    try {
      await this.queue.start();
    } catch (exception) {
      console.error('[JEEVES]', '[REDIS]', 'Error starting Redis:', exception);
      process.exit();
    }

    // Action Model
    try {
      await this.coordinator.start();
    } catch (exception) {
      console.error('[NOVO]', '[COORDINATOR]', 'Error starting Coordinator:', exception);
    }

    /* this.db.on('error', (...error) => {
      console.error('[JEEVES]', '[DB]', '[ERROR]', ...error);
    }); */

    // Register Services
    // await this._registerService('webhooks', WebHooks);
    // await this._registerService('bitcoin', Bitcoin);
    // await this._registerService('discord', Discord);
    // await this._registerService('ethereum', Ethereum);
    // await this._registerService('github', GitHub);
    // await this._registerService('matrix', Matrix);
    // await this._registerService('twilio', Twilio);
    // await this._registerService('twitter', Twitter);
    // await this._registerService('shyft', Shyft);
    // await this._registerService('github', GitHub);
    // await this._registerService('pricefeed', Prices);

    // this.products = await this.stripe.enumerateProducts();

    // if (this.settings.statutes.enable && this.statutes) {
    //   this.statutes.start().then((output) => {
    //     console.debug('[JEEVES]', '[STATUTES]', 'Started:', output);
    //   });
    // }

    // Primary Worker
    // Job Types
    this.worker.register('SearchCourts', async (...params) => {
      console.debug('[WORKER]', 'Searching courts:', params);
      return this._searchCourts(...params);
    });

    this.worker.register('DownloadMissingRECAPDocument', async (...params) => {
      console.debug('[WORKER]', 'Downloading missing RECAP document:', params);
      const target = await self.db('documents')
        .where(function () {
          this.where('pdf_acquired', 0).orWhereNull('pdf_acquired');
        })
        .whereNotNull('courtlistener_filepath_ia')
        .where(self.db.raw('LENGTH(courtlistener_filepath_ia)'), '>', 0)
        .first();

      if (!target) {
        console.debug('No target found!');
        return;
      };

      const url = target.courtlistener_filepath_ia;
      const doc = await fetch(url);
      const blob = await doc.blob();
      const buffer = await blob.arrayBuffer();
      const body = Buffer.from(buffer);

      try {
        fs.writeFileSync(`stores/recap/${target.courtlistener_id}.pdf`, body);
      } catch (exception) {
        this.emit('error', `Worker could not write RECAP file: ${exception}`);
        return;
      }

      try {
        await self.db('documents').update({
          pdf_acquired: true
        }).where('courtlistener_id', target.courtlistener_id);
      } catch (exception) {
        this.emit('error', `Worker could not update database: ${params} ${exception}`);
      }
    });

    this.worker.register('Ingest', async (...params) => {
      console.debug('[WORKER]', 'Ingesting:', params);
      try {
        await self.db('cases').update({
          last_harvard_crawl: this.db.raw('now()')
        }).where('id', params[2].id);
      } catch (exception) {
        this.emit('error', `Worker could not update database: ${params} ${exception}`);
      }

      const doc = await fetch(params[0], {
        headers: {
          'Authorization': `Token ${this.settings.harvard.token}`
        }
      });

      const blob = await doc.blob();
      const buffer = await blob.arrayBuffer();
      const body = Buffer.from(buffer);

      try {
        fs.writeFileSync(params[1], body);
      } catch (exception) {
        this.emit('error', `Worker could not write file ${params[1]} ${params[2]} ${exception}`);
        return;
      }

      try {
        await self.db('cases').update({
          pdf_acquired: true
        }).where('id', params[2].id);
      } catch (exception) {
        this.emit('error', `Worker could not update database: ${params} ${exception}`);
      }

      console.debug('Ingest complete:', params[1]);
    });

    this.worker.register('ScanCourtListener', async (...params) => {
      console.debug('[WORKER]', 'Scanning CourtListener:', params);
      // console.debug('SCANNING COURT LISTENER WITH PARAMS:', params);
      /* try {
        const dockets = await this.courtlistener.query('search_docket').select('*').limit(5);
        console.debug('POSTGRES DOCKETS:', dockets.data);
      } catch (exception) {
        console.error('COURTLISTENER ERROR:', exception);
      } */
    });

    // Worker Events
    this.worker.on('debug', (...debug) => console.debug(...debug));
    this.worker.on('log', (...log) => console.log(...log));
    this.worker.on('warning', (...warning) => console.warn(...warning));
    this.worker.on('error', (...error) => console.error(...error));

    // Email Events
    if (this.email) {
      this.email.on('debug', (...debug) => console.debug('[EMAIL]', ...debug));
      this.email.on('log', (...log) => console.log('[EMAIL]', ...log));
      this.email.on('warning', (...warning) => console.warn('[EMAIL]', ...warning));
      this.email.on('error', (...error) => console.error('[EMAIL]', ...error));
    }

    // Fabric Events
    this.fabric.on('error', this._handleFabricError.bind(this));
    // this.fabric.on('warning', (...warning) => console.warn(...warning));
    this.fabric.on('debug', this._handleFabricDebug.bind(this));
    this.fabric.on('log', (...log) => console.log(...log));

    // Collect Jeeves-specific
    // Courts
    this.fabric.on('document', this._handleFabricDocument.bind(this));
    this.fabric.on('court', this._handleFabricCourt.bind(this));
    this.fabric.on('person', this._handleFabricPerson.bind(this));

    // Matrix Events
    if (this.matrix) {
      this.matrix.on('activity', this._handleMatrixActivity.bind(this));
      this.matrix.on('ready', this._handleMatrixReady.bind(this));
      this.matrix.on('error', this._handleMatrixError.bind(this));
    }

    // PACER Events
    this.pacer.on('debug', this._handlePACERDebug.bind(this));
    this.pacer.on('court', this._handlePACERCourt.bind(this));

    // Harvard Events
    this.harvard.on('error', this._handleHarvardError.bind(this));
    this.harvard.on('debug', this._handleHarvardDebug.bind(this));
    this.harvard.on('warning', this._handleHarvardWarning.bind(this));
    this.harvard.on('sync', this._handleHarvardSync.bind(this));
    this.harvard.on('document', this._handleHarvardDocument.bind(this));
    this.harvard.on('court', this._handleHarvardCourt.bind(this));
    this.harvard.on('jurisdiction', this._handleHarvardJurisdiction.bind(this));
    this.harvard.on('reporter', this._handleHarvardReporter.bind(this));
    this.harvard.on('volume', this._handleHarvardVolume.bind(this));

    // OpenAI Events
    this.openai.on('error', this._handleOpenAIError.bind(this));
    this.openai.on('MessageStart', this._handleOpenAIMessageStart.bind(this));
    this.openai.on('MessageChunk', this._handleOpenAIMessageChunk.bind(this));
    this.openai.on('MessageEnd', this._handleOpenAIMessageEnd.bind(this));
    this.openai.on('MessageWarning', this._handleOpenAIMessageWarning.bind(this));

    // CourtListener Events
    if (this.courtlistener) {
      this.courtlistener.on('sync', (sync) => {
        console.debug('[JEEVES]', '[COURTLISTENER]', '[SYNC]', sync);
      });

      this.courtlistener.on('debug', (...debug) => {
        console.debug('[JEEVES]', '[COURTLISTENER]', '[DEBUG]', ...debug);
      });

      this.courtlistener.on('error', (...error) => {
        console.error('[JEEVES]', '[COURTLISTENER]', '[ERROR]', ...error);
      });

      this.courtlistener.on('warning', (...warning) => {
        console.warn('[JEEVES]', '[COURTLISTENER]', '[WARNING]', ...warning);
      });

      this.courtlistener.on('message', (message) => {
        console.debug('[JEEVES]', '[COURTLISTENER]', '[MESSAGE]', message);
      });

      this.courtlistener.on('document', this._handleCourtListenerDocument.bind(this));
      this.courtlistener.on('court', async (court) => {
        const actor = new Actor({ name: `courtlistener/courts/${court.id}` });
        const target = await this.db('courts').where({ courtlistener_id: court.id }).first();
        if (!target) {
          await this.db('courts').insert({
            fabric_id: actor.id,
            slug: court.id,
            start_date: court.start_date,
            end_date: court.end_date,
            courtlistener_id: court.id,
            founded_date: court.start_date,
            name: court.full_name,
            short_name: court.short_name,
            citation_string: court.citation_string,
            jurisdiction: court.jurisdiction,
            url: court.url
          });
        }
      });

      this.courtlistener.on('person', async (person) => {
        const actor = new Actor({ name: `courtlistener/people/${person.id}` });
        const target = await this.db('people').where({ courtlistener_id: person.id }).first();
        if (!target) {
          if (this.settings.debug) console.debug('[JEEVES]', '[COURTLISTENER]', '[PERSON]', 'No target found, inserting person:', person);
          await this.db('people').insert({
            fabric_id: actor.id,
            courtlistener_id: person.id,
            name_first: person.name_first,
            name_middle: person.name_middle,
            name_last: person.name_last,
            name_suffix: person.name_suffix,
            date_of_birth: person.date_dob,
            date_of_death: person.date_dod,
            birth_city: person.dob_city,
            birth_state: person.dob_state,
            death_city: person.dod_city,
            death_state: person.dod_state
          });
        }
      });

      this.courtlistener.on('docket', this._handleCourtListenerDocket.bind(this));
      this.courtlistener.on('opinioncluster', async (cluster) => {
        const target = await this.db('opinions').where({ courtlistener_cluster_id: cluster.id }).first();

        if (!target) {
          await this.db('opinions').insert({
            courtlistener_cluster_id: cluster.id,
            scdb_id: (cluster.scdb_id) ? cluster.scdb_id : null,
            date_created: cluster.date_created,
            date_modified: cluster.date_modified,
            date_filed: cluster.date_filed,
            judges: cluster.judges,
            case_name: cluster.case_name,
            case_name_short: cluster.case_short,
            case_name_full: cluster.case_name_full,
            scdb_decision_direction: cluster.scdb_decision_direction,
            scdb_votes_majority: cluster.scdb_votes_majority,
            scdb_votes_minority: cluster.scdb_votes_minority,
            source: cluster.source,
            procedural_history: cluster.procedural_history,
            attorneys: cluster.attorneys,
            nature_of_suit: cluster.nature_of_suit,
            posture: cluster.posture,
            syllabus: cluster.syllabus,
            precedential_status: cluster.precedential_status,
            date_blocked: cluster.date_blocked,
            blocked: cluster.blocked,
            courtlistener_docket_id: cluster.docket_id,
            date_filed_is_approximate: cluster.date_filed_is_approximate,
            correction: cluster.correction,
            cross_reference: cluster.cross_reference,
            disposition: cluster.disposition,
            filepath_json_harvard: cluster.filepath_json_harvard,
            headnotes: cluster.headnotes,
            history: cluster.history,
            other_dates: cluster.other_dates,
            summary: cluster.summary
          });
        }
      });

      this.courtlistener.on('opinion', async (opinion) => {
        const actor = new Actor({ name: `courtlistener/opinions/${opinion.id}` });
        const target = await this.db('opinions').where({ courtlistener_id: opinion.id }).first();

        if (!target) {
          await this.db('opinions').insert({
            sha1: opinion.sha1,
            date_created: opinion.date_created,
            date_modified: opinion.date_modified,
            courtlistener_id: opinion.id,
            courtlistener_cluster_id: opinion.cluster_id,
            courtlistener_download_url: opinion.download_url,
            courtlistener_local_path: opinion.local_path,
            plain_text: opinion.plain_text,
            html: opinion.html,
            html_lawbox: opinion.html_lawbox,
            html_with_citations: opinion.html_with_citations,
            extracted_by_ocr: opinion.extracted_by_ocr,
            per_curiam: opinion.per_curiam,
            page_count: opinion.page_count,
            author_str: opinion.author_str,
            joined_by_str: opinion.joined_by_str,
            xml_harvard: opinion.xml_harvard,
            html_anon_2020: opinion.html_anon_2020
          });
        }
      });

      this.courtlistener.on('person', async (person) => {
        const actor = new Actor({ name: `courtlistener/people/${person.id}` });
        const target = await this.db('people').where({ courtlistener_id: person.id }).first();
        if (!target) {
          await this.db('people').insert({
            fabric_id: actor.id,
            courtlistener_id: person.id,
            name_first: person.name_first,
            name_middle: person.name_middle,
            name_last: person.name_last,
            name_suffix: person.name_suffix,
            date_of_birth: person.date_dob,
            date_of_death: person.date_dod,
            birth_city: person.dob_city,
            birth_state: person.dob_state,
            death_city: person.dod_city,
            death_state: person.dod_state
          });
        }
      });
    }

    // Retrieval Augmentation Generator (RAG)
    this.augmentor = new Agent({ name: 'AugmentorAI', listen: false, model: this.settings.ollama.model, host: this.settings.ollama.host, secure: this.settings.ollama.secure, port: this.settings.ollama.port, openai: this.settings.openai, prompt: 'You are AugmentorAI, designed to augment any input as a prompt with additional information, using a YAML header to denote specific properties, such as collection names.' });
    this.extractor = new Agent({ name: 'ExtractorAI', listen: false, model: this.settings.ollama.model, host: this.settings.ollama.host, secure: this.settings.ollama.secure, port: this.settings.ollama.port, prompt: 'You are CaseExtractorAI, designed extract a list of every case name in the input, and return it as a JSON array.  Use the most canonical, searchable, PACER-compatible format for each entry as possible, such that an exact text match could be returned from a database.  Only return the JSON string as your answer, without any Markdown wrapper.', openai: this.settings.openai });
    this.validator = new Agent({ name: 'ValidatorAI', listen: false, model: this.settings.ollama.model, host: this.settings.ollama.host, secure: this.settings.ollama.secure, port: this.settings.ollama.port, prompt: 'You are CaseValidatorAI, designed to determine if any of the cases provided in the input are missing from the available databases.  You can use `$HTTP` to start your message to run an HTTP SEARCH against the local database, which will add a JSON list of results to the conversation.  For your final output, prefix it with `$RESPONSE`.', openai: this.settings.openai });
    this.summarizer = new Agent({ name: this.settings.name, listen: false, model: this.settings.ollama.model, host: this.settings.ollama.host, secure: this.settings.ollama.secure, port: this.settings.ollama.port, prompt: this.prompt, /* ...this.settings.gemini,  */openai: this.settings.openai });

    // ChatGPT
    this.chatgpt = new Agent({ name: 'GPT4', host: null, model: this.settings.openai.model, prompt: this.prompt, rules: this.settings.rules, openai: this.settings.openai });

    // RAG, Augmentor
    const caseDef = await this.db.raw(`SHOW CREATE TABLE cases`);
    const documentDef = await this.db.raw(`SHOW CREATE TABLE documents`);

    // TODO: allow configurable whitelist
    this.rag = new Agent({
      name: 'AugmentorRAG',
      listen: this.settings.fabric.listen,
      host: null,
      openai: this.settings.openai,
      prompt: 'You are AugmentorRAG, designed to create SQL queries which will return the most relevant results to the user\'s query.  You must not use any UPDATE or DELETE queries; ONLY use the SELECT command.  You can use JOIN to create a unified data view, but be sure that the user query and conversation history are considered carefully to generate the most relevant results.\n\n' +
        'Supported tables:\n' +
        '  - cases\n' +
        // '  - documents\n' +
        'Schema definitions:\n' +
        '```\n' +
        caseDef[0][0]['Create Table'] + '\n' +
        // documentDef[0][0]['Create Table'] + '\n' +
        '```\n\n' +
        'Supported paths:\n' +
        '  - / (index, all object types)\n' +
        '  - /cases (case database)\n' +
        // '  - /documents (document database)\n' +
        '\nOnly ever return a raw SQL query, to be executed by the caller.  Do not return any other content, such as Markdown or JSON.  Remember, your response will be executed directly by a SQL client, so ensure it is a valid query given the schema.\n' +
        '\nFor example, if the user asks "How many cases are in the database?" you would respond with "SELECT count(id) as case_count FROM cases;" as an optimized query.'
    });

    this.rag.on('debug', (...debug) => console.debug('[RAG]', ...debug));
    this.rag.on('log', (...log) => console.log('[RAG]', ...log));
    this.rag.on('warning', (...warning) => console.warn('[RAG]', ...warning));
    this.rag.on('error', (...error) => console.error('[RAG]', ...error));
    this.rag.on('query', this._handleRAGQuery.bind(this));

    // Load models
    await this.searcher.start()
    await this.alpha.start();
    await this.beta.start();
    await this.llama.start();
    await this.augmentor.start();
    await this.summarizer.start();
    await this.extractor.start();
    await this.validator.start();
    await this.rag.start();

    try {
      await this.prime();
    } catch (exception) {
      console.error('[NOVO]', 'Error priming:', exception);
    }

    // Start the logging service
    await this.audits.start();
    await this.changes.start();

    // Load State
    await this.restore();

    // Internal Services
    await this.fabric.start();
    if (this.email) await this.email.start();
    if (this.matrix) await this.matrix.start();
    // if (this.github) await this.github.start();
    // if (this.discord) await this.discord.start();

    // Debug Services
    // await this.rag.start();

    // Data Sources
    if (this.settings.pacer.enable) await this.pacer.start();
    if (this.settings.harvard.enable) await this.harvard.start();
    if (this.settings.courtlistener.enable) await this.courtlistener.start();

    // AI Services
    // await this.rag.start();
    await this.openai.start();

    // Record all future activity
    this.on('commit', async function _handleInternalCommit (commit) {
      await self.audits.log(commit);
      // self.alert('Commitment: \n```\n' + JSON.stringify(commit, null, '  ') + '\n```');
    });

    // TODO: remove
    this.on('block', async function (block) {
      self.emit('log', `Proposed Block: ${JSON.stringify(block, null, '  ')}`);
    });

    // Sandbox
    // await this.sandbox.start();

    // Worker
    await this.worker.start();

    try {
      const stats = await this.db('cases').count('id as count').first();
      console.debug('[JEEVES]', 'Loaded', stats.count, 'cases.');
    } catch (exception) {
      console.error('[JEEVES]', 'Could not load cases:', exception);
    }

    if (this.settings.crawl) {
      this._crawler = setInterval(async () => {
        const db = this.db;
        const unknown = await this.db('cases').where('pdf_acquired', false).where(function () {
          this.where('last_harvard_crawl', '<', db.raw('DATE_SUB(NOW(), INTERVAL 1 DAY)')).orWhereNull('last_harvard_crawl');
        }).whereNotNull('harvard_case_law_id').whereNotNull('harvard_case_law_pdf').orderBy('decision_date', 'desc').first();

        // console.debug('[INGEST] Found uningested case:', unknown.title);
        if (!unknown || !unknown.harvard_case_law_pdf) return;

        /* this.worker.addJob({
          type: 'Ingest',
          params: [
            unknown.harvard_case_law_pdf,
            `stores/harvard/${unknown.harvard_case_law_id}.pdf`,
            { id: unknown.id }
          ]
        }); */

        /* this.worker.addJob({
          type: 'ScanCourtListener',
          params: [
            { query: unknown.title }
          ]
        }); */
      }, this.settings.crawlDelay);
    }

    this._slowcrawler = setInterval(async () => {
      // Sync Health First
      // const health = await this.checkHealth();
      // console.debug('[JEEVES]', 'Health:', health);

      /* this.worker.addJob({ type: 'DownloadMissingRECAPDocument', params: [] }); */
      if (this.courtlistener) this.courtlistener.syncSamples();
      if (this.settings.embeddings.enable) {
        /* this._syncEmbeddings(SYNC_EMBEDDINGS_COUNT).then((output) => {
          console.debug('[JEEVES]', 'Embedding sync complete:', output);
        }); */
      }
    }, SNAPSHOT_INTERVAL); // 10 minutes

    // Internal APIs
    // Counts
    this.http._addRoute('HEAD', '/people', async (req, res) => {
      const count = await this.db('people').count('id as count').first();
      res.set('X-Count', count.count);
      res.send();
    });

    this.http._addRoute('HEAD', '/documents', async (req, res) => {
      const count = await this.db('documents').count('id as count').first();
      res.set('X-Count', count.count);
      res.send();
    });

    this.http._addRoute('HEAD', '/cases', async (req, res) => {
      const count = await this.db('cases').count('id as count').first();
      res.set('X-Count', count.count);
      res.send();
    });

    // API
    this.http._addRoute('POST', '/v1/chat/completions', this._handleChatCompletionRequest.bind(this));

    // Search
    // TODO: test each search endpoint
    // - [ ] /
    // - [ ] /documents
    // - [ ] /cases
    // - [ ] /conversations
    // - [ ] /courts
    // - [ ] /jurisdictions
    // - [ ] /people
    this.http._addRoute('SEARCH', '/', this._handleGenericSearchRequest.bind(this));
    this.http._addRoute('SEARCH', '/documents', ROUTES.documents.search.bind(this));
    this.http._addRoute('SEARCH', '/cases', this._handleCaseSearchRequest.bind(this));
    this.http._addRoute('SEARCH', '/conversations', this._handleConversationSearchRequest.bind(this));
    this.http._addRoute('SEARCH', '/courts', this._handleCourtSearchRequest.bind(this));
    this.http._addRoute('SEARCH', '/jurisdictions', this._handleJurisdictionSearchRequest.bind(this));
    this.http._addRoute('SEARCH', '/people', this._handlePeopleSearchRequest.bind(this));
    this.http._addRoute('SEARCH', '/reporters', ROUTES.reporters.search.bind(this));

    // Health
    this.http._addRoute('GET', '/metrics/health', this._handleHealthRequest.bind(this));

    // Agents
    this.http._addRoute('GET', '/agents', ROUTES.agents.list.bind(this));

    // Files
    this.http.express.post('/files', this.uploader.single('file'), this._userMiddleware.bind(this), ROUTES.files.create.bind(this));
    // this.http._addRoute('GET', '/files/serve/:id', this._userMiddleware.bind(this), ROUTES.files.serve.bind(this));
    this.http._addRoute('GET', '/files/serve/:id', ROUTES.files.serve.bind(this));
    this.http._addRoute('GET', '/files', ROUTES.files.list.bind(this));
    this.http._addRoute('GET', '/files/:id', ROUTES.files.view.bind(this));
    this.http._addRoute('GET', '/files/find/:filename', ROUTES.files.find.bind(this));

    // Matters
    this.http._addRoute('GET', '/matters', ROUTES.matters.list.bind(this));
    this.http._addRoute('POST', '/matters', ROUTES.matters.create.bind(this));
    this.http._addRoute('GET', '/matters/new', ROUTES.matters.new.bind(this));
    this.http._addRoute('GET', '/matters/:id', ROUTES.matters.view.bind(this));
    this.http._addRoute('GET', '/conversations/new/:matterID', ROUTES.matters.newConversation.bind(this));
    this.http._addRoute('GET', '/matters/files/:id', ROUTES.matters.listFiles.bind(this));
    this.http._addRoute('GET', '/matters/notes/:id', ROUTES.matters.listNotes.bind(this));
    this.http._addRoute('GET', '/matters/:matterID/conversations', ROUTES.matters.getConversations.bind(this)); //this one gets the list of a specific Matter's conversations
    this.http._addRoute('PATCH', '/matters/context/:id', ROUTES.matters.addContext.bind(this));
    this.http._addRoute('PATCH', '/matters/:id', ROUTES.matters.edit.bind(this))
    this.http._addRoute('PATCH', '/matters/removefile/:idFile', ROUTES.matters.removeFile.bind(this));
    this.http._addRoute('PATCH', '/matters/removenote/:idNote', ROUTES.matters.removeNote.bind(this));

    // Products
    this.http._addRoute('GET', '/products', ROUTES.products.list.bind(this));

    // Jurisdictions
    this.http._addRoute('GET', '/jurisdictions/:id', ROUTES.jurisdictions.view.bind(this));

    // Courts
    this.http._addRoute('GET', '/courts', ROUTES.courts.list.bind(this));
    this.http._addRoute('GET', '/courts/:slug', ROUTES.courts.view.bind(this));

    // Statutes
    this.http._addRoute('GET', '/statutes', ROUTES.statutes.list.bind(this));

    // Reporters
    this.http._addRoute('GET', '/reporters/:id', ROUTES.reporters.view.bind(this));

    // Documents
    this.http._addRoute('POST', '/documents', ROUTES.documents.create.bind(this));
    this.http._addRoute('GET', '/documents/:fabricID', ROUTES.documents.view.bind(this));
    this.http._addRoute('GET', '/conversations/documents/:id', ROUTES.documents.newConversation.bind(this));

    // Users
    this.http._addRoute('GET', '/users', ROUTES.users.list.bind(this));
    this.http._addRoute('GET', '/users/:username', ROUTES.users.view.bind(this));
    // TODO: switch to PATCH `/users/:username`
    this.http._addRoute('PATCH', '/users/username', ROUTES.users.editUsername.bind(this)); //this one is for admin to change other user's username
    this.http._addRoute('PATCH', '/users/email', ROUTES.users.editEmail.bind(this)); //this one is for admin to change other user's email

    // Services
    this.http._addRoute('POST', '/services/feedback', this._handleFeedbackRequest.bind(this));

    // Feedback
    this.http._addRoute('POST', '/feedback', ROUTES.feedback.create.bind(this));

    // Help chat
    this.http._addRoute('GET', '/conversations/help', ROUTES.help.getConversations.bind(this));
    this.http._addRoute('GET', '/conversations/help/admin', ROUTES.help.getAdmConversations.bind(this));
    this.http._addRoute('GET', '/messages/help/:conversation_id', ROUTES.help.getMessages.bind(this));
    this.http._addRoute('POST', '/messages/help/:conversation_id', ROUTES.help.sendMessage.bind(this));
    this.http._addRoute('PATCH', '/messages/help/:conversation_id', ROUTES.help.setMessagesRead.bind(this));  

    // TODO: move all handlers to class methods
    this.http._addRoute('POST', '/inquiries', this._handleInquiryCreateRequest.bind(this));
    this.http._addRoute('GET', '/inquiries', this._handleInquiryListRequest.bind(this));

    //endpoint to delete inquiry from admin panel
    this.http._addRoute('PATCH', '/inquiries/delete/:id', async (req, res) => {
      const inquiryID = req.params.id;
      try {
        const inquiry = await this.db.select('*').from('inquiries').where({ id: inquiryID }).first();

        if (!inquiry) {
          return res.status(404).json({ message: 'Invalid inquiry' });
        }

        // update the invitation status to deleted from the invitations list
        const inquiryDeleteStatus = await this.db('inquiries')
          .where({ id: inquiryID })
          .update({
            updated_at: new Date(),
            status: 'deleted',
          });

        if (!inquiryDeleteStatus) {
          return res.status(500).json({ message: 'Error deleting the invitation.' });
        }

        res.send({
          message: 'Invitation deleted successfully!'
        });

      } catch (error) {
        res.status(500).json({ message: 'Internal server error.', error });
      }

    });

    this.http._addRoute('GET', '/signup/:invitationToken', async (req, res, next) => {
      return res.send(this.http.app.render());
    });
    this.http._addRoute('GET', '/signup/decline/:invitationToken', async (req, res, next) => {
      return res.send(this.http.app.render());
    });

    //this endpoint creates the invitation and sends the email, for new invitations comming from inquiries
    this.http._addRoute('POST', '/invitations', ROUTES.invitations.createInvitations.bind(this) );

    //this endponint resends invitations to the ones created before
    this.http._addRoute('PATCH', '/invitations/:id', ROUTES.invitations.resendInvitation.bind(this));


    this.http._addRoute('GET', '/invitations/:id', async (req, res) => {
      // TODO: render page for accepting invitation
      // - create user account
      // - set user password
      // - create help conversation
    });

    this.http._addRoute('GET', '/invitations', ROUTES.invitations.getInvitations.bind(this));
    this.http._addRoute('POST', '/checkInvitationToken/:id',ROUTES.invitations.checkInvitationToken.bind(this));

    //endpoint to change the status of an invitation when its accepted
    this.http._addRoute('PATCH', '/invitations/accept/:id', ROUTES.invitations.acceptInvitation.bind(this));

    //endpoint to change the status of an invitation when its declined
    this.http._addRoute('PATCH', '/invitations/decline/:id', ROUTES.invitations.declineInvitation.bind(this));

    //endpoint to delete invitation from admin panel
    this.http._addRoute('PATCH', '/invitations/delete/:id', ROUTES.invitations.deleteInvitation.bind(this));

    this.http._addRoute('GET', '/dockets', async (req, res) => {
      const dockets = await this.courtlistener.paginateDockets();
      res.send(dockets);
    });

    this.http._addRoute('GET', '/services/courtlistener/recapdocuments', async (req, res) => {
      const documents = await this.courtlistener.paginateRecapDocuments();
      res.send(documents);
    });

    this.http._addRoute('POST', '/users', ROUTES.users.createUser.bind(this));

    this.http._addRoute('POST', '/users/full',ROUTES.users.createFullUser.bind(this));

    //endpoint to check if the username is available
    this.http._addRoute('POST', '/users/:id', ROUTES.users.checkExistingUsername.bind(this));

    //endpoint to check if the email is available
    this.http._addRoute('POST', '/users/email/:id', ROUTES.users.checkExistingEmail.bind(this));
    this.http._addRoute('GET', '/sessions',ROUTES.sessions.get.bind(this));

    // TODO: change to /sessions
    this.http._addRoute('GET', '/sessions/new', async (req, res, next) => {
      return res.redirect('/sessions');
    });

    this.http._addRoute('GET', '/passwordreset/:token', async (req, res, next) => {
      return res.send(this.http.app.render());
    });

    this.http._addRoute('POST', '/sessions', ROUTES.sessions.create.bind(this));

    // TODO: change this route from `/sessionRestore` to use authMiddleware?
    this.http._addRoute('GET', '/sessionRestore', async (req, res, next) => {
      try {
        const user = await this.db('users').where('id', req.user.id).first();
        if (!user) {
          return res.status(401).json({ message: 'Invalid session.' });
        }
        return res.json({
          username: user.username,
          email: user.email,
          isAdmin: user.is_admin,
          isBeta: user.is_beta,
          isCompliant: user.is_compliant,
          id: user.id
        });
      } catch (error) {
        console.error('Error authenticating user: ', error);
        return res.status(500).json({ message: 'Internal server error.' });
      }
    });

    this.http._addRoute('POST', '/passwordChange', ROUTES.account.changePassword.bind(this));

    this.http._addRoute('POST', '/usernameChange', ROUTES.account.changeUsername.bind(this));

    //this is the function that generates a password reset token
    this.http._addRoute('POST', '/passwordReset', async (req, res, next) => {
      const { email } = req.body;

      try {
        // Check if the email exists
        const existingUser = await this.db('users').where('email', email).first();
        if (!existingUser) {
          return res.status(409).json({
            message: 'This email you entered is not assigned to a registered user. Please check and try again or contact client services on support@novo.com '
          });
        }

        // Generate a unique token
        let uniqueTokenFound = false;
        let resetToken = '';
        while (!uniqueTokenFound) {
          resetToken = crypto.randomBytes(20).toString('hex');
          const tokenExists = await this.db.select('*').from('password_resets').where({ token: resetToken }).first();
          if (!tokenExists) {
            uniqueTokenFound = true;
          }
        };

        const newReset = await this.db('password_resets').insert({
          user_id: existingUser.id,
          token: resetToken,
        });
        //Flag for Eric
        //We have to change the resetLink when it goes to the server so it redirects to the right hostname
        //We have to upload the image somwhere so it can be open in the email browser, right now its in a firebasestoreage i use to test

        const resetLink = `${this.authority}/passwordreset/${resetToken}`;
        const imgSrc = "https://firebasestorage.googleapis.com/v0/b/imagen-beae6.appspot.com/o/novo-logo-.png?alt=media&token=7ee367b3-6f3d-4a06-afa2-6ef4a14b321b";

        const htmlContent =this.createPasswordResetEmailContent(resetLink,imgSrc);

        try {
          await this.email.send({
            from: 'agent@trynovo.com',
            to: email,
            subject: 'Password Reset',
            html: htmlContent
          });

          return res.json({
            message: 'Token sent successfully.',
          });
        } catch (error) {
          console.error('Error sending email', error);
          return res.status(500).json({
            message: 'Email could not be sent. Please try again later or contact client services on support@novo.com.'
          });
        }
      } catch (error) {
        console.error('Error processing request', error);
        return res.status(500).json({ message: 'Internal server error.' });
      }
    });

    //function to check if the reset token for password is valid
    this.http._addRoute('POST', '/resettokencheck', async (req, res, next) => {
      const { resetToken } = req.body;

      try {
        // Check if the token exists

        const existingToken = await this.db('password_resets').where('token', resetToken).orderBy('id', 'desc').first();

        if (!existingToken) {
          return res.status(409).json({
            message: 'Your reset link is not valid, please try reseting your password again'
          });
        }
        // Check if the token is older than 1 hour
        const tokenAge = new Date() - new Date(existingToken.created_at);
        const oneHour = 1000 * 60 * 60; // milliseconds in one hour

        if (tokenAge > oneHour) {
          return res.status(410).json({ // 410 Gone is often used for expired resources
            message: 'Your reset token has expired, please request a new one.'
          });
        }

        return res.json({
          message: 'Token correct.',
        });
      } catch (error) {
        return res.status(500).json({ message: 'Internal server error.' });
      }
    });

    //this is the function that updates the password of the user that came with a reset token
    this.http._addRoute('POST', '/passwordRestore', async (req, res, next) => {
      const { newPassword, resetToken } = req.body;

      try {
        const userReseting = await this.db('password_resets').where('token', resetToken).orderBy('id', 'desc').first();
        if (!userReseting) {
          return res.status(401).json({ message: 'Invalid reset token.' });
        }

        // Generate a salt and hash the new password
        const saltRounds = 10;
        const salt = genSaltSync(saltRounds);
        const hashedPassword = hashSync(newPassword, salt);

        // Update the user's password in the database
        await this.db('users').where('id', userReseting.user_id).update({
          password: hashedPassword,
          salt: salt
        });

        return res.json({
          message: 'Password updated successfully.',
        });
      } catch (error) {
        console.error('Error authenticating user: ', error);
        return res.status(500).json({ message: 'Internal server error.' });
      }
    });

    //route to edit a conversation title
    this.http._addRoute('PATCH', '/conversations/:id', ROUTES.conversations.editConversationsTitle.bind(this));

    this.http._addRoute('GET', '/statistics', async (req, res, next) => {
      const inquiries = await this.db('inquiries').select('id');
      const invitations = await this.db('invitations').select('id').from('invitations');
      const uningested = await this.db('cases').select('id').where('pdf_acquired', false).whereNotNull('harvard_case_law_id').orderBy('decision_date', 'desc');
      const ingestions = fs.readdirSync('./stores/harvard').filter((x) => x.endsWith('.pdf'));
      const stats = {
        ingestions: {
          remaining: uningested.length,
          complete: ingestions.length
        },
        inquiries: {
          total: inquiries.length
        },
        invitations: {
          total: invitations.length
        }
      };

      res.send(stats);
    });

    this.http._addRoute('GET', '/cases', ROUTES.cases.list.bind(this));
    this.http._addRoute('GET', '/cases/:id', async (req, res, next) => {
      const origin = {};
      const updates = {};
      const instance = await this.db.select('id', 'title', 'short_name', 'created_at', 'decision_date', 'summary', 'harvard_case_law_id', 'harvard_case_law_pdf', 'harvard_case_law_court_name as court_name', 'harvard_case_law_court_name', 'courtlistener_id', 'pacer_case_id').from('cases').where({
        id: req.params.id
      }).first();

      if (!instance) return res.status(404).json({ message: 'Case not found.' });
      // if (!instance.courtlistener_id) return res.status(404).json({ message: 'Case not found.' });

      this.secureEmbeddingsForCase(instance.id).then((output) => {
        console.debug('Secure embeddings for case:', output);
      }).catch((exception) => {
        console.debug('Secure embeddings error:', exception);
      });

      if (this.settings.courtlistener.enable) {
        this.courtlistener.search({ query: instance.title }).then((clr) => {
          console.debug('[NOVO]', '[COURTLISTENER]', '[SEARCH]', 'Jeeves got results:', clr);
        });
      }

      const canonicalTitle = `${instance.title} (${instance.decision_date}, ${instance.harvard_case_law_court_name})`;

      // Async Tasks
      // Embeddings
      /* const embeddedTitle = await */ this._generateEmbedding(instance.title);
      /* const embeddedKey = await */ this._generateEmbedding(canonicalTitle);

      // Data Updates
      if (instance.courtlistener_id && this.settings.courtlistener.enable) {
        const record = await this.courtlistener.db('search_docket').where({ id: instance.courtlistener_id }).first();
        console.debug('[NOVO]', '[CASE:VIEW]', '[COURTLISTENER]', 'docket record:', record);
        const title = record.case_name_full || record.case_name || instance.title;
        if (title !== instance.title) updates.title = title;
      }

      if (instance.pacer_case_id && this.settings.courtlistener.enable) {
        const record = await this.courtlistener.db('search_docket').where({ pacer_case_id: instance.pacer_case_id }).first();
        console.debug('[NOVO]', '[CASE:VIEW]', 'PACER record:', record);
        const title = record.case_name_full || record.case_name || instance.title;
        if (title !== instance.title) updates.title = title;
      }

      if (instance.harvard_case_law_id) {
        console.debug('[NOVO]', '[CASE:VIEW]', '[HARVARD]', 'Harvard record:', instance.harvard_case_law_id);
        fetch(`https://api.case.law/v1/cases/${instance.harvard_case_law_id}`, {
          // TODO: additional params (auth?)
        }).catch((exception) => {
          console.error('[NOVO]', '[CASE:VIEW]', 'FETCH FULL CASE ERROR:', exception);
        }).then(async (output) => {
          const target = await output.json();
          console.debug('[NOVO]', '[CASE:VIEW]', '[HARVARD]', '[FULLCASE]', 'Got output:', target);
          const message = Message.fromVector(['HarvardCase', JSON.stringify(target)]);
          this.http.broadcast(message);
        });
      }

      // Search Test
      if (!instance.title) {
        console.error('[JEEVES]', '[SEARCH]', 'Case has no title:', instance);
      } else {
        console.debug('[JEEVES]', '[SEARCH]', 'Searching for case backfill:', instance.title);
        this.search({
          query: instance.title
        }).then((results) => {
          console.debug('[JEEVES]', '[SEARCH]', 'Jeeves search results:', results);
          const message = Message.fromVector(['SearchResults', JSON.stringify(results)]);
          this.http.broadcast(message);

          if (results.cases && results.cases.length > 0) {
            const first = results.cases[0];
          }
        });
      }

      if (!instance.summary || instance.summary === 'false') {
        const merged = Object.assign({}, instance, updates);
        this._summarizeCaseToLength(merged).then(async (summary) => {
          if (summary) updates.summary = summary;
          if (Object.keys(updates).length > 0) {
            console.debug('[NOVO]', '[CASE:VIEW]', 'UPDATING CASE:', updates, instance);
            this.db('cases').update(updates).where('id', instance.id);
          }
        });
      }

      res.format({
        json: async () => {
          res.send(instance);
        },
        html: () => {
          // TODO: provide state
          // const page = new CaseView({});
          // TODO: fix this hack
          // const page = new CaseHome({}); // TODO: use CaseView
          // const html = page.toHTML();
          return res.send(this.applicationString);
        }
      });
    });

    this.http._addRoute('GET', '/cases/:id/pdf', ROUTES.cases.getCaseFile.bind(this));

    this.http._addRoute('GET', '/conversations', ROUTES.conversations.getConversations.bind(this));

    this.http._addRoute('GET', '/courts', ROUTES.courts.list.bind(this));
    this.http._addRoute('GET', '/courts/:slug', ROUTES.courts.findCourt.bind(this));

    this.http._addRoute('GET', '/people', ROUTES.people.list.bind(this));

    this.http._addRoute('GET', '/people/:fabricID', async (req, res, next) => {
      const person = await this.db.select(
        'id as dbid',
        'fabric_id as id',
        'full_name',
        'name_first',
        'name_middle',
        'name_last',
        'name_suffix',
        'date_of_birth',
        'date_of_death',
        'courtlistener_id'
      ).from('people').orderBy('name', 'asc').where({ fabric_id: req.params.fabricID }).first();

      res.format({
        json: () => {
          if (!person) return res.status(404).json({ message: 'Person not found.' });
          res.send(person);
        },
        html: () => {
          // TODO: pre-render application with request token, then send that string to the application's `_renderWith` function
          return res.send(this.applicationString);
        }
      });
    });

    this.http._addRoute('GET', '/documents', ROUTES.documents.list.bind(this));
<<<<<<< HEAD
    this.http._addRoute('GET', '/documents/:fabricID',ROUTES.documents.getDocumentByID.bind(this));
=======

    // this.http._addRoute('GET', '/documents/:fabricID',ROUTES.documents.getDocumentByID.bind(this));
>>>>>>> fb0da42e

    this.http._addRoute('GET', '/opinions', async (req, res, next) => {
      const opinions = await this.db.select('id', 'date_filed', 'summary').from('opinions').orderBy('date_filed', 'desc');

      res.format({
        json: () => {
          res.send(opinions);
        },
        html: () => {
          // TODO: pre-render application with request token, then send that string to the application's `_renderWith` function
          return res.send(this.applicationString);
        }
      })
    });

    this.http._addRoute('GET', '/judges', async (req, res, next) => {
      const judges = await this.db.select('id').from('judges').orderBy('name', 'asc');
      res.format({
        json: () => {
          res.send(judges);
        },
        html: () => {
          // TODO: pre-render application with request token, then send that string to the application's `_renderWith` function
          return res.send(this.applicationString);
        }
      });
    });

    this.http._addRoute('GET', '/jurisdictions', async (req, res, next) => {
      const jurisdictions = await this.db.select('id','name','name_short','harvard_id').from('jurisdictions').orderBy('id', 'desc');
      res.format({
        json: () => {
          res.send(jurisdictions);
        },
        html: () => {
          // TODO: pre-render application with request token, then send that string to the application's `_renderWith` function
          return res.send(this.applicationString);
        }
      });
    });

    this.http._addRoute('GET', '/reporters', async (req, res, next) => {
      const reporters = await this.db.select('*').from('reporters').orderBy('id', 'desc');
      res.format({
        json: () => {
          res.send(reporters);
        },
        html: () => {
          // TODO: pre-render application with request token, then send that string to the application's `_renderWith` function
          return res.send(this.applicationString);
        }
      });
    });

    this.http._addRoute('GET', '/volumes', async (req, res, next) => {
      const volumes = await this.db.select('id').from('volumes').orderBy('id', 'desc');
      res.format({
        json: () => {
          res.send(volumes);
        },
        html: () => {
          // TODO: pre-render application with request token, then send that string to the application's `_renderWith` function
          return res.send(this.applicationString);
        }
      });
    });

    this.http._addRoute('GET', '/messages', ROUTES.messages.getMessages.bind(this));

    this.http._addRoute('GET', '/conversations/:id', ROUTES.conversations.getConversationsByID.bind(this));

    this.http._addRoute('GET', '/contracts/terms-of-use', async (req, res, next) => {
      const contract = fs.readFileSync('./contracts/terms-of-use.md').toString('utf8');
      res.send({
        content: contract
      });
    });

    this.http._addRoute('GET', '/statistics/admin', async (req, res, next) => {
      const current = await this._getState();
      const waiting = await this.db('invitations').count('id as count').where({ status: 'waiting' }).first();
      current.inquiries.waiting = waiting.count;
      res.send(current);
    });

    this.http._addRoute('GET', '/statistics/accuracy', async (req, res, next) => {
      const reviews = await this.db('reviews').whereNotNull('id');
      const response = {
        accuracy: {
          positive: 0,
          negative: 0,
          neutral: 0
        },
        total: reviews.length
      };

      for (let review of reviews) {
        switch (review.intended_sentiment) {
          case 'positive':
            response.accuracy.positive++;
            break;
          case 'negative':
            response.accuracy.negative++;
            break;
          default:
            response.accuracy.neutral++;
            break;
        }
      }

      res.send(response);
    });

    this.http._addRoute('GET', '/statistics/sync', async (req, res, next) => {
      const current = await this._getState();
      const state = {
        current: current,
        datasources: {}
      };

      for (let [name, datasource] of Object.entries(this.datasources)) {
        let source = { name: datasource.name };
        switch (name) {
          case 'courtlistener':
            if (this.courtlistener) source.counts = await this.courtlistener.getCounts();
            break;
          case 'harvard':
            if (this.harvard) source.counts = await this.harvard.getCounts();
            break;
          case 'pacer':
            if (this.pacer) source.counts = await this.pacer.getCounts();
            break;
          default:
            console.warn('[JEEVES]', 'Unhandled Datasource:', name);
            break;
        }

        state.datasources[name] = source.counts;
      }

      res.send(state);
    });

    this.http._addRoute('GET', '/settings', async (req, res, next) => {
      res.format({
        json: () => {
          return res.send({
            name: this.name,
            version: this.version
          });
        },
        html: () => {
          return res.send(this.applicationString);
        }
      })
    });

    this.http._addRoute('GET', '/settings/admin', async (req, res, next) => {
      res.format({
        json: () => {
          return res.send({
            name: this.name,
            version: this.version
          });
        },
        html: () => {
          return res.send(this.applicationString);
        }
      })
    });

    this.http._addRoute('PATCH', '/settings/compliance', async (req, res, next) => {
      let result = {};

      console.debug('[COMPLIANCE]', 'Signer', req.user.id, 'signed Terms of Use');

      if (req.user.id) {
        await this.db('users').update({
          is_compliant: true
        }).where({
          id: req.user.id
        });

        result.message = 'Update complete.';
        result.isCompliant = true;
      } else {
        result.message = 'Failed.'
      }

      res.send(result);
    });

    this.http._addRoute('POST', '/reviews', async (req, res, next) => {
      // TODO: check token
      const request = req.body;

      try {
        await this.db('reviews').insert({
          creator: req.user.id,
          rating: request.rating,
          comment: request.comment,
          intended_sentiment: (request.thumbsUpClicked) ? 'positive' : 'negative',
          message_id: request.message
        });

        return res.send({
          type: 'ReviewMessageResult',
          content: {
            message: 'Success!',
            status: 'success'
          }
        });
      } catch (exception) {
        return res.send({
          type: 'ReviewMessageError',
          content: exception
        });
      }
    });

    this.http._addRoute('POST', '/messages', ROUTES.messages.create.bind(this));

    // TODO: attach old message ID to a new message ID, send `regenerate_requested` to true
    this.http._addRoute('PATCH', '/messages/:id', async (req, res, next) => {
      let subject = null;
      let {
        case_id,
        conversation_id,
        content,
        messageID,
        regenerate,
        matter_id,
        file_fabric_id,
      } = req.body;

      if (!regenerate) console.warn('[JEEVES]', '[WARNING]', 'PATCH /messages/:id called without `regenerate` flag.  This is a destructive operation.');

      if (case_id) {
        subject = await this.db('cases').select('id', 'title', 'harvard_case_law_court_name as court_name', 'decision_date').where('id', case_id).first();
      }

      const old_message = await this.db('messages').where({ id: req.params.id }).first();
      console.debug('old message:', old_message);

      if (!old_message) return res.status(404).json({ message: 'Message not found.' });
      // TODO: update message graph; consider requests, responses
      // flag message as regenerated
      // point to new answer
      // confirm acceptance of new answer

      try {
        const conversation = await this.db('conversations').where({ id: conversation_id }).first();
        if (!conversation) throw new Error(`No such Conversation: ${conversation_id}`);

        const newRequest = await this.db('requests').insert({
          message_id: messageID
        });

        this._handleRequest({
          // actor: activity.actor,
          conversation_id: conversation_id,
          subject: (subject) ? `${subject.title}, ${subject.court_name}, ${subject.decision_date}` : null,
          input: content,
        }).then((output) => {
//           console.log('got request output:', output);
//           this.db('responses').insert({
//             content: output.object.content
//           });

//           this.db('messages').insert({
//             content: output.object.content,
//             conversation_id: conversation_id,
//             user_id: 1 // TODO: real user ID
//           }).then(async (response) => {
//             console.log('response created:', response);

//             if (isNew) {
//               const messages = await this._getConversationMessages(conversation_id);
//               const title = await this._summarizeMessagesToTitle(messages.map((x) => {
//                 return { role: (x.user_id == 1) ? 'assistant' : 'user', content: x.content }
//               }));

//               await this.db('conversations').update({ title }).where({ id: conversation_id });
//             }
//           });
        });

        if (!conversation.log) conversation.log = [];
        if (typeof conversation.log == 'string') {
          conversation.log = JSON.parse(conversation.log);
        }

        // Attach new message to the conversation
       // conversation.log.push(newMessage[0]);

        await this.db('conversations').update({
          log: JSON.stringify(conversation.log)
        }).where({
          id: conversation_id
        });

        return res.json({
          message: 'Message sent.',
          object: {
            id: messageID,
            conversation: conversation_id
          }
        });
      } catch (error) {
        console.error('ERROR:', error);
        this.emit('error', `Failed to create message: ${error}`);
        return res.status(500).json({ message: 'Internal server error.' });
      }
    });

    this.http._addRoute('SEARCH', '/services/courtlistener/people', async (req, res, next) => {
      const request = req.body;
      console.debug('[JEEVES]', '[COURTLISTENER]', '[PEOPLE]', 'searching people:', request);

      try {
        const results = await this.courtlistener.search({
          query: request.query,
          model: 'jeeves-0.2.0-RC1'
        });

        console.debug('[JEEVES]', '[COURTLISTENER]', '[PEOPLE]', 'search results:', results);

        res.json(results);
      } catch (error) {
        console.error('Error searching CourtListener:', error);
        res.status(500).json({ message: 'Internal server error.' });
      }
    });

    this.http._addRoute('SEARCH', '/services/courtlistener/dockets', async (req, res, next) => {
      if (!this.courtlistener) return res.send({ message: 'CourtListener is not available.' });
      const request = req.body;
      console.debug('[JEEVES]', '[COURTLISTENER]', '[DOCKETS]', 'searching dockets:', request);

      try {
        const results = await this.courtlistener.search({
          query: request.query,
          model: 'jeeves-0.2.0-RC1'
        });

        console.debug('[JEEVES]', '[COURTLISTENER]', '[DOCKETS]', 'search results:', results);

        res.json(results);
      } catch (error) {
        console.error('Error searching CourtListener:', error);
        res.status(500).json({ message: 'Internal server error.' });
      }
    });

    this.http._addRoute('POST', '/announcements', async (req, res, next) => {
      if (!req.user || !req.user.state?.roles?.includes('admin')) {
        return res.status(401).json({ message: 'Unauthorized.' });
      }

      const request = req.body;

      try {
        await this.db('announcements').insert({
          creator_id: req.user.id,
          title: (request.title) ? request.title : null,
          body: request.body,
          expiration_date: (request.expirationDate) ? request.expirationDate : null,
        });

        return res.send({
          type: 'announcementCreated',
          content: {
            message: 'Success!',
            status: 'success'
          }
        });
      } catch (exception) {
        return res.send({
          type: 'announcementError',
          content: exception
        });
      }
    });

    this.http._addRoute('GET', '/announcements', async (req, res, next) => {
      try {
        const announcements = await this.db('announcements')
          .select('*')
          .orderBy('created_at', 'desc');

        res.json(announcements);
      } catch (error) {
        console.error('Error fetching announcement:', error);
        res.status(500).json({ message: 'Internal server error.' });
      }
    });

    this.http._addRoute('GET', '/announcements/latest', async (req, res, next) => {
      try {
        const latestAnnouncement = await this.db('announcements')
          .select('*')
          .orderBy('created_at', 'desc')
          .first();

        if (!latestAnnouncement) {
          return res.status(404).json({ message: 'No announcement found.' });
        }

        res.json(latestAnnouncement);
      } catch (error) {
        console.error('Error fetching announcement:', error);
        res.status(500).json({ message: 'Internal server error.' });
      }
    });

    // await this._startAllServices();

    // Listen for HTTP events, if enabled
    if (this.settings.http.listen) this.trust(this.http);

    // Always trust the local agent
    this.trust(this.agent);

    // Queue up a verification job
    this.queue._addJob({ method: 'verify', params: [] });

    // Create a heartbeat
    this._heart = setInterval(this.tick.bind(this), this.settings.interval);

    // Start HTTP, if enabled
    if (this.settings.http.listen) await this.http.start();
    if (this.settings.verify) await this._runFixtures();

    // GraphQL
    /* this.apollo.applyMiddleware({
      app: this.http.express,
      path: '/services/graphql'
    }); */

    // Fabric Network
    // await this.agent.start();

    // Set status...
    this.status = 'started';

    // Commit to change
    await this.commit();

    // Emit log events
    this.emit('log', '[JEEVES] Started!');
    this.emit('debug', `[JEEVES] Services available: ${JSON.stringify(this._listServices(), null, '  ')}`);
    this.emit('debug', `[JEEVES] Services enabled: ${JSON.stringify(this.settings.services, null, '  ')}`);

    // Emit ready event
    this.emit('ready');

    // DEBUG
    this.alert(`Jeeves started.  Agent ID: ${this.id}`);

    // Benchmarking
    if (this.settings.benchmark) {
      return this.stop();
    }

    // return the instance!
    return this;
  }

  //function that creates the template to email invitations sendig
  createInvitationEmailContent(acceptLink, declineLink, imgSrc) {
    return `
          <html>
            <head>
                <style>
                    body {
                        font-family: Arial, sans-serif;
                        text-align: center;
                    }

                    .button {
                        background-color: #1f487c;
                        border: none;
                        color: white;
                        padding: 10px 20px;
                        text-align: center;
                        text-decoration: none;
                        display: inline-block;
                        font-size: 16px;
                        font-weight: bold;
                        margin: 4px 2px;
                        cursor: pointer;
                        border-radius: 8px;
                        width: 150px;
                    }

                    .button:hover {
                        background-color: #163d5c;
                    }

                    .decline {
                        color: #ca392f;
                        text-decoration: none;
                        font-size: 14px;
                        margin-top: 20px;
                        display: inline-block;
                    }

                    .container {
                        text-align: center;
                        max-width: 500px;
                        margin: 0 auto;
                    }

                    .footer {
                        margin-top: 30px;
                        font-size: 0.8em;
                    }
                    table {
                      width: 100%;
                  }

                  .content {
                      text-align: center;
                  }
                </style>
            </head>

            <body>
                <table role="presentation" cellpadding="0" cellspacing="0" width="100%">
                    <tr>
                        <td>
                            <div class="container">
                                <table role="presentation" align="center" cellpadding="0" cellspacing="0" width="100%" style="max-width: 500px;">
                                    <tr>
                                        <td class="content">
                                            <img src=${imgSrc} alt="Novo Logo" style="max-width: 300px; height: auto;">
                                            <h3>Hello, You have been invited to join Novo.</h3>
                                            <p>We are pleased to extend an invitation for you to join Novo, your advanced legal assistant platform. Click on the link below to register and gain access to our services.</p>
                                            <a href=${acceptLink} class="button" target="_blank" style="background-color: #1f487c; color: white; text-decoration: none;">Join Novo</a>
                                            <p>If you prefer not to receive future invitations, <a href=${declineLink} class="decline">click here</a>.</p>
                                        </td>
                                    </tr>
                                </table>
                                <div class="footer">
                                    <p>For any inquiries, feel free to contact us at <a href="mailto:support@novo.com">support@novo.com</a></p>
                                </div>
                            </div>
                        </td>
                    </tr>
                </table>
            </body>

          </html>`;
  }
  createPasswordResetEmailContent(resetLink, imgSrc) {
    return `
        <html>
          <head>
            <style>
              body {
                font-family: Arial, sans-serif;
                text-align: center;
              }

              .button {
                background-color: #1f487c;
                border: none;
                color: white;
                padding: 10px 20px;
                text-align: center;
                text-decoration: none;
                display: inline-block;
                font-size: 16px;
                font-weight: bold;
                margin: 4px 2px;
                cursor: pointer;
                border-radius: 8px;
                width: 150px;
              }

              .button:hover {
                background-color: #163d5c;
              }

              .container {
                text-align: center;
                max-width: 500px;
                margin: 0 auto;
              }

              .footer {
                margin-top: 30px;
                font-size: 0.8em;
              }
            </style>
          </head>
          <body>
            <table role="presentation" cellpadding="0" cellspacing="0" width="100%">
              <tr>
                <td>
                  <div class="container">
                    <table role="presentation" align="center" cellpadding="0" cellspacing="0" width="100%" style="max-width: 500px;">
                      <tr>
                        <td class="content">
                          <img src=${imgSrc} alt="Novo Logo" style="max-width: 300px; height: auto;">
                          <h3>Password Reset Request</h3>
                          <p>You have requested to reset your password. Please click the button below to set a new password.</p>
                          <a href=${resetLink} class="button" target="_blank" style="background-color: #1f487c; color: white; text-decoration: none;">Reset Password</a>
                          <p>If you did not request a password reset, please ignore this email.</p>
                        </td>
                      </tr>
                    </table>
                    <div class="footer">
                      <p>If you have any issues or questions, please contact us at <a href="mailto:support@novo.com">support@novo.com</a></p>
                    </div>
                  </div>
                </td>
              </tr>
            </table>
          </body>
        </html>`;
  }

  /**
   * Stop the process.
   * @return {Promise} Resolves once the process has been stopped.
   */
  async stop () {
    this.status = 'STOPPING';

    // Stop HTTP Listener
    if (this.settings?.http) await this.http.destroy();
    if (this.settings?.http?.wss) await this.http.wss.destroy();
    // if (this.settings?.http) await this.http.stop();

    // Stop Fabric Listener
    if (this.agent) await this.agent.stop();

    // Stop the Worker
    if (this.worker) await this.worker.stop();
    if (this.trainer) await this.trainer.stop();

    /* console.debug('workers:', this.workers);

    for (let i = 0; i < this.workers.length; i++) {
      await this.workers[i].stop();
    } */

    // Stop Heartbeat, Crawler
    if (this._heart) clearInterval(this._heart);
    if (this._crawler) clearInterval(this._crawler);

    // Stop Services
    for (const [name, service] of Object.entries(this.services || {})) {
      if (this.settings.services.includes(name)) {
        await this.services[name].stop();
      }
    }

    // Write
    // await this.commit();

    if (this.courtlistener) await this.courtlistener.stop();
    if (this.openai) await this.openai.stop();
    if (this.matrix) await this.matrix.stop();
    if (this.email) await this.email.stop();

    // Notify
    this.status = 'STOPPED';
    this.emit('stopped', {
      id: this.id
    });

    // why();

    // TODO: troubleshoot why this is necessary (use `why()` above)
    process.exit();

    return this;
  }

  async sync () {
    await this.fs.sync();
    return this;
  }

  async _attachWorkers () {
    for (let i = 0; i < this.settings.workers; i++) {
      const worker = new Worker();
      this.workers.push(worker);
    }
  }

  async _handleChatCompletionRequest (req, res, next) {
    const request = req.body;
    console.debug('[NOVO]', '[API]', '[CHAT]', 'Chat completion request:', request);
    const network = Object.keys(this.agents).map((agent) => {
      console.debug('[NOVO]', '[API]', '[CHAT]', 'Sending request to agent:', agent, this.agents[agent]);
      return this.agents[agent].query(request);
    });

    Promise.race(network).catch((error) => {
      console.error('[NOVO]', '[API]', '[CHAT]', 'Error:', error);
      res.status(500).json({ status: 'error', message: 'Internal server error.', error: error });
    }).then((results) => {
      console.debug('[NOVO]', '[API]', '[CHAT]', 'Chat completion results:', results);
      const object = {
        object: 'chat.completion',
        created: Date.now() / 1000,
        model: request.model || 'novo',
        system_fingerprint: 'net_novo',
        choices: [
          {
            index: 0,
            message: {
              role: 'assistant',
              content: results.content
            },
            finish_reason: 'stop'
          }
        ],
        usage: {
          prompt_tokens: 0,
          completion_tokens: 0,
          total_tokens: 0
        }
      }

      const actor = new Actor(object);
      const output = merge({}, object, { id: actor.id });

      res.json(output);
    });
  }

  async _handleFeedbackRequest (req, res, next) {
    // TODO: check token
    const request = req.body;

    try {
      await this.db('feedback').insert({
        creator: req.user.id,
        content: request.comment
      });

      return res.send({
        type: 'SubmitFeedbackResult',
        content: {
          message: 'Success!',
          status: 'success'
        }
      });
    } catch (exception) {
      return res.send({
        type: 'SubmitFeedbackError',
        content: exception
      });
    }
  }

  async _handleGenericSearchRequest (req, res, next) {
    const request = req.body;
    console.debug('[JEEVES]', '[SEARCH]', 'Generic search request:', request);

    this.search(request).then((results) => {
      console.debug('[JEEVES]', '[SEARCH]', 'Results:', results);

      res.setHeader('X-Fabric-Type', 'SearchResults');
      res.setHeader('X-Pagination', true);
      res.setHeader('X-Pagination-Current', `${results.pagination.from}-${results.pagination.to}`);
      res.setHeader('X-Pagination-Per', results.pagination.per_page);
      res.setHeader('X-Pagination-Total', results.pagination.total);

      res.json({
        status: 'success',
        message: 'Results retrieved successfully.',
        results: results
      });
    });
  }

  async _handleInquiryListRequest (req, res, next) {
    res.format({
      json: async () => {
        if (!req.user || !req.user.state || !req.user.state.roles.includes('admin')) return res.status(401).json({ message: 'Unauthorized.' });

        try {
          const inquiries = await this.db('inquiries')
            .select('*')
            .orderBy('created_at', 'desc');
          res.send(inquiries);
        } catch (error) {
          console.error('Error fetching inquiries:', error);
          res.status(500).json({ message: 'Internal server error.' });
        }
      },
      html: () => {
        return res.send(this.applicationString);
      }
    });
  }

  async _handleInquiryCreateRequest (req, res, next) {
    const { email } = req.body;

    if (!email) {
      return res.status(400).json({ message: 'Email is required.' });
    }

    try {
      // Check if the email already exists in the waitlist
      const existingInquiry = await this.db('inquiries').where('email', email).first();
      if (existingInquiry) {
        return res.status(409).json({ message: "You're already on the waitlist!" });
      }

      //checks if there is an user with that email already
      const existingEmailUser = await this.db('users').where('email', email).first();
      if (existingEmailUser) {
        return res.status(409).json({ message: "This email is already registered for an User, please use another one." });
      }

      // Insert the new user into the database
      const newInquiry = await this.db('inquiries').insert({
        email: email
      });

      return res.json({ message: "You've been added to the waitlist!" });
    } catch (error) {
      return res.status(500).json({ message: 'Internal server error.  Try again later.' });
    }
  }

  async _handleRAGQuery (query) {
    console.debug('[JEEVES]', '[RAG]', 'Query:', query);
    const result = await this.fabric.search({
      query: query,
      model: 'jeeves-0.2.0-RC1'
    });

    return result;
  }

  async _handleCaseSearchRequest (req, res, next) {
    try {
      const request = req.body;
      const cases = await this._searchCases(request);
      const result = {
        cases: cases || []
      };

      return res.send({
        type: 'SearchCasesResult',
        content: result
      });
    } catch (exception) {
      res.status(503);
      return res.send({
        type: 'SearchCasesError',
        content: exception
      });
    }
  }

  async _handleConversationSearchRequest (req, res, next) {
    const request = req.body;
    console.debug('[JEEVES]', '[SEARCH]', 'Conversation search request:', request);

    this.searchConversations(request).then((results) => {
      console.debug('[JEEVES]', '[SEARCH]', 'Results:', results);

      res.setHeader('X-Fabric-Type', 'SearchResults');
      res.setHeader('X-Pagination', true);
      res.setHeader('X-Pagination-Current', `${results.pagination.from}-${results.pagination.to}`);
      res.setHeader('X-Pagination-Per', results.pagination.perPage);
      res.setHeader('X-Pagination-Total', results.pagination.total);

      res.json({
        status: 'success',
        message: 'Results retrieved successfully.',
        results: results
      });
    });
  }

  async _handleCourtListenerDocument (actor) {
    if (1 || this.settings.debug) console.debug('[NOVO]', '[COURTLISTENER]', '[DOCUMENT]', 'Received document:', actor);
    const document = actor.content;
    // TODO: store sample.id as fabric_id
    const sample = new Actor({ name: `courtlistener/documents/${document.id}` });
    const target = await this.db('documents').where({ courtlistener_id: document.id }).first();

    if (!target) {
      if (1 || this.settings.debug) console.debug('DOCUMENT NOT FOUND, INSERTING:', document);
      // TODO: retrieve docket_entry_id etc.
      // populate all subsequent data

      await this.db('documents').insert({
        sha1: document.sha1,
        description: document.description,
        file_size: document.file_size,
        page_count: document.page_count,
        date_created: document.date_created,
        date_modified: document.date_modified,
        date_uploaded: document.date_upload,
        pacer_doc_id: document.pacer_doc_id,
        is_available: document.is_available,
        is_sealed: document.is_sealed,
        courtlistener_id: document.id,
        courtlistener_thumbnail: document.thumbnail,
        courtlistener_filepath_local: document.filepath_local,
        courtlistener_filepath_ia: document.filepath_ia,
        courtlistener_ocr_status: document.ocr_status,
        plain_text: document.plain_text
      });
    }
  }

  async _handleCourtSearchRequest (req, res, next) {
    try {
      const request = req.body;
      const courts = await this._searchCourts(request);
      const result = {
        courts: courts || []
      };

      return res.send({
        type: 'SearchCourtsResult',
        content: result,
        results: courts
      });
    } catch (exception) {
      res.status(503);
      return res.send({
        type: 'SearchCourtsError',
        content: exception
      });
    }
  }

  async _handleJurisdictionSearchRequest (req, res, next) {
    try {
      const request = req.body;
      const jurisdictions = await this._searchJurisdictions(request);
      const result = {
        jurisdictions: jurisdictions || []
      };

      return res.send({
        type: 'SearchJurisdictionsResult',
        content: result,
        results: jurisdictions
      });
    } catch (exception) {
      res.status(503);
      return res.send({
        type: 'SearchJurisdictionsError',
        content: exception
      });
    }
  }

  async _handleHealthRequest (req, res, next) {
    try {
      const health = await this.checkHealth();
      console.debug('got health:', health);
      const response = {
        status: (health.results.filter((x) => x.status !== 'fulfilled').length) ? 'unhealthy' : 'healthy',
        services: health.results.map((x) => x.value),
        content: health
      };

      res.send(response);
    } catch (exception) {
      res.status(503);
      return res.send({
        status: 'unhealthy',
        content: exception
      });
    }
  }

  async _handlePeopleSearchRequest (req, res, next) {
    try {
      const request = req.body;
      const people = await this._searchPeople(request);
      const result = {
        people: people || []
      };

      return res.send({
        type: 'SearchCourtsResult',
        content: result,
        results: people
      });
    } catch (exception) {
      res.status(503);
      return res.send({
        type: 'SearchPeopleError',
        content: exception
      });
    }
  }

  async _handleMatrixActivity (activity) {
    console.debug('[JEEVES]', '[MATRIX]', 'Matrix activity:', activity);
    if (activity.actor == this.matrix.id) return;
    if (!activity.target) {
      console.debug('[JEEVES]', '[MATRIX]', 'No target, ignoring.');
      return;
    }

    const roomID = activity.target.split('/')[2];
    const computingIcon = '⌛';
    const completedIcon = '✅';

    let computingReaction = null;
    let completedReaction = null;

    const reactions = await this.matrix._getReactions(activity.object.id);
    if (!reactions.filter((x) => (x.key == computingIcon)).length) {
      try {
        computingReaction = await this.matrix._react(activity.object.id, computingIcon);
      } catch (exception) {

      }
    }

    const response = await this._handleRequest({
      actor: activity.actor,
      input: activity.object.content,
      room: roomID // TODO: replace with a generic property (not specific to Matrix)
      // target: activity.target // candidate 1
    });

    await this.matrix._send({
      object: response.object
    }, roomID);

    if (computingReaction) await this.matrix._redact(computingReaction.object.id);

    // Set reactions to reflect completed status
    const latestReactions = await this.matrix._getReactions(activity.object.id);

    if (!latestReactions.filter((x) => (x.key === completedIcon)).length) {
      try {
        completedReaction = await this.matrix._react(activity.object.id, completedIcon);
      } catch (exception) {

      }
    }

    return true;
  }

  async _handleFabricDebug (...props) {
    console.debug('[FABRIC]', '[DEBUG]', ...props);
  }

  async _handleFabricError (...props) {
    console.error('[FABRIC]', '[ERROR]', ...props);
  }

  async _handleFabricDocument (document) {
    console.error('[FABRIC]', '[DOCUMENT]', '[INSERT]', document);
    const inserted = await this.db('documents').insert({
      fabric_id: document.id,
      description: document.description,
      created_at: document.created_at
    });
    console.debug('[FABRIC]', '[DOCUMENT]', '[INSERT]', `${inserted.length} documents inserted:`, inserted);
  }

  async _handleFabricCourt (court) {
    // console.debug('[FABRIC]', '[COURT]', court);
    const target = await this.db('courts').where({ fabric_id: court.id }).first();
    // console.debug('[FABRIC]', '[COURT]', '[TARGET]', target);
    if (!target) {
      const inserted = await this.db('courts').insert({
        fabric_id: court.id,
        slug: court.slug,
        courtlistener_id: court.ids?.courtlistener,
        founded_date: new Date(court.founded_date),
        name: court.name,
        short_name: court.short_name || court.name,
        citation_string: court.citation_string
      });

      // console.debug('[FABRIC]', '[COURT]', '[INSERTED]', inserted);
    }
  }

  async _handleFabricPerson (person) {
    console.debug('[FABRIC]', '[PERSON]', person);
    const target = await this.db('people').where({ fabric_id: person.id }).first();
    console.debug('[FABRIC]', '[PERSON]', '[TARGET]', target);
    if (!target) {
      const inserted = await this.db('people').insert({
        fabric_id: person.id,
        full_name: person.full_name,
        name_first: person.name_first,
        name_middle: person.name_middle,
        name_last: person.name_last,
        name_suffix: person.name_suffix,
        date_of_birth: person.date_of_birth,
        date_of_death: person.date_of_death,
        courtlistener_id: person.ids?.courtlistener
      });

      console.debug('[FABRIC]', '[PERSON]', '[INSERTED]', inserted);
    }
  }

  async _handleCourtListenerDocket (docket) {
    const actor = new Actor({ name: `courtlistener/dockets/${docket.id}` });
    const bestname = docket.case_name_full || docket.case_name_short || docket.case_name || docket.case_name_short;
    const court = await this.db('courts').where({ courtlistener_id: docket.court_id }).first();
    const instance = {
      fabric_id: actor.id,
      court_id: court.id,
      pacer_case_id: docket.pacer_case_id,
      courtlistener_id: docket.id,
      title: bestname,
      short_name: docket.case_name_short,
      date_filed: docket.date_filed,
      date_argued: docket.date_argued,
      date_reargued: docket.date_reargued,
      date_reargument_denied: docket.date_reargument_denied,
      date_blocked: docket.date_blocked,
      date_last_filing: docket.date_last_filing,
      date_terminated: docket.date_terminated
    };

    // console.debug('[JEEVES]', '[COURTLISTENER]', 'Docket:', docket);
    const target = await this.db('cases').where({ fabric_id: actor.id }).first();
    // console.debug('[NOVO]', '[COURTLISTENER]', 'Docket Target Case:', target);

    if (docket.pacer_case_id) {
      if (this.settings.debug) console.debug('[JEEVES]', '[COURTLISTENER]', 'We have a PACER Case ID:', docket.pacer_case_id);
      const pacer = await this.db('cases').where({ pacer_case_id: docket.pacer_case_id }).first();
      if (!pacer) {
        if (this.settings.debug) console.debug('[JEEVES]', '[COURTLISTENER]', 'No PACER case found, inserting:', instance);

        if (instance.court_id) {
          if (this.settings.debug) console.debug('[JEEVES]', '[COURTLISTENER]', 'Court ID for PACER case:', instance.court_id);
          const court = await this.db('courts').where({ courtlistener_id: instance.court_id }).first();
          console.debug('[JEEVES]', '[COURTLISTENER]', 'Court for PACER case:', court);
          if (!court) {
            console.debug('[JEEVES]', '[COURTLISTENER]', 'No court found, searching:', instance.court_id);

            try {
              const sample = await this.courtlistener.db('search_court').where({ id: instance.court_id }).first();
              const matches = await this.courtlistener.db('search_court').where({ id: instance.court_id });
              console.debug('[JEEVES]', '[COURTLISTENER]', 'Sample court:', sample);
              console.debug('[JEEVES]', '[COURTLISTENER]', 'Matches:', matches);
            } catch (exception) {
              console.error('[JEEVES]', '[COURTLISTENER]', 'Failed to search for court:', exception);
            }
          }
        }
      }
    }

    if (!target) {
      try {
        // await this.db('cases').insert(instance);
      } catch (exception) {
        console.error('[JEEVES]', '[COURTLISTENER]', 'Failed to insert case:', exception);
        console.error('[JEEVES]', '[COURTLISTENER]', 'Target was:', target);
        console.error('[JEEVES]', '[COURTLISTENER]', 'Fabric ID was:', actor.id);
      }
    }
  }

  async _handleHarvardError (error) {
    console.error('[JEEVES]', '[HARVARD]', '[ERROR]', error);
  }

  async _handleHarvardDebug (...params) {
    console.debug('[JEEVES]', '[HARVARD]', '[DEBUG]', ...params);
  }

  async _handleHarvardWarning (warning) {
    console.warn('[JEEVES]', '[HARVARD]', '[WARNING]', warning);
  }

  async _handleHarvardSync (sync) {
    console.debug('[JEEVES]', '[HARVARD]', 'sync:', sync);
  }

  async _handleHarvardDocument (document) {
    console.debug('[JEEVES]', '[HARVARD]', 'document:', document);
  }

  async _handleHarvardCourt (court) {
    // console.debug('[JEEVES]', '[HARVARD]', 'court:', court);
    const actor = new Actor({ name: `harvard/courts/${court.id}` });

    // Look for target court, jurisdiction
    let target = await this.db('courts').where({ harvard_id: court.id }).first();
    let jurisdiction = await this.db('jurisdictions').where({ name_short: court.jurisdiction }).first();
    // const remote = await this.harvard.syncCourtBySlug(court.slug);
    if (!jurisdiction) {
      console.debug('no jurisdiction:', court.jurisdiction);
      const remote = await this.harvard.syncCourtBySlug(court.slug);
      console.debug('got remote:', remote);
    }

    if (!target) {
      await this.db('courts').insert({
        fabric_id: actor.id,
        harvard_id: court.id,
        name: court.name || court.name_abbreviation,
        short_name: court.name_abbreviation,
        jurisdiction: court.jurisdiction,
        jurisdiction_id: jurisdiction.id || null,
        slug: court.slug
      });

      target = await this.db('courts').where({ harvard_id: court.id });
    }

    if (target.jurisdiction_id !== jurisdiction.id) {
      await this.db('courts').where({ id: target.id }).update({ jurisdiction_id: jurisdiction.id });
    }

    /* if (court.name) {
      const search = await this._searchCourtsByTerm(court.name);
      console.debug('[JEEVES]', '[HARVARD]', 'Search Results:', search);
    } */
  }

  async _handleHarvardJurisdiction (jurisdiction) {
    if (this.settings.debug) console.debug('[JEEVES]', '[HARVARD]', 'jurisdiction:', jurisdiction);
    const actor = new Actor({ name: `harvard/jurisdictions/${jurisdiction.id}` });
    const target = await this.db('jurisdictions').where({ harvard_id: jurisdiction.id }).first();

    if (!target) {
      await this.db('jurisdictions').insert({
        fabric_id: actor.id,
        harvard_id: jurisdiction.id,
        name: jurisdiction.name_long,
        name_short: jurisdiction.name
      });
    }
  }

  async _handleHarvardReporter (reporter) {
    if (this.settings.debug) console.debug('[JEEVES]', '[HARVARD]', 'reporter:', reporter);
    const actor = new Actor({ name: `harvard/reporters/${reporter.id}` });
    let target = await this.db('reporters').where({ harvard_id: reporter.id }).first();

    if (!target) {
      await this.db('reporters').insert({
        fabric_id: actor.id,
        harvard_id: reporter.id,
        name: reporter.full_name,
        name_short: reporter.short_name,
        start_year: reporter.start_year,
        end_year: reporter.end_year,
        // jurisdiction: reporter.jurisdiction,
        // slug: reporter.slug
      });

      target = await this.db('reporters').where({ harvard_id: reporter.id }).first();
    }

    const jurisdictions = await Promise.all(reporter.jurisdictions.map((jurisdiction) => {
      return this.db('jurisdictions').where({ harvard_id: jurisdiction.id }).first();
    }));

    for (let i = 0; i < jurisdictions.length; i++) {
      const link = await this.db('reporter_jurisdictions').where({ reporter_id: target.id, jurisdiction_id: jurisdictions[i].id }).first();
      if (link) continue;
      await this.db('reporter_jurisdictions').insert({
        reporter_id: target.id,
        jurisdiction_id: jurisdictions[i].id
      });
    }
  }

  async _handleHarvardVolume (volume) {
    console.debug('[JEEVES]', '[HARVARD]', 'volume:', volume);
    const actor = new Actor({ name: `harvard/volumes/${volume.id}` });
    this.db('volumes').where({ harvard_id: volume.id }).first().then(async (target) => {
      console.debug('[JEEVES]', '[HARVARD]', 'Found volume:', target);

      if (!target) {
        await this.db('volumes').insert({
          fabric_id: actor.id,
          harvard_id: volume.id,
          title: volume.title,
          start_year: volume.start_year,
          end_year: volume.end_year,
          harvard_pdf_url: volume.pdf_url
        });
      }
    }).catch((exception) => {
      console.error('[JEEVES]', '[HARVARD]', 'Failed to find volume:', exception);
    });
  }

  async _handleOpenAIError (error) {
    this.emit('error', `[SERVICES:OPENAI] ${error}`);
  }

  async _handleOpenAIMessageStart (start) {
    // TODO: fix @fabric/core/types/message to allow custom message types
    start.type = 'MessageStart';
    const message = Message.fromVector(['MessageStart', JSON.stringify(start)]);
    this.http.broadcast(message);
  }

  async _handleOpenAIMessageChunk (chunk) {
    // TODO: fix @fabric/core/types/message to allow custom message types
    chunk.type = 'MessageChunk';
    const broadcast = Message.fromVector(['MessageChunk', JSON.stringify(chunk)]);
    this.http.broadcast(broadcast);

    const message = Message.fromVector(['MessageChunk', JSON.stringify(chunk)]);
    // this.http.deliver('', message);
  }

  async _handleOpenAIMessageEnd (end) {
    if (!end || !end.id) return console.trace('[DEBUG]', 'No end message ID provided!  END:', end);
    const where = {};

    if (end.id.length >= 32) {
      where.fabric_id = end.id;
    } else {
      where.id = end.id;
    }

    await this.db('messages').where(where).update({
      content: end.content,
      status: 'ready'
    });
  }

  async _handleOpenAIMessageWarning (warning) {
    console.warn('OPENAI WARNING:', warning);
  }

  /**
   * Retrieve a conversation's messages.
   * @returns {Array} List of the conversation's messages.
   */
  async _getRoomMessages (channelID) {
    const messages = [];
    const room = this.matrix.client.getRoom(channelID);

    if (!room) return messages;

    for (let i = 0; i < room.timeline.length; i++) {
      const event = room.timeline[i];

      if (event.getType() === 'm.room.message') {
        messages.push({
          role: (event.event.sender === this.settings.matrix.handle) ? 'assistant' : 'user',
          content: event.event.content.body,
          // name: event.event.
        });
      }
    }

    return messages;
  }

  async _getConversationMessages (conversationID) {
    const messages = await this.db('messages').where({ conversation_id: conversationID, status: 'ready' });
    return messages;
  }

  async _handleMatrixReady () {
    const name = `${this.settings.alias} (${this.settings.moniker} v${this.settings.version})`;
    if (this.matrix._getAgentDisplayName() !== name) await this.matrix._setAgentDisplayName(name);

    const roomResult = await this.matrix.client.getJoinedRooms();

    for (let i = 0; i < roomResult.joined_rooms.length; i++) {
      const room = roomResult.joined_rooms[i];
      const members = await this.matrix.client.getJoinedRoomMembers(room);
      console.log(`room ${room} has ${Object.keys(members.joined).length}`);
      if (!Object.keys(members.joined).includes('@eric:fabric.pub')) {
        try {
          await this.matrix.client.invite(room, '@eric:fabric.pub');
        } catch (exception) {
          console.warn('[JEEVES]', '[MATRIX]', 'Failed to invite admin to room:', room);
        }
      }
    }

    this.emit('debug', '[JEEVES:CORE] Matrix connected and ready!');
  }

  async _handleMatrixError (error) {
    console.error('[JEEVES:CORE]', 'Matrix error:', error);
  }

  /**
   * Generate a response to a request.
   * @param {JeevesRequest} request The request.
   * @param {String} [request.room] Matrix room to retrieve conversation history from.
   * @returns {JeevesResponse}
   */
  async _handleRequest (request) {
    this.emit('debug', `[JEEVES:CORE] Handling request: ${JSON.stringify(request)}`);

    let messages = [];

    if (request.room) {
      // Matrix request
      console.debug('request has room:', request.room);
      const matrixMessages = await this._getRoomMessages(request.room);
      messages = messages.concat(matrixMessages);
    } else if (request.conversation_id) {
      // Resume conversation
      const prev = await this._getConversationMessages(request.conversation_id);
      messages = prev.map((x) => {
        return { role: (x.user_id == 1) ? 'assistant' : 'user', content: x.content }
      });
    } else {
      // New conversation
      messages = messages.concat([{ role: 'user', content: request.input }]);
    }

    if (request.subject) {
      // Subject material provided
      messages.unshift({ role: 'user', content: `Questions will be pertaining to ${request.subject}.` });
    }

    // Prompt
    messages.unshift({
      role: 'system',
      content: this.settings.prompt
    });

    // Moderator
    // Fact-checks and summarizes outputs into a single coherent result.
    const moderator = new Actor({ name: '@jeeves/moderator' });
    const agents = {};
    // moderator.summarize();

    // Generate unique ID from state
    const actor = new Actor({
      name: this.settings.name,
      prompt: this.settings.prompt,
      seed: this.settings.seed,
      state: {
        created: (new Date()).toISOString(),
        query: request.input,
        status: 'COMPUTING'
      }
    });

    // Store in database
    const inserted = await this.db('messages').insert({
      fabric_id: actor.id,
      conversation_id: request.conversation_id,
      user_id: 1,
      status: 'computing',
      content: 'Jeeves is researching your question...'
    });

    // Generate Response
    const response = await this.openai._streamConversationRequest({
      conversation_id: request.conversation_id,
      message_id: inserted[0],
      messages: messages
    });

    // Update database with completed response
    const content = response.content.trim();
    const updated = await this.db('messages').where({ id: inserted[0] }).update({
      status: 'ready',
      content: content,
      updated_at: this.db.fn.now()
    });

    // If we get a preferred response, use it.  Otherwise fall back to a generic response.
    /* const text = (typeof openai !== 'undefined' && openai)
      ? openai.completion?.choices[0].message.content.trim()
      : "I'm sorry, but something went wrong.  Try again later."
      ; */

    /* this.emit('response', {
      prompt: request.input,
      response: text
    }); */

    return {
      id: inserted[0],
      content: content
    };
  }

  async _handlePACERDebug (...params) {
    console.debug('[JEEVES]', '[PACER]', '[DEBUG]', ...params);
  }

  async _handlePACERCourt (court) {
    // console.debug('[JEEVES]', '[PACER]', 'court:', court);
    const actor = new Actor({ name: `pacer/courts/${court.id}` });
    const target = await this.db('courts').where({ pacer_id: court.id }).first();

    if (!target) {
      await this.db('courts').insert({
        fabric_id: actor.id,
        pacer_id: court.id,
        name: court.title,
        short_name: court.title,
        jurisdiction: court.court_name,
        slug: `pacer-${court.id}`
      });
    }
  }

  async _startWorkers () {
    for (let i = 0; i < this.workers.length; i++) {
      await this.workers[i].start();
    }
  }

  async _summarizeMessagesToTitle (messages, max = 100) {
    return new Promise((resolve, reject) => {
      const query = `Summarize our conversation into a ${max}-character maximum as a title.  Do not use quotation marks to surround the title, and be as specific as possible with regards to subject material so that the user can easily identify the title from a large list conversations.  Do not consider the initial prompt, focus on the user's messages as opposed to machine responses.`;
      const request = { query: query, messages: messages };
      this.sensemaker.query(request).catch(reject).then(resolve);
    });
  }

  async _summarizeCaseToLength (instance, max = 2048) {
    return new Promise(async (resolve, reject) => {
      const query = `Summarize the following case into a paragraph of text with a ${max}-character maximum:`
      + ` ${instance.title} (${instance.decision_date}, ${instance.harvard_case_law_court_name})\n\nDo not use quotation marks,`
      + ` and if you are unable to generate an accurate summary, return only "false".\n\n`
      + `Additional information:\n`
      + `  PACER Case ID: ${instance.pacer_case_id}`
      + `  Object:\n`
      + `    \`\`\`\n${JSON.stringify(instance, null, '  ').split('\n').join('\n    ')}\n    \`\`\``;

      console.debug('Case to summarize:', instance);

      if (instance.harvard_case_law_id) {
        const element = await this.harvard.getCaseByID(instance.harvard_case_law_id);
        console.debug('[NOVO]', '[SUMMARIZER]', 'Harvard case:', element);
      }

      const request = { query };

      this.createTimedRequest(request).catch(reject).then((output) => {
        // console.debug('got summarized case:', output);
        resolve(output.content);
      });
    });
  }

  async _generateEmbedding (text = '', model = 'text-embedding-ada-002') {
    const embeddings = await this.openai.generateEmbedding(text, model);
    if (embeddings.length !== 1) throw new Error('Embedding length mismatch!');

    const embedding = embeddings[0].embedding;
    const blob = JSON.stringify(embedding);
    const actor = new Actor({ content: blob });
    const inserted = await this.db('embeddings').insert({
      fabric_id: actor.id,
      text: text,
      model: embeddings[0].model,
      content: blob
    });

    return {
      id: inserted[0],
      model: model,
      content: embedding
    };
  }

  async _searchCases (request) {
    console.debug('[JEEVES]', '[SEARCH]', '[CASES]', 'Received search request:', request);
    const redisResults = await this.trainer.search(request, 10);
    console.debug('[JEEVES]', '[SEARCH]', '[CASES]', 'Redis Results:', redisResults);

    const mappedQueries = redisResults.content.map((result) => {
      console.debug('[NOVO]', '[SEARCH]', '[CASES]', 'Mapping result:', result);
      return this.db('cases').where({ id: result.id }).first();
    });
    // const mappedResults = await Promise.all()

    // TODO: multiple case search sources
    // Retrieve Harvard's suggestions
    const result = await fetch(`https://api.case.law/v1/cases/?search=${request.query}`, {
      headers: {
        'Content-Type': 'application/json',
        'Authorization': (this.settings.harvard.token) ? `Bearer ${this.settings.harvard.token}` : undefined
      }
    });

    const harvard = await result.json();
    const ids = harvard.results.map(x => x.id);
    const harvardCases = await this.db('cases').select('id', 'title', 'short_name', 'harvard_case_law_court_name as court_name', 'decision_date').whereIn('harvard_case_law_id', ids).orderBy('decision_date', 'desc');

    if (this.courtlistener) {
      const courtListenerResults = await this.courtlistener.search({
        query: request.query,
        model: 'jeeves-0.2.0-RC1'
      });

      console.debug('[JEEVES]', '[SEARCH]', 'CourtListener dockets:', courtListenerResults.dockets);
      // TODO: concat into results
    }

    // TODO: queue crawl jobs for missing cases
    const cases = [].concat(harvardCases);

    console.debug('[NOVO]', '[SEARCH]', '[CASES]', 'Final cases:', cases);

    return cases;
  }

  async _searchCourts (request) {
    console.debug('[JEEVES]', '[SEARCH]', 'Searching courts:', request);
    if (!request) throw new Error('No request provided.');
    if (!request.query) throw new Error('No query provided.');

    const tokens = this._tokenizeTerm(request.query);
    const promises = tokens.map((token) => {
      return new Promise((resolve, reject) => {
        this._searchHarvardCourts({ query: token }).then(resolve).catch(reject);
      });
    });

    const candidates = await Promise.allSettled([
      (new Promise((resolve, reject) => {
        setTimeout(reject, 15000, new Error('Timeout!'));
      })),
      promises[0] // first token only
      // TODO: Harvard search
      // TODO: CourtListener search
    ]);

    console.debug('candidates:', candidates);
    const results = candidates.filter((x) => (x.status === 'fulfilled'));

    return results;
  }

  async _searchCourtsByTerm (term) {
    if (!term) throw new Error('No term provided.');
    return this._searchCourts({ query: term });
  }

  async _searchDocuments (request) {
    return new Promise((resolve, reject) => {
      console.debug('[JEEVES]', '[SEARCH]', 'Searching documents:', request);
      if (!request) throw new Error('No request provided.');
      if (!request.query) throw new Error('No query provided.');

      // Specify filter
      request.filter = { type: 'document' };

      // Use vector search
      this.trainer.search(request, 1).then(async (results) => {
        let response = [];
        console.debug('search results:', results.content);
        for (let i = 0; i < results.content.length; i++) {
          const result = results.content[i];
          switch (result.metadata.type) {
            case 'document':
              const document = await this.db('documents').where({ id: result.metadata.id }).first();
              response.push(document);
              break;
            case 'file':
              const file = await this.db('files').where({ id: result.metadata.id }).first();
              console.debug('[SEARCH]', '[DOCUMENTS]', 'File:', file);
              response.push(file);
              break;
            default:
              console.debug('[SEARCH]', '[DOCUMENTS]', 'Unknown result type:', result.metadata.type);
              break;
          }
        }

        resolve(response);
      });

      // Direct keyword search (expensive)
      /* try {
        // response = await this.db('documents ').select('*').where('content', 'like', `%${request.query}%`).orWhere('title', 'like', `%${request.query}%`).andWhere('deleted', '=', 0);;
      } catch (exception) {
        console.error('[JEEVES]', '[SEARCH]', 'Failed to search documents :', exception);
      } */
    });
  }

  async _searchHarvardCourts (request) {
    return new Promise((resolve, reject) => {
      fetch(`https://api.case.law/v1/courts/?search=${request.query}`).then((response) => {
        const object = response.json();
        resolve(object.results);
      }).catch(reject);
    });
  }

  async _searchJurisdictions (request) {
    console.debug('[JEEVES]', '[SEARCH]', 'Searching jurisdictions:', request);
    if (!request) throw new Error('No request provided.');
    if (!request.query) throw new Error('No query provided.');

    let response = [];

    try {
      response = await this.db('jurisdictions').select('*').where('name', 'like', `%${request.query}%`);
    } catch (exception) {
      console.error('[JEEVES]', '[SEARCH]', 'Failed to search jurisdictions:', exception);
    }

    return response;
  }

  async _searchReporters (request) {
    console.debug('[JEEVES]', '[SEARCH]', 'Searching reporters:', request);
    if (!request) throw new Error('No request provided.');
    if (!request.query) throw new Error('No query provided.');

    let response = [];

    try {
      response = await this.db('reporters').select('*').where('name', 'like', `%${request.query}%`);
    } catch (exception) {
      console.error('[JEEVES]', '[SEARCH]', 'Failed to search reporters:', exception);
    }

    return response;
  }

  async _searchPeople (request) {
    console.debug('[JEEVES]', '[SEARCH]', 'Searching people:', request);
    if (!request) throw new Error('No request provided.');
    if (!request.query) throw new Error('No query provided.');

    const results = [];
    const tokens = this._tokenizeTerm(request.query);

    for (let i = 0; i < tokens.length; i++) {
      const token = tokens[i];
      const people = await this.db('people')
        .select('*')
        .where('full_name', 'like', `%${token}%`)
        .orWhere('name_first', 'like', `%${token}%`)
        .orWhere('name_last', 'like', `%${token}%`)
        .orWhere('name_middle', 'like', `%${token}%`)
        .orWhere('name_suffix', 'like', `%${token}%`);

      results = results.concat(people);
    }

    return results;
  }

  async _searchPeopleByTerm (term) {
    if (!term) throw new Error('No term provided.');
  }

  _tokenizeTerm (term) {
    return term.split(/\s/g);
  }

  async _produceAnswer (request) {
    const query = request.query;
    const tokens = this._tokenizeTerm(query);
    const embeddings = await Promise.all(tokens.map((token) => {
      return this._generateEmbedding(token);
    }));

    const result = await this.openai.generateAnswer(query, embeddings);
    console.debug('got answer:', result);

    return result;
  }

  async _requestWork (name, method) {
    this.queue._addJob({
      method: name,
      params: [JSON.stringify(method)]
    });
  }

  async _registerService (name, Service) {
    const self = this;
    const settings = merge({}, this.settings, this.settings[name]);
    const service = new Service(settings);

    if (this.services[name]) {
      return this.emit('warning', `Service already registered: ${name}`);
    }

    this.services[name] = service;
    this.services[name].on('error', function (msg) {
      self.emit('error', `Service "${name}" emitted error: ${JSON.stringify(msg, null, '  ')}`);
    });

    this.services[name].on('warning', function (msg) {
      self.emit('warning', `Service warning from ${name}: ${JSON.stringify(msg, null, '  ')}`);
    });

    this.services[name].on('message', function (msg) {
      self.emit('log', `Service message from ${name}: ${JSON.stringify(msg, null, '  ')}`);
      // self.node.relayFrom(self.node.id, Message.fromVector(['ChatMessage', JSON.stringify(msg)]));
    });

    this.on('identity', async function _registerActor (identity) {
      if (this.settings.services.includes(name)) {
        self.emit('log', `Registering actor on service "${name}": ${JSON.stringify(identity)}`);

        try {
          let registration = await this.services[name]._registerActor(identity);
          self.emit('log', `Registered Actor: ${JSON.stringify(registration, null, '  ')}`);
        } catch (exception) {
          self.emit('error', `Error from service "${name}" during _registerActor: ${exception}`);
        }
      }
    });

    if (service.routes && service.routes.length) {
      for (let i = 0; i < service.routes.length; i++) {
        const route = service.routes[i];
        this.http._addRoute(route.method, route.path, route.handler);
      }
    }

    await this.commit();

    return this;
  }

  async _runFixtures () {
    // if (this.statutes) {
    //   const STATUTE_FIXTURE = await this.statutes.search({
    //     query: 'Texas'
    //   });
    //   console.debug('STATUTE_FIXTURE:', STATUTE_FIXTURE);
    // }

    const FABRIC_FIXTURE = await this.fabric.search({
      query: 'North\nCarolina',
      model: 'jeeves-0.2.0-RC1'
    });
    console.debug('FABRIC FIXTURE:', FABRIC_FIXTURE);

    // Test the CourtListener database
    if (this.courtlistener) {
      const COURT_LISTENER_FIXTURE = await this.courtlistener.search({
        query: 'North\nCarolina',
        model: 'jeeves-0.2.0-RC1'
      });
      console.debug('COURT LISTENER FIXTURE:', COURT_LISTENER_FIXTURE);
    }

    // Simulate Network
    const summarizerQuery = 'List 3 interesting cases in North Carolina throughout history.';

    // Agents in the simulated network
    const agentMistral = new Mistral({ name: 'Mistral-V2', prompt: this.settings.prompt });
    const agentAlpha = new Agent({ name: 'ALPHA', prompt: 'You are ALPHA, the first node.', openai: this.settings.openai });
    // const agentBeta = new Agent({ name: 'BETA', prompt: 'You are BETA, the second node.', openai: this.settings.openai });
    // const agentGamma = new Agent({ name: 'GAMMA', prompt: 'You are GAMMA, the first production node.' });

    // TODO: Promise.allSettled([agentAlpha.start(), agentBeta.start(), agentGamma.start()]);
    const MISTRAL_FIXTURE = await agentMistral.query({ query: summarizerQuery });
    const ALPHA_FIXTURE = await agentAlpha.query({ query: summarizerQuery });
    // const BETA_FIXTURE = await agentBeta.query({ query: summarizerQuery });
    // const GAMMA_FIXTURE = await agentGamma.query({ query: summarizerQuery });
    console.debug('MISTRAL FIXTURE:', MISTRAL_FIXTURE);

    const SUMMARIZER_FIXTURE = await this.summarizer.query({
      query: 'Answer the user query using the various answers provided by the agent network.  Use deductive logic and reasoning to verify the information contained in each, and respond as if their answers were already incorporated in your core knowledge.  The existence of the agent network, or their names, should not be revealed to the user.  Write your response as if they were elements of your own memory.\n' +
        ':\n```\nagents:\n- [ALPHA]: '+`${ALPHA_FIXTURE.content}`+`\n- [BETA]: ${MISTRAL_FIXTURE.content}\n- [GAMMA]: undefined\n\`\`\``,
      messages: [
        {
          role: 'user',
          content: `[ALPHA] ${ALPHA_FIXTURE.content}`
        }
      ]
    });

    console.debug('SUMMARIZER FIXTURE:', SUMMARIZER_FIXTURE);

    // Test Extractor
    let randomCases = await this.openai._streamConversationRequest({
      messages: [
        {
          role: 'user',
          content: 'Provide a list of 10 random cases from North Carolina.'
        }
      ]
    });

    if (!randomCases) {
      const sourced = await this.db('cases').select('id', 'fabric_id', 'title').whereNotNull('harvard_case_law_id').orderByRaw('RAND()').first();
      randomCases = { content: `[${sourced.fabric_id}] [jeeves/cases/${sourced.id}] ${sourced.title}` };
    }

    console.debug('GOT RANDOM CASES:', randomCases);

    const AUGMENTOR_FIXTURE = await this.augmentor.query({
      query: `Name an individual in an interesting case in North Carolina`
    });

    console.debug('AUGMENTOR FIXTURE:', AUGMENTOR_FIXTURE);

    // Test Extractor
    const EXTRACTOR_FIXTURE = await this.extractor.query({
      query: randomCases.content
    });

    // Test Validator
    const VALIDATOR_FIXTURE = await this.validator.query({
      query: EXTRACTOR_FIXTURE.response
    });

    // Test RAG Query
    const RAG_FIXTURE = await this.rag.query({
      query: `Find a case that is similar to ${randomCases.content.split(' ').slice(2).join(' ')}.`
    });

    console.debug('EXTRACTOR FIXTURE:', EXTRACTOR_FIXTURE);
    console.debug('VALIDATOR FIXTURE:', VALIDATOR_FIXTURE);
    console.debug('RAG FIXTURE:', RAG_FIXTURE);
  }

  async _syncEmbeddings (limit = 100) {
    console.debug('[JEEVES]', '[VECTOR]', `Syncing ${limit} embeddings...`);
    return new Promise((resolve, reject) => {
      Promise.all([
        /* new Promise((resolve, reject) => {
          fs.readdir(this.settings.files.corpus, async (err, files) => {
            if (err) return reject(err);
            console.debug('[SENSEMAKER]', '[VECTOR]', 'Corpus files:', files);
            const reference = await this.trainer.ingestDirectory(this.settings.files.corpus);
            console.debug('[SENSEMAKER]', '[VECTOR]', '[CORPUS]', 'Ingested:', reference);
            resolve(files);
          });
        }), */
        this.db('jurisdictions').select('id', 'name').then(async (jurisdictions) => {
          for (let i = 0; i < jurisdictions.length; i++) {
            const element = jurisdictions[i];
            const actor = { name: `novo/jurisdictions/${element.id}` }; // Novo reference ID (name)
            const title = { name: `novo/jurisdictions/${element.id}/name`, content: element.name };
            const reference = await this.trainer.ingestDocument({ content: JSON.stringify(actor), metadata: actor }, 'actor');
            const embedding = await this.trainer.ingestDocument({ content: JSON.stringify(title), metadata: title }, 'title');
            if (this.settings.verbosity > 4) console.debug('[JEEVES]', '[VECTOR]', '[JURISDICTIONS]', 'Ingested:', embedding);
          }
        }),
        this.db('courts').select('id', 'name').then(async (courts) => {
          for (let i = 0; i < courts.length; i++) {
            const element = courts[i];
            const actor = { name: `novo/courts/${element.id}` }; // Novo reference ID (name)
            const title = { name: `novo/courts/${element.id}/name`, content: element.name };
            const reference = await this.trainer.ingestDocument({ content: JSON.stringify(actor), metadata: actor }, 'actor');
            const embedding = await this.trainer.ingestDocument({ content: JSON.stringify(title), metadata: title }, 'title');
            if (this.settings.verbosity > 4) console.debug('[JEEVES]', '[VECTOR]', '[COURTS]', 'Ingested:', embedding);
          }
        }),
        this.db('reporters').select('id', 'name').then(async (reporters) => {
          for (let i = 0; i < reporters.length; i++) {
            const element = reporters[i];
            const actor = { name: `novo/reporters/${element.id}` }; // Novo reference ID (name)
            const title = { name: `novo/reporters/${element.id}/name`, content: element.name };
            const reference = await this.trainer.ingestDocument({ content: JSON.stringify(actor), metadata: actor }, 'actor');
            const embedding = await this.trainer.ingestDocument({ content: JSON.stringify(title), metadata: title }, 'title');
            if (this.settings.verbosity > 4) console.debug('[JEEVES]', '[VECTOR]', '[REPORTERS]', 'Ingested:', embedding);
          }
        }),
        this.db('cases').select('id', 'title', 'summary', 'decision_date', 'date_filed', 'date_argued', 'date_reargued', 'date_reargument_denied', 'date_blocked', 'date_last_filing', 'date_terminated', 'cause', 'nature_of_suit', 'jury_demand').orderByRaw('RAND()').limit(limit).then(async (cases) => {
          for (let i = 0; i < cases.length; i++) {
            const element = cases[i];
            const actor = { name: `novo/cases/${element.id}` }; // Novo reference ID (name)
            const title = { name: `novo/cases/${element.id}/title`, content: element.title };
            const whole = { name: `novo/cases/${element.id}`, content: element };
            // TODO: process PDF here
            const reference = await this.trainer.ingestDocument({ content: JSON.stringify(actor), metadata: actor }, 'actor');
            const embedding = await this.trainer.ingestDocument({ content: JSON.stringify(title), metadata: title }, 'title');
            const megabody = await this.trainer.ingestDocument({ content: JSON.stringify(whole), metadata: whole }, 'case');
            if (this.settings.verbosity > 4) console.debug('[JEEVES]', '[VECTOR]', '[CASES]', 'Ingested:', megabody);
          }
        }),
        this.db('documents').select(['id', 'description', 'content']).whereNotNull('content').orderByRaw('RAND()').limit(limit).then(async (documents) => {
          for (let i = 0; i < documents.length; i++) {
            const element = documents[i];
            const actor = { name: `novo/documents/${element.id}` };
            // TODO: consider additional metadata fields
            const document = { name: `novo/documents/${element.id}`, content: element };
            const embedding = await this.trainer.ingestDocument({ content: JSON.stringify(document), metadata: document }, 'document');
            if (this.settings.verbosity > 4) console.debug('[JEEVES]', '[VECTOR]', '[DOCUMENTS]', 'Ingested:', embedding);
          }
        })
      ]).catch(reject).then(resolve);
    });
  }

  async _vectorSearchCases (query = '', limit = 100) {
    const words = await this.wordTokens(query);
    const uniques = [...new Set(words)];

    console.debug('[JEEVES]', '[VECTOR]', 'Searching for cases with words:', query);
    console.debug('[JEEVES]', '[VECTOR]', `Reduced ${words.length} words to ${uniques.length} uniques.`);

    const redisResults = await this.trainer.search({ query: query, filter: { type: 'case' }}, limit);
    console.debug('[NOVO]', '[VECTOR]', 'Redis Results:', redisResults);

    const results = await Promise.all(uniques.map((word) => {
      return this.db('cases').select('id', 'title').where('title', 'like', `%${query}%`).limit(10);
    }));

    let cases = [];

    for (let i = 0; i < results.length; i++) {
      cases = cases.concat(results[i]);
    }

    // if (cases.length > SEARCH_CASES_MAX_WORDS) cases = cases.slice(0, SEARCH_CASES_MAX_WORDS);

    const mapped = await Promise.all(redisResults.content.map((result) => {
      console.debug('[JEEVES]', '[VECTOR]', 'Mapping result:', result);
      if (!result || !result.metadata || !result.metadata.name) {
        console.debug('[JEEVES]', '[VECTOR]', 'Invalid result (no "name" metadata):', result);
        return null;
      }

      const parts = result.metadata.name.split('/');
      if (parts.length < 3) {
        console.debug('[JEEVES]', '[VECTOR]', 'Invalid parts:', parts);
        return null;
      }

      switch (parts[1]) {
        default:
          console.debug('[NOVO]', '[VECTOR]', 'Unknown type:', parts[1]);
          break;
        case 'cases':
          return this.db('cases').select('id', 'title').where('id', parts[2]).first();
      }
    }));

    console.debug('[JEEVES]', '[VECTOR]', 'Mapped Results:', mapped);

    return cases;
  }

  _handleServiceMessage (source, message) {
    // TODO: direct store to graph database
  }

  _handleTrustedLog (message) {
    this.emit('log', `[types/jeeves] Trusted Source emitted log: ${message}`);
  }

  _handleTrustedMessage (message) {
    this.emit('message', message);
  }

  _handleTrustedWarning (message) {
    this.emit('warning', `[types/jeeves] Trusted Source emitted warning: ${message}`);
  }

  _handleTrustedError (message) {
    this.emit('error', `[types/jeeves] Trusted Source emitted error: ${message}`);
  }

  _handleTrustedReady (message) {
    this.emit('log', `[types/jeeves] Trusted Source emitted ready: ${message}`);
  }

  _listServices () {
    return Object.keys(this.services);
  }

  _userMiddleware (req, res, next) {
    // const ephemera = new Key();
    req.user = {
      id: null
    };

    if (req.headers.authorization) {
      const header = req.headers.authorization.split(' ');

      if (header[0] == 'Bearer' && header[1]) {
        const token = header[1];
        const parts = token.split('.');

        if (parts && parts.length == 3) {
          const headers = parts[0];
          const payload = parts[1];
          const signature = parts[2];
          const inner = Token.base64UrlDecode(payload);

          try {
            const obj = JSON.parse(inner);
            if (this.settings.audit) this.emit('debug', `[AUTH] Bearer Token: ${JSON.stringify(obj)}`);
            req.user.id = obj.sub;
            req.user.role = obj.role || 'asserted';
            req.user.state = obj.state || {};
          } catch (exception) {
            console.error('Invalid Bearer Token:', inner)
          }
        }
      }
    }

    next();
  }
}

module.exports = Jeeves;<|MERGE_RESOLUTION|>--- conflicted
+++ resolved
@@ -69,11 +69,7 @@
 // const GitHub = require('@fabric/github');
 
 // Providers
-<<<<<<< HEAD
 // const { StatuteProvider } = require('../libraries/statute-scraper');
-=======
-//const { StatuteProvider } = require('../libraries/statute-scraper');
->>>>>>> fb0da42e
 
 // Services
 const Fabric = require('./fabric');
@@ -722,12 +718,6 @@
             break;
         }
 
-<<<<<<< HEAD
-=======
-
-        //console.debug('GOT OUTLINE:', outline);
-
->>>>>>> fb0da42e
         // RAG
         const cases = await this._vectorSearchCases(request.query, 5);
         // const recently = await this.db('cases').orderBy('created_at', 'desc').limit(5);
@@ -2343,12 +2333,7 @@
     });
 
     this.http._addRoute('GET', '/documents', ROUTES.documents.list.bind(this));
-<<<<<<< HEAD
     this.http._addRoute('GET', '/documents/:fabricID',ROUTES.documents.getDocumentByID.bind(this));
-=======
-
-    // this.http._addRoute('GET', '/documents/:fabricID',ROUTES.documents.getDocumentByID.bind(this));
->>>>>>> fb0da42e
 
     this.http._addRoute('GET', '/opinions', async (req, res, next) => {
       const opinions = await this.db.select('id', 'date_filed', 'summary').from('opinions').orderBy('date_filed', 'desc');
