'use strict';

// Prepare transpilation
require('@babel/register');

// Package
const definition = require('../package');
const {
  AGENT_MAX_TOKENS,
  MAX_RESPONSE_TIME_MS,
  PER_PAGE_LIMIT,
  PER_PAGE_DEFAULT,
  SEARCH_CASES_MAX_WORDS,
  USER_QUERY_TIMEOUT_MS,
  SYNC_EMBEDDINGS_COUNT
} = require('../constants');

// Dependencies
const fs = require('fs');
const crypto = require('crypto');

// External Dependencies
const fetch = require('cross-fetch');
const debounce = require('lodash.debounce');
const merge = require('lodash.merge');
// TODO: use levelgraph instead of level?
// const levelgraph = require('levelgraph');
const knex = require('knex');
const multer = require('multer');
// const { ApolloServer, gql } = require('apollo-server-express');
// TODO: use bcryptjs instead of bcrypt?
const { attachPaginate } = require('knex-paginate'); // pagination
const { hashSync, compareSync, genSaltSync } = require('bcrypt'); // user authentication
const { getEncoding, encodingForModel } = require('js-tiktoken'); // local embeddings

// Fabric
const Hub = require('@fabric/hub'); // messaging hub

// HTTP Bridge
const HTTPServer = require('@fabric/http/types/server'); // fabric edge server
// const Sandbox = require('@fabric/http/types/sandbox'); // browser sandbox

// Fabric Types
// TODO: reduce to whole library import?
// const App = require('@fabric/core/types/app');
const Key = require('@fabric/core/types/key'); // fabric keys
const Peer = require('@fabric/core/types/peer'); // fabric peers
const Token = require('@fabric/core/types/token'); // fabric tokens
const Actor = require('@fabric/core/types/actor'); // fabric actors
const Chain = require('@fabric/core/types/chain'); // fabric chains
const Queue = require('@fabric/core/types/queue');
const Logger = require('@fabric/core/types/logger');
// const Worker = require('@fabric/core/types/worker');
const Message = require('@fabric/core/types/message');
const Service = require('@fabric/core/types/service');
const Collection = require('@fabric/core/types/collection');
const Filesystem = require('@fabric/core/types/filesystem');

// Sources
// const Bitcoin = require('@fabric/core/services/bitcoin');
// const WebHooks = require('@fabric/webhooks');
// const Discord = require('@fabric/discord');
// const Ethereum = require('@fabric/ethereum');
// const GitHub = require('@fabric/github');
const Matrix = require('@fabric/matrix');
// const Shyft = require('@fabric/shyft');
// const Twilio = require('@fabric/twilio');
// const Twitter = require('@fabric/twitter');
// const GitHub = require('@fabric/github');

// Providers
const { StatuteProvider } = require('../libraries/statute-scraper');

// Services
const Fabric = require('./fabric');
const EmailService = require('./email');
const Gemini = require('./gemini');
const PACER = require('./pacer');
const Harvard = require('./harvard');
const Mistral = require('./mistral');
const OpenAI = require('./openai');
const CourtListener = require('./courtlistener');
// const WestLaw = require('./westlaw');
const Stripe = require('./stripe');

// Internal Types
const Agent = require('../types/agent');
// const Brain = require('../types/brain');
const Learner = require('../types/learner');
const Trainer = require('../types/trainer');
const Worker = require('../types/worker');

// Components
const CaseHome = require('../components/CaseHome');
const CaseView = require('../components/CaseView');
const Conversations = require('../components/Conversations');

// Functions
const toMySQLDatetime = require('../functions/toMySQLDatetime');

// Routes (Request Handlers)
<<<<<<< HEAD
const ROUTES = {
  cases: {
    list: require('../routes/cases/get_cases'),
  },
  documents: {
    // list: require('../routes/documents/list_documents'),
    // view: require('../routes/documents/view_document'),
    search: require('../routes/documents/search_documents'),
    view: require('../routes/documents/view_documents'),
  },
  files: {
    create: require('../routes/files/create_file'),
    list: require('../routes/files/list_files'),
    view: require('../routes/files/view_file'),
    serve: require('../routes/files/serve_file.js'),
  },
  matters: {
    create: require('../routes/matters/create_matter'),
    new: require('../routes/matters/new_matter'),
    view: require('../routes/matters/matter_view'),
    list: require('../routes/matters/list_matters'),
    addContext: require('../routes/matters/add_context'),
    removeFile: require('../routes/matters/remove_file'),
    removeNote: require('../routes/matters/remove_note'),
    newConversation: require('../routes/matters/matter_new_chat'),
    getConversations: require('../routes/matters/get_conversations'),
    edit: require('../routes/matters/edit_matter'),
    listFiles: require('../routes/matters/list_matter_files'),
    listNotes: require('../routes/matters/list_matter_notes'),
  },
  products: {
    list: require('../routes/products/list_products'),
  },
  reporters: {
    search: require('../routes/reporters/search_reporters'),
    view: require('../routes/reporters/view_reporters'),
  },
  jurisdictions: {
    view: require('../routes/jurisdictions/jurisdiction_view'),
  },
  courts: {
    list: require('../routes/courts/list_courts'),
    view: require('../routes/courts/court_view'),
  },
  sessions: {
    create: require('../routes/sessions/create_session')
  },
  statutes: {
    list: require('../routes/statutes/list_statutes'),
    // view: require('../routes/statutes/view_statute'), // TODO: create this
  },
  users: {
    list: require('../routes/users/list_users'),
    listFiles: require('../routes/users/list_user_files'),
    editUsername: require('../routes/users/edit_username'),
    editEmail: require('../routes/users/edit_email'),
    view: require('../routes/users/view_user'),
  },
  feedback: {
    create: require('../routes/feedback/create_feedback.js')
  }
};
=======
const ROUTES = require('../routes');
>>>>>>> 88eb597e

/**
 * Jeeves is a Fabric-powered application, capable of running autonomously
 * once started by the user.  By default, earnings are enabled.
 * @type {Object}
 * @extends {Service}
 */
class Jeeves extends Hub {
  /**
   * Constructor for the Jeeves application.
   * @param  {Object} [settings={}] Map of configuration values.
   * @param  {Number} [settings.port=7777] Fabric messaging port.
   * @return {Jeeves} Resulting instance of Jeeves.
   */
  constructor (settings = {}) {
    super(settings);

    // Settings
    this.settings = merge({
      crawl: false,
      debug: false,
      seed: null,
      port: 7777,
      precision: 8, // precision in bits for floating point compression
      persistent: true,
      path: './logs/jeeves',
      coordinator: '!TsLXBhlUcDLbRtOYIU:fabric.pub',
      frequency: 0.01, // Hz (once every ~100 seconds)
      temperature: 0,
      rules: [
        'do not provide hypotheticals'
      ],
      db: {
        host: 'localhost',
        user: 'db_user_jeeves',
        password: '',
        database: 'db_jeeves'
      },
      http: {
        hostname: 'localhost',
        listen: true,
        port: 4242
      },
      commitments: [],
      constraints: {
        tolerance: 100, // 100ms
        memory: {
          max: Math.pow(2, 26) // ~64MB RAM
        }
      },
      matrix: {},
      agents: null,
      openai: {},
      pacer: {},
      harvard: {},
      courtlistener: {},
      statutes: {
        jurisdictions: [
          'Texas'
        ]
      },
      services: [
        'bitcoin',
        'harvard',
        'matrix'
      ],
      state: {
        status: 'INITIALIZED',
        agents: {},
        collections: {
          cases: {},
          courts: {},
          documents: {},
          people: {}
        },
        counts: {
          cases: 0,
          courts: 0,
          documents: 0,
          people: 0
        },
        services: {
          bitcoin: {
            balance: 0
          },
          courtlistener: {
            cases: 0,
            courts: 0,
            documents: 0,
            people: 0
          },
          harvard: {
            counts: {
              cases: 0,
              courts: 0,
              documents: 0,
              people: 0
            }
          }
        }
      },
      crawlDelay: 2500,
      interval: 86400 * 1000,
      verbosity: 2,
      verify: true,
      workers: 1,
    }, settings);

    // Vector Clock
    this.clock = 0;

    // Internals
    this.agent = new Peer(this.settings);
    // this.brain = new Brain(this.settings);
    this.chain = new Chain(this.settings);
    this.queue = new Queue(this.settings);
    this.audits = new Logger(this.settings);
    this.learner = new Learner(this.settings);
    this.trainer = new Trainer(this.settings);
    // this.sandbox = new Sandbox(this.settings.sandbox);
    this.worker = new Worker(this.settings);

    // Services
    // Optional Services
    this.email = (this.settings.email.enable) ? new EmailService(this.settings.email) : null;
    this.matrix = (this.settings.matrix.enable) ? new Matrix(this.settings.matrix) : null;
    // this.github = (this.settings.github.enable) ? new GitHub(this.settings.github) : null;
    // this.discord = (this.settings.discord.enable) ? new Discord(this.settings.discord) : null;
    this.courtlistener = (this.settings.courtlistener.enable) ? new CourtListener(this.settings.courtlistener) : null;
    this.statutes = (this.settings.statutes.enable) ? new StatuteProvider(this.settings.statutes) : null;

    // Other Services
    this.pacer = new PACER(this.settings.pacer);
    this.openai = new OpenAI(this.settings.openai);
    this.harvard = new Harvard(this.settings.harvard);
    this.stripe = new Stripe(this.settings.stripe);

    // Collections
    this.actors = new Collection({ name: 'Actors' });
    this.feeds = new Collection({ name: 'Feeds '});
    this.messages = new Collection({ name: 'Messages' });
    this.objects = new Collection({ name: 'Objects' });
    this.sources = new Collection({ name: 'Sources' });

    // TODO: use path
    // TODO: enable recursive Filesystem (directories)
    this.fs = new Filesystem({ path: './stores/jeeves' });

    // Fabric Setup
    this._rootKey = new Key({ xprv: this.settings.xprv });
    this._fabric = {
      ephemera: this._rootKey,
      token: new Token({ issuer: this._rootKey })
    };

    // Fabric
    this.fabric = new Fabric(this.settings.fabric);
    this.cluster = new Trainer(this.settings);

    // HTTP Interface
    this.http = new HTTPServer({
      path: 'assets',
      hostname: this.settings.http.hostname,
      interface: this.settings.http.interface,
      port: this.settings.http.port,
      middlewares: {
        userIdentifier: this._userMiddleware.bind(this)
      },
      resources: {
        Document: {
          route: '/documents',
          components: {
            list: 'DocumentHome',
            view: 'DocumentView'
          }
        },
        Index: {
          route: '/',
          components: {
            list: 'jeeves-index',
            view: 'jeeves-index'
          }
        },
        Service: {
          route: '/services',
          components: {
            list: 'jeeves-index',
            view: 'jeeves-index'
          }
        }
      },
      sessions: false
    });

    // File Uploads
    this.uploader = new multer({ dest: this.settings.files.path });

    this.openai.settings.temperature = this.settings.temperature;
    this.apollo = null;

    // Internals
    this.agents = {};
    this.healths = {};
    this.services = {};
    this.sources = {};
    this.workers = [];
    this.changes = new Logger({
      name: 'jeeves',
      path: './stores'
    });

    // Sensemaker
    this.sensemaker = new Agent({
      name: 'SENSEMAKER',
      model: 'llama2',
      rules: this.settings.rules,
      host: this.settings.ollama.host,
      prompt: this.settings.prompt
    });

    // Agent Collection
    this.lennon = new Agent({ name: 'LENNON', rules: this.settings.rules, prompt: `You are LennonAI, designed to come up with a list of relevant citations of cases and statutes.  Use analytical reasoning to determine the best historical cases to cite, including text from the arguments and closing opinions.`, openai: this.settings.openai });
    this.alpha = new Agent({ name: 'ALPHA', host: null, prompt: this.settings.prompt, openai: this.settings.openai });
    this.beta = new Agent({ name: 'BETA', model: 'llama2', host: 'ollama.trynovo.com', port: 443, secure: true, prompt: this.settings.prompt, openai: this.settings.openai });
    this.gamma = new Agent({ name: 'GAMMA', model: 'llama2', host: this.settings.ollama.host, port: this.settings.ollama.port, secure: this.settings.ollama.secure, prompt: this.settings.prompt, openai: this.settings.openai });
    this.delta = new Agent({ name: 'DELTA', model: 'llama2', host: this.settings.ollama.host, port: this.settings.ollama.port, secure: this.settings.ollama.secure, prompt: this.settings.prompt, openai: this.settings.openai });

    // External Agents
    // this.gemini = new Gemini({ name: 'GEMINI', prompt: this.settings.prompt, ...this.settings.gemini, openai: this.settings.openai });

    // Well-known Models
    this.llama = new Agent({ name: 'LLAMA', model: 'llama2', host: this.settings.ollama.host, port: this.settings.ollama.port, secure: this.settings.ollama.secure, prompt: this.settings.prompt, openai: this.settings.openai });
    this.mistral = new Agent({ name: 'MISTRAL', model: 'mistral', host: this.settings.ollama.host, port: this.settings.ollama.port, secure: this.settings.ollama.secure, prompt: this.settings.prompt });
    this.mixtral = new Agent({ name: 'MIXTRAL', model: 'mixtral', host: 'ollama.trynovo.com', port: 443, secure: true, prompt: this.settings.prompt });
    this.gemma = new Agent({ name: 'GEMMA', model: 'gemma', host: this.settings.ollama.host, port: this.settings.ollama.port, secure: this.settings.ollama.secure, prompt: this.settings.prompt });

    // Custom Models
    this.searcher = new Agent({ name: 'SEARCHER', model: 'llama2', rules: this.settings.rules, host: this.settings.ollama.host, port: this.settings.ollama.port, secure: this.settings.ollama.secure, prompt: 'You are SearcherAI, designed to return only a search term most likely to return the most relevant results to the user\'s query, assuming your response is used elsewhere in collecting information from the Novo database.  Refrain from using generic terms such as "case", "v.", "vs.", etc., and simplify the search wherever possible to focus on the primary topic.  Only ever return the search query as your response.  For example, when the inquiry is: "Find a case that defines the scope of First Amendment rights in online speech." you should respond with "First Amendment" (excluding the quote marks).  Your responses will be sent directly to the network, so make sure to only ever respond with the best candidate for a search term for finding documents most relevant to the user question.  Leverage abstractions to extract the essence of the user request, using step-by-step reasoning to predict the most relevant search term.' });
    this.usa = new Agent({ name: 'USA', model: 'llama2', prompt: this.settings.prompt, host: this.settings.ollama.host, port: this.settings.ollama.port, secure: this.settings.ollama.secure });

    // Pipeline Datasources
    this.datasources = {
      bitcoin: { name: 'Bitcoin' },
      courtlistener: { name: 'CourtListener' },
      harvard: { name: 'Harvard' },
      pacer: { name: 'PACER' },
      statutes: { name: 'Statutes' }
    };

    // Streaming
    this.completions = {};
    this.primes = {};

    // State
    this._state = {
      clock: this.clock,
      status: 'STOPPED',
      actors: {},
      agents: {},
      audits: {},
      epochs: [],
      messages: {},
      objects: {},
      content: this.settings.state
    };

    // Database connections
    this.db = knex({
      client: 'mysql2',
      connection: {
        host: this.settings.db.host,
        port: this.settings.db.port,
        user: this.settings.db.user,
        password: this.settings.db.password,
        database: this.settings.db.database
      },
      pool: {
        min: 8,
        max: 128,
        afterCreate: (conn, done) => {
          // console.debug('[JEEVES]', '[DB]', 'Connection created.');
          done(null, conn);
        }
      }
    });

    attachPaginate();

    // Stop case
    /* process.on('exit', async () => {
      console.warn('Jeeves is shutting down...');
      await this.stop();
    }); */

    return this;
  }

  get authority () {
    return `https://${this.settings.domain}`;
  }

  get version () {
    return definition.version;
  }

  combinationsOf (tokens, prefix = '') {
    if (!tokens.length) return prefix;
    if (tokens.length > 10) tokens = tokens.slice(0, 10);

    let result = [];

    // Recursively combine tokens
    for (let i = 0; i < tokens.length; i++) {
      const rest = tokens.slice(0, i).concat(tokens.slice(i + 1));
      const combinations = this.combinationsOf(rest, prefix + tokens[i] + ' ');
      result = result.concat(combinations);
    }

    // Add the original tokens
    result = result.concat(tokens);

    // Return unique results
    return [...new Set(result.map((item) => item.trim()))];
  }

  commit () {
    // console.debug('[JEEVES]', '[COMMIT]', 'Committing state:', this._state);
    const commit = new Actor({
      type: 'Commit',
      object: {
        content: this.state
      }
    });

    // console.warn('Jeeves is attempting a safe shutdown...');
    // TODO: safe shutdown
    this.emit('commit', commit);

    return this;
  }

  /**
   * Creates (and registers) a new {@link Agent} instance.
   * @param {Object} configuration Settings for the {@link Agent}.
   * @returns {Agent} Instance of the {@link Agent}.
   */
  createAgent (configuration = {}) {
    const agent = new Agent(configuration);
    if (!this._state.agents[agent.id]) this._state.agents[agent.id] = agent;
    this._state.content.agents[agent.id] = configuration;
    this.commit();
    this.emit('agent', agent);
    return agent;
  }

  estimateTokens (input) {
    const tokens = input.split(/\s+/g);
    const estimate = tokens.length * 4;
    return estimate;
  }

  importantPhrases (input) {
    const tokens = input.replace(/[^\w\s\']|_/g, '').split(/\s+/g);
    const uniques = [...new Set(tokens)].filter((x) => x.length > 3);

    uniques.sort((a, b) => {
      return b.length - a.length;
    });

    return uniques;
  }

  importantWords (input, limit = 5) {
    const tokens = input.replace(/[^\w\s\']|_/g, '').split(/\s+/g);
    const uniques = [...new Set(tokens)].filter((x) => x.length > 3);
    const nouns = this.properNouns(input);

    uniques.sort((a, b) => {
      return b.length - a.length;
    });

    uniques.sort((a, b) => {
      return nouns.includes(b) - nouns.includes(a);
    });

    return uniques.slice(0, limit);
  }

  properNouns (input) {
    return this.uniqueWords(input).filter((word) => /^[A-Z][a-z]*$/.test(word));
  }

  uniqueWords (input) {
    return [...new Set(this.words(input))].filter((x) => x.length > 3);
  }

  words (input) {
    return this.wordTokens(input);
  }

  wordTokens (input) {
    return input.replace(/[^\w\s\']|_/g, '').split(/\s+/g);
  }

  async alert (message) {
    if (this.email) {
      try {
        // Alert Tech
        await this.email.send({
            from: 'agent@trynovo.com',
            to: 'tech@jeeves.dev',
            subject: `[ALERT] [JEEVES] Jeeves Alert`,
            html: message
        });
        console.debug('Alert email sent successfully!');
      } catch (error) {
        console.error('Error sending alert email:', error);
      }
    }
  }

  async tick () {
    const now = (new Date()).toISOString();
    this._lastTick = now;
    this._state.clock = ++this.clock;
    this.commit();
    return {
      clock: this.clock,
      timestamp: now
    };
  }

  async ff (count = 0) {
    for (let i = 0; i < count; i++) {
      try {
        await this.tick();
      } catch (exception) {
        this.emit('error', `Could not fast-forward: ${exception}`);
      }
    }

    return this;
  }

  async beat () {
    const now = (new Date()).toISOString();
    const start = JSON.parse(JSON.stringify(this.clock));
    console.debug('[JEEVES]', '[BEAT]', 'Start:', start);

    // TODO: remove async, use local state instead
    // i.e., queue worker job
    const balance = await this.services.bitcoin._syncBalanceFromOracle();
    const beat = Message.fromVector(['Generic', {
      clock: this.clock,
      balance: balance.data.content,
      created: now
    }]);

    await this.tick();

    this.worker.addJob({
      type: 'ScanCourtListener',
      params: [
        { query: 'Cases not yet synchronized with Jeeves.' }
      ]
    });

    let data = beat.data;

    try {
      data = JSON.parse(data);
      data = JSON.stringify(data, null, '  ');
    } catch (exception) {
      this.emit('error', `Exception parsing beat: ${exception}`);
    }

    // this.alert('Heartbeat: ```\n' + data + '\n```');

    this.emit('beat', beat);
    this.emit('block', {
      created: now,
      transactions: []
    });

    return beat;
  }

  async checkHealth () {
    const CHAT_QUERY = 'Health check!  Tell me some status values.';

    return new Promise(async (resolve, reject) => {
      const now = new Date();
      const results = await Promise.allSettled([
        this.alpha.query({ query: CHAT_QUERY }),
        this.llama.query({ query: CHAT_QUERY }),
        // this.gemma.query({ query: CHAT_QUERY }),
      ]);

      const summaries = await Promise.allSettled([
        this.summarizer.query({ query: `Initial input: ${CHAT_QUERY}\nNetwork responses: ${JSON.stringify(results)}`, prompt: this.settings.prompt }),
      ]);

      resolve({
        created: now.toISOString(),
        duration: (new Date()) - now,
        results: results.concat(summaries)
      });
    });
  }

  /**
   * Execute the default pipeline for an inbound request.
   * @param {Object} request Request object.
   * @param {Number} [timeout] How long to wait for a response.
   * @param {Number} [depth] How many times to recurse.
   * @returns {Message} Request as a Fabric {@link Message}.
   */
  async createTimedRequest (request, timeout = MAX_RESPONSE_TIME_MS, depth = 0) {
    return new Promise(async (resolve, reject) => {
      const now = new Date();
      const created = now.toISOString();

      console.debug('[NOVO]', '[PIPELINE]', 'Handling request:', request);
      console.debug('[NOVO]', '[PIPELINE]', 'Initial query:', request.query);
      console.trace('[NOVO]', '[PIPELINE]', 'Initial messages:', request.messages);
      console.debug('[NOVO]', '[PIPELINE]', 'Initial timeout:', request.timeout);
      if (this.settings.debug) console.debug('[NOVO]', '[PIPELINE]', 'Handling request:', request);

      // Add Request to Database
      // TODO: assign `then` to allow async processing
      const inserted = await this.db('requests').insert({
        // TODO: add `user_id` to request, assign to `creator`
        created_at: toMySQLDatetime(now),
        content: JSON.stringify(request)
      });

      // Store user request
      // TODO: assign `then` to allow async processing
      const responseMessage = await this.db('messages').insert({
        conversation_id: request.conversation_id,
        user_id: 1,
        status: 'computing',
        content: `${this.settings.name} is researching your question...`
      });

      if (this.settings.debug) console.debug('[JEEVES]', '[TIMEDREQUEST]', 'Created response placeholder message:', responseMessage);

      // Create Request Message
      const message = Message.fromVector(['TimedRequest', JSON.stringify({
        created: created,
        request: request,
        response_message_id: responseMessage[0]
      })]);

      // Notify workers
      this.emit('request', { id: inserted [0] });

      // TODO: prepare maximum token length
      if (this.settings.debug) console.debug('[JEEVES]', '[TIMEDREQUEST]', 'Request:', request);

      // Get Matter, if relevant
      if (request.matter_id) {
        request.matter = await this.db('matters').where({ id: request.matter_id }).first();
        const matterFiles = await this.db('matters_files').where({ matter_id: request.matter_id });
        request.matter.files = await this.db('files').whereIn('id', matterFiles.map((x) => x.file_id));
      }

      // Compute most relevant tokens
      // const caseCount = await this.db('cases').count('id as count').first();
      // const hypotheticals = await this.lennon.query({ query: request.query });
      const words = this.importantWords(request.query);
      const phrases = this.importantPhrases(request.query);
      const searchterm = await this.searcher.query({ query: `---\nquery:\n  ${request.query}\nmatter: ${JSON.stringify(request.matter || null)}\n---\nConsidering the metadata, what search term do you recommend?  Remember, return only the search term.`, tools: null, messages: request.messages });
      if (this.settings.debug) this.emit('debug', `Search Term: ${JSON.stringify(searchterm, null, '  ')}`);
      console.debug('[JEEVES]', '[TIMEDREQUEST]', 'Search Term content:', searchterm.content);

      if (!searchterm.content) searchterm.content = '';

      // Remove whitespace
      searchterm.content = searchterm.content.trim();

      // Remove wrapping quotes
      searchterm.content = searchterm.content.replace(/^"/, '').replace(/"$/, ''); // exact double quotes
      searchterm.content = searchterm.content.replace(/^'/, '').replace(/'$/, ''); // exact single quotes
      searchterm.content = searchterm.content.replace(/^“/, '').replace(/”$/, ''); // fancy double quotes
      searchterm.content = searchterm.content.replace(/^‘/, '').replace(/’$/, ''); // fancy single quotes

      // Still too long!
      // TODO: convert limit here to constant
      if (searchterm.content.length > 50) {
        searchterm.content = searchterm.content.substr(0, 50);
      }

      console.debug('[NOVO]', '[PIPELINE]', 'Final Search Term:', searchterm.content);

      // Search for cases
      const cases = await this._vectorSearchCases(searchterm.content);
      const recently = await this.db('cases').orderBy('created_at', 'desc').limit(5);

      /*
      const realCases = await this.harvard.search({ query: searchterm.content });
      console.debug('[JEEVES]', '[TIMEDREQUEST]', 'REAL CASES:', realCases);
      */

      // console.debug('[JEEVES]', '[TIMEDREQUEST]', 'Hypotheticals:', hypotheticals);
      if (this.settings.debug) console.debug('[JEEVES]', '[TIMEDREQUEST]', 'Phrases:', phrases);
      if (this.settings.debug) console.debug('[JEEVES]', '[TIMEDREQUEST]', 'Real Cases:', cases);

      // Format Metadata
      const meta = `metadata:\n` +
        `  created: ${created}\n` +
        `  notes: Cases may be unrelated, search term used: ${searchterm.content || ''}\n` +
        `  matter: ${JSON.stringify(request.matter || null)}\n` +
        `  topics: ${searchterm.content || ''}\n` +
        `  words: ${words.slice(0, 10).join(', ') + ''}\n` +
        `  documents: null\n` +
        `  cases:\n` +
        cases.concat(recently).map((x) => `    - [novo/cases/${x.id}] "${x.citation || 'undefined citation'}" "${x.title || 'undefined title'}"`).join('\n') +
        // `\n` +
        // `  counts:\n` +
        // `    cases: ` + caseCount.count +
        `\n`;

      // Format Query Text
      const query = `---\n` +
        meta +
        `---\n` +
        `${request.query}`;

      // Estimate Cost
      const metaTokenCount = this.estimateTokens(meta);
      const requestTokenCount = this.estimateTokens(request.query);
      const estimatedCost = requestTokenCount * 0.0001;

      if (this.settings.debug) console.debug('[JEEVES]', '[TIMEDREQUEST]', 'Meta:', meta);
      if (this.settings.debug) console.debug('[JEEVES]', '[TIMEDREQUEST]', 'Meta Token Count:', metaTokenCount);
      if (this.settings.debug) console.debug('[JEEVES]', '[TIMEDREQUEST]', 'Request Token Count:', requestTokenCount);
      if (this.settings.debug) console.debug('[JEEVES]', '[TIMEDREQUEST]', 'Available Tokens:', AGENT_MAX_TOKENS - metaTokenCount - requestTokenCount);
      if (this.settings.debug) console.debug('[JEEVES]', '[TIMEDREQUEST]', 'Estimated query embedding cost:', estimatedCost);

      let messages = [];

      if (request.conversation_id) {
        // Resume conversation
        const prev = await this._getConversationMessages(request.conversation_id);
        messages = prev.map((x) => {
          return { role: (x.user_id == 1) ? 'assistant' : 'user', content: x.content }
        });
      } else {
        // New conversation
        messages = messages.concat([{ role: 'user', content: request.query }]);
      }

      if (request.subject) {
        // Subject material provided
        messages.unshift({ role: 'user', content: `Questions will be pertaining to ${request.subject}.` });
      }

      if (request.matter_id) {
        console.debug('[JEEVES]', '[TIMEDREQUEST]', 'Request pertains to Matter ID:', request.matter_id);
        const matter = await this.db('matters').where({ id: request.matter_id }).first();
        const matterFiles = await this.db('matters_files').where({ matter_id: request.matter_id });
        const files = await this.db('files').whereIn('id', matterFiles.map((x) => x.file_id));

        matter.files = files;

        console.debug('[JEEVES]', '[TIMEDREQUEST]', 'Matter:', matter);
        console.debug('[JEEVES]', '[TIMEDREQUEST]', 'Files:', files);

        messages = messages.concat([{ role: 'user', content: `Questions will be pertaining to ${matter.title}:\n\n\`\`\`\n${JSON.stringify(matter)}\n\`\`\`` }]);
      }

      if (this.settings.debug) console.debug('[JEEVES]', '[TIMEDREQUEST]', 'Matter Messages:', messages);

      // Prompt
      messages.unshift({
        role: 'system',
        content: this.settings.prompt
      });

      if (this.settings.debug) console.debug('[JEEVES]', '[TIMEDREQUEST]', 'Messages to evaluate:', messages);

      // Consensus Agents
      const agentResults = Promise.allSettled([
        this.chatgpt.query({ query, messages }), // ChatGPT
        // this.alpha.query({ query, messages }), // ChatGPT
        // this.beta.query({ query, messages }), // Ollama
        // this.gemini.query({ query, messages }), // requires USA-based egress
        // this.lennon.query({ query, messages }), // Adversarial RAG
        this.llama.query({ query, messages /* , requery: true */}), // Ollama
        // this.gemma.query({ query, messages, requery: true }), // Ollama
        // this.mistral.query({ query, messages }), // Ollama
        // this.mixtral.query({ query, messages }), // Ollama
      ]);

      // TODO: execute RAG query for additional metadata
      const ragger = new Agent({ host: this.settings.ollama.host, port: this.settings.ollama.port, secure: this.settings.ollama.secure, messages: messages, prompt: `You are RagAI, an automated agent designed to generate a SQL query returning case IDs from a local case database most likely to pertain to the user query.  The database is MySQL, table named "cases" — fields are "title" and "summary".  Available hosts: beta.jeeves.dev, gamma.trynovo.com`, openai: this.settings.openai });

      // Either all agents resolved, or timeout
      Promise.race([
        agentResults,
        new Promise((resolve, reject) => setTimeout(reject, timeout, new Error('Timeout!')))
      ]).then(async (results) => {
        if (this.settings.debug) console.debug('[NOVO]', '[TIMEDREQUEST]', 'Results:', results);
        const answers = results.filter((x) => x.status === 'fulfilled').map((x) => x.value);
        if (this.settings.debug) console.debug('[NOVO]', '[TIMEDREQUEST]', 'Answers:', answers);

        /* for (let i = 0; i < answers.length; i++) {
          const answer = answers[i];
          if (!answer.content) continue;

          const ragged = await ragger.query({ query: `$CONTENT\n\`\`\`\n${answer.content}\n\`\`\`` });
          console.debug('[JEEVES]', '[TIMEDREQUEST]', 'Ragged:', ragged);
        } */

        const agentList = `${answers.map((x) => `- [${x.name}] ${x.content}`).join('\n')}`;
        if (this.settings.debug) console.debug('[JEEVES]', '[TIMEDREQUEST]', 'Agent List:', agentList);
        // TODO: loop over all agents
        // TODO: compress to 4096 tokens
        this.summarizer.query({
          messages: messages,
          query: 'Answer the user query using the various answers provided by the agent network.  Use deductive logic and reasoning to verify the information contained in each, and respond as if their answers were already incorporated in your core knowledge.  The existence of the agent network, or their names, should not be revealed to the user.  Write your response as if they were elements of your own memory.\n\n```\nquery: ' + query + '\nagents:\n' + agentList + `\n\`\`\``,
        }).catch((exception) => {
          console.error('[NOVO]', '[TIMEDREQUEST]', 'Exception summarizing:', exception);
          reject(exception);
        }).then(async (summarized) => {
          console.debug('[JEEVES]', '[TIMEDREQUEST]', 'Summarized:', summarized);
          if (!summarized) summarized = { content: 'I am unable to answer your query at this time.' };
          const actor = new Actor({ content: summarized.content });
          const bundle = {
            type: 'TimedResponse',
            content: summarized.content
          };

          /* const extracted = await this.extractor.query({
            query: `$CONTENT\n\`\`\`\n${summarized.content}\n\`\`\``
          });
          console.debug('[JEEVES]', '[HTTP]', 'Got extractor output:', extracted);

          if (extracted && extracted.content) {
            console.debug('[JEEVES]', '[EXTRACTOR]', 'Extracted:', extracted);
            try {
              const caseCards = JSON.parse(extracted.content).map((x) => {
                const actor = new Actor({ name: x });
                return {
                  type: 'CaseCard',
                  content: {
                    id: actor.id,
                    title: x
                  }
                };
              });

              console.debug('[JEEVES]', '[HTTP]', '[MESSAGE]', 'Case Cards:', caseCards)

              // Find each case in the database and reject if not found
              /* const updated = await this.db('messages').where({ id: newMessage[0] }).update({
                cards: JSON.stringify(caseCards.map((x) => x.content.id))
              }); */
            /* } catch (exception) {
              console.error('[JEEVES]', '[HTTP]', '[MESSAGE]', 'Error updating cards:', exception);
            }
          } */

          try {
            const documentIDs = await this.db('documents').insert({
              fabric_id: actor.id,
              content: summarized.content
            });

            const responseIDs = await this.db('responses').insert({
              actor: this.summarizer.id,
              content: `/documents/${documentIDs[0]}`
            });

            // Update database with completed response
            const updated = await this.db('messages').where({ id: responseMessage[0] }).update({
              status: 'ready',
              content: summarized.content,
              updated_at: this.db.fn.now()
            });

            console.debug('[JEEVES]', '[HTTP]', '[MESSAGE]', 'Updated message:', updated);

            this.emit('response', {
              id: responseIDs[0],
              content: summarized.content
            });
          } catch (exception) {
            console.error('[JEEVES]', '[HTTP]', '[MESSAGE]', 'Error inserting response:', exception);
          }

          const end = new Date();
          console.debug('[JEEVES]', '[TIMEDREQUEST]', 'Duration:', (end.getTime() - now.getTime()) / 1000, 'seconds.');

          resolve(summarized);
        });
      }).catch((exception) => {
        console.error('[NOVO]', '[TIMEDREQUEST]', 'Exception:', exception);
        process.exit();
        reject(exception);
      });
    });
  }

  async findCaseByName (name) {
    const instance = await this.db('cases').where('name', name).first();
    console.debug('[JEEVES]', 'Found case by name:', instance);
    return instance;
  }

  async findCourtByName (name) {
    const court = await this.db('courts').where('name', name).first();
    const result = await Promise.race([
      new Promise(async (resolve, reject) => {
        try {
          const instance = await this.courtlistener.db('search_court').select('*').where('name', name).first();
          console.debug('[NOVO]', '[COURT]', 'Found court by name:', instance);
          resolve(instance);
        } catch (exception) {
          console.error('[NOVO]', '[COURT]', 'Error searching court:', exception);
          reject(exception);
        }
      })
    ]);

    // console.debug('[JEEVES]', 'Found court by name:', court);
    console.debug('[JEEVES]', 'Court search by name, results:', result);

    return court;
  }

  async _getState () {
    // WARNING: this loads the int32 for every entity in the database
    const cases = await this.db('cases').select('id').from('cases');
    const courts = await this.db('courts').select('id').from('courts');
    const conversations = await this.db('conversations').select('id').from('conversations');
    const documents = await this.db('documents').select('id').from('documents');
    const inquiries = await this.db('inquiries').select('id', 'created_at', 'email').from('inquiries');
    const invitations = await this.db('invitations').select('id', 'created_at', 'updated_at', 'status').from('invitations');
    const messages = await this.db('messages').select('id').from('messages');

    // User Analytics
    const users = await this.db('users').select('id', 'username');

    for (let i = 0; i < users.length; i++) {
      const user = users[i];
      const conversations = await this.db('conversations').select('id').where({ creator_id: user.id });
      const messages = await this.db('messages').select('id').where({ user_id: user.id });

      user.conversations = conversations.length;
      user.messages = messages.length;
    }

    const state = {
      cases: {
        total: cases.length,
        // content: cases.map(x => x.id)
      },
      conversations: {
        total: conversations.length,
        // content: conversations.map(x => x.id)
      },
      courts: {
        total: courts.length,
        // content: courts.map(x => x.id)
      },
      documents: {
        total: documents.length,
        // content: documents.map(x => x.id)
      },
      inquiries: {
        total: inquiries.length,
        content: inquiries
      },
      invitations: {
        total: invitations.length,
        content: invitations
      },
      messages: {
        total: messages.length
        // content: messages.map(x => x.id)
      },
      users: {
        total: users.length,
        content: users
      },
    };

    return state;
  }

  async processData (limit = 1000) {
    const now = new Date();
    const stats = { total: 0, processed: 0, unprocessed: 0 };
    const other = await this._getUnprocessedCaseStats();
    const chunk = await this._getUnprocessedCases(limit);

    console.debug('[JEEVES]', '[ETL]', 'Stats:', other, stats);

    const start = new Date();
    for (let i = 0; i < chunk.length; i++) {
      const instance = chunk[i];
      console.debug('[JEEVES]', '[ETL]', 'Processing case:', instance.title, `[${instance.id}]`);
      // const nativeEmbedding = await this._generateEmbedding(`[novo/cases/${instance.id}] ${instance.title}`);
      const titleEmbedding = await this._generateEmbedding(instance.title);
      await this.db('cases').where('id', instance.id).update({ title_embedding_id: titleEmbedding.id });
      stats.processed++;
    }

    console.debug('[JEEVES]', '[ETL]', 'Complete in ', (new Date().getTime() - now.getTime()) / 1000, 'seconds.');
    console.debug('[JEEVES]', '[ETL]', `Generated ${stats.processed} embeddings in ${(new Date().getTime() - start.getTime()) / 1000} seconds. (${stats.processed / ((new Date().getTime() - start.getTime()) / 1000)} embeddings per second)`);

    return this;
  }

  async _getUnprocessedCases (limit = 20) {
    const cases = await this.db('cases').select('id', 'title', 'summary', 'title_embedding_id', 'body_embedding_id').where(function () {
      this.whereNull('title_embedding_id')// .orWhereNull('body_embedding_id')
    }).limit(limit);

    return cases;
  }

  async _getUnprocessedCaseStats () {
    const caseCount = await this.db('cases').count('id as count').first();
    const withTitleEmbeddings = await this.db('cases').count('id as count').whereNotNull('title_embedding_id').first();
    const missingTitleEmbeddings = await this.db('cases').count('id as count').whereNull('title_embedding_id').first();

    return {
      total: caseCount,
      withTitleEmbeddings: withTitleEmbeddings,
      missingTitleEmbeddings: missingTitleEmbeddings
    };
  }

  async query (query) {
    console.debug('[JEEVES]', '[QUERY]', 'Received query:', query);
    const collections = {
      courts: {}
    };

    const candidates = await Promise.allSettled([
      (new Promise((resolve, reject) => {
        setTimeout(reject, USER_QUERY_TIMEOUT_MS, new Error('Timeout!'));
      })),
      this._searchCourts(query)
    ]);

    console.debug('[JEEVES]', '[QUERY]', 'Candidates:', candidates);

    return candidates;
  }

  async restore () {
    const last = await this.changes._getLastLine();
    // TODO: load from STATE file
    return this;
  }

  async ingest (data) {
    await this.queue._addJob('ingest', [data]);
  }

  async prime () {
    console.debug('[NOVO]', '[PRIME]', 'Priming...');
    for (let i = 0; i < this.settings.ollama.models.length; i++) {
      console.debug('[NOVO]', '[PRIME]', 'Priming:', this.settings.ollama.models[i]);
      const prime = await fetch(`http${(this.settings.ollama.secure) ? 's' : ''}://${this.settings.ollama.host}:${this.settings.ollama.port}/api/generate`, {
        method: 'POST',
        headers: {
          'Accept': 'application/json',
          'Content-Type': 'application/json'
        },
        body: JSON.stringify({ model: this.settings.ollama.models[i] })
      });

      console.debug('[NOVO]', '[PRIME]', 'Primed:', prime);
    }
  }

  async search (request) {
    console.debug('[JEEVES]', '[SEARCH]', 'Received search request:', request);
    const redisResults = await this.trainer.search(request);
    console.debug('[JEEVES]', '[SEARCH]', 'Redis Results:', redisResults);

    const cases = await this._searchCases(request);
    // const courts = await this._searchCourts(request);
    // const documents = await this._searchDocuments(request);
    // const people = await this._searchPeople(request);

    const elements = [];

    for (let i = 0; i < cases.length; i++) {
      const instance = cases[i];
      const element = { type: 'Case', content: instance };
      elements.push(element);
    }

    // Construct Results Object
    const results = {
      request: request,
      query: request.query,
      cases: cases,
      courts: [], // TODO: implement
      documents: [], // TODO: implement
      people: [], // TODO: implement
      results: elements,
      content: elements,
      pagination: {
        total: elements.length,
        per_page: PER_PAGE_DEFAULT,
        current_page: 1,
        last_page: 1
      }
    };

    return results;
  }

  async searchConversations (request) {
    const components = request.query.split(' ');
    const tokens = this.combinationsOf(components);

    // Search for all tokens
    for (let i = 0; i < tokens.length; i++) {
      const token = tokens[i];
      const results = await this.db('messages').where('content', 'like', `%${token}%`);
      console.debug('[JEEVES]', '[SEARCH]', '[CONVERSATIONS]', 'Found results:', results);
    }

    const messages = await this.db('messages').select('id').where('content', 'like', `%${request.query}%`);
    const conversations = await this.db('conversations').in('id', messages.map((message) => message.conversation_id)).paginate({
      perPage: PER_PAGE_DEFAULT,
      currentPage: 1
    });

    console.debug('[JEEVES]', '[SEARCH]', '[CONVERSATIONS]', 'Found conversations:', conversations);

    // Result Constructor
    const elements = [];

    for (let i = 0; i < conversations.data.length; i++) {
      const instance = conversations[i];
      const element = { type: 'Conversation', content: instance };
      elements.push(element);
    }

    // Construct Results Object
    const results = {
      request: request,
      query: request.query,
      conversations: conversations,
      results: [],
      pagination: {
        total: elements.length,
        per_page: PER_PAGE_DEFAULT,
        current_page: 1,
        last_page: 1
      }
    };

    return results;
  }

  async secureEmbeddingsForCase (id) {
    const target = await this.db('cases').where('id', id).first();
    console.debug('secured:', target);

    // Secure Summary
    if (!target.summary) {
      console.debug('No summary found for case:', target);
      return;
    }
  }

  /**
   * Start the process.
   * @return {Promise} Resolves once the process has been started.
   */
  async start () {
    const self = this;
    this.applicationString = fs.readFileSync('./assets/index.html').toString('utf8');

    // Create all worker agents
    for (const [name, agent] of Object.entries(this.agents)) {
      this.agents[name] = this.createAgent(agent);
    }

    // Redis
    try {
      await this.trainer.start();
    } catch (exception) {
      console.error('[JEEVES]', '[REDIS]', 'Error starting Redis:', exception);
      process.exit();
    }

    /* this.db.on('error', (...error) => {
      console.error('[JEEVES]', '[DB]', '[ERROR]', ...error);
    }); */

    // Register Services
    // await this._registerService('webhooks', WebHooks);
    // await this._registerService('bitcoin', Bitcoin);
    // await this._registerService('discord', Discord);
    // await this._registerService('ethereum', Ethereum);
    // await this._registerService('github', GitHub);
    // await this._registerService('matrix', Matrix);
    // await this._registerService('twilio', Twilio);
    // await this._registerService('twitter', Twitter);
    // await this._registerService('shyft', Shyft);
    // await this._registerService('github', GitHub);
    // await this._registerService('pricefeed', Prices);

    // this.products = await this.stripe.enumerateProducts();

    if (this.settings.statutes.enable && this.statutes) {
      this.statutes.start().then((output) => {
        console.debug('[JEEVES]', '[STATUTES]', 'Started:', output);
      });
    }

    // Primary Worker
    // Job Types
    this.worker.register('SearchCourts', async (...params) => {
      console.debug('[WORKER]', 'Searching courts:', params);
      return this._searchCourts(...params);
    });

    this.worker.register('DownloadMissingRECAPDocument', async (...params) => {
      console.debug('[WORKER]', 'Downloading missing RECAP document:', params);
      const target = await self.db('documents')
        .where(function () {
          this.where('pdf_acquired', 0).orWhereNull('pdf_acquired');
        })
        .whereNotNull('courtlistener_filepath_ia')
        .where(self.db.raw('LENGTH(courtlistener_filepath_ia)'), '>', 0)
        .first();

      if (!target) {
        console.debug('No target found!');
        return;
      };

      const url = target.courtlistener_filepath_ia;
      const doc = await fetch(url);
      const blob = await doc.blob();
      const buffer = await blob.arrayBuffer();
      const body = Buffer.from(buffer);

      try {
        fs.writeFileSync(`stores/recap/${target.courtlistener_id}.pdf`, body);
      } catch (exception) {
        this.emit('error', `Worker could not write RECAP file: ${exception}`);
        return;
      }

      try {
        await self.db('documents').update({
          pdf_acquired: true
        }).where('courtlistener_id', target.courtlistener_id);
      } catch (exception) {
        this.emit('error', `Worker could not update database: ${params} ${exception}`);
      }
    });

    this.worker.register('Ingest', async (...params) => {
      console.debug('[WORKER]', 'Ingesting:', params);
      try {
        await self.db('cases').update({
          last_harvard_crawl: this.db.raw('now()')
        }).where('id', params[2].id);
      } catch (exception) {
        this.emit('error', `Worker could not update database: ${params} ${exception}`);
      }

      const doc = await fetch(params[0], {
        headers: {
          'Authorization': `Token ${this.settings.harvard.token}`
        }
      });

      const blob = await doc.blob();
      const buffer = await blob.arrayBuffer();
      const body = Buffer.from(buffer);

      try {
        fs.writeFileSync(params[1], body);
      } catch (exception) {
        this.emit('error', `Worker could not write file ${params[1]} ${params[2]} ${exception}`);
        return;
      }

      try {
        await self.db('cases').update({
          pdf_acquired: true
        }).where('id', params[2].id);
      } catch (exception) {
        this.emit('error', `Worker could not update database: ${params} ${exception}`);
      }

      console.debug('Ingest complete:', params[1]);
    });

    this.worker.register('ScanCourtListener', async (...params) => {
      console.debug('[WORKER]', 'Scanning CourtListener:', params);
      // console.debug('SCANNING COURT LISTENER WITH PARAMS:', params);
      /* try {
        const dockets = await this.courtlistener.query('search_docket').select('*').limit(5);
        console.debug('POSTGRES DOCKETS:', dockets.data);
      } catch (exception) {
        console.error('COURTLISTENER ERROR:', exception);
      } */
    });

    // Worker Events
    this.worker.on('debug', (...debug) => console.debug(...debug));
    this.worker.on('log', (...log) => console.log(...log));
    this.worker.on('warning', (...warning) => console.warn(...warning));
    this.worker.on('error', (...error) => console.error(...error));

    // Email Events
    if (this.email) {
      this.email.on('debug', (...debug) => console.debug('[EMAIL]', ...debug));
      this.email.on('log', (...log) => console.log('[EMAIL]', ...log));
      this.email.on('warning', (...warning) => console.warn('[EMAIL]', ...warning));
      this.email.on('error', (...error) => console.error('[EMAIL]', ...error));
    }

    // Fabric Events
    this.fabric.on('error', this._handleFabricError.bind(this));
    // this.fabric.on('warning', (...warning) => console.warn(...warning));
    this.fabric.on('debug', this._handleFabricDebug.bind(this));
    this.fabric.on('log', (...log) => console.log(...log));

    // Collect Jeeves-specific
    // Courts
    this.fabric.on('document', this._handleFabricDocument.bind(this));
    this.fabric.on('court', this._handleFabricCourt.bind(this));
    this.fabric.on('person', this._handleFabricPerson.bind(this));

    // Matrix Events
    if (this.matrix) {
      this.matrix.on('activity', this._handleMatrixActivity.bind(this));
      this.matrix.on('ready', this._handleMatrixReady.bind(this));
      this.matrix.on('error', this._handleMatrixError.bind(this));
    }

    // PACER Events
    this.pacer.on('debug', this._handlePACERDebug.bind(this));
    this.pacer.on('court', this._handlePACERCourt.bind(this));

    // Harvard Events
    this.harvard.on('error', this._handleHarvardError.bind(this));
    this.harvard.on('debug', this._handleHarvardDebug.bind(this));
    this.harvard.on('warning', this._handleHarvardWarning.bind(this));
    this.harvard.on('sync', this._handleHarvardSync.bind(this));
    this.harvard.on('document', this._handleHarvardDocument.bind(this));
    this.harvard.on('court', this._handleHarvardCourt.bind(this));
    this.harvard.on('jurisdiction', this._handleHarvardJurisdiction.bind(this));
    this.harvard.on('reporter', this._handleHarvardReporter.bind(this));
    this.harvard.on('volume', this._handleHarvardVolume.bind(this));

    // OpenAI Events
    this.openai.on('error', this._handleOpenAIError.bind(this));
    this.openai.on('MessageStart', this._handleOpenAIMessageStart.bind(this));
    this.openai.on('MessageChunk', this._handleOpenAIMessageChunk.bind(this));
    this.openai.on('MessageEnd', this._handleOpenAIMessageEnd.bind(this));
    this.openai.on('MessageWarning', this._handleOpenAIMessageWarning.bind(this));

    // CourtListener Events
    if (this.courtlistener) {
      this.courtlistener.on('sync', (sync) => {
        console.debug('[JEEVES]', '[COURTLISTENER]', '[SYNC]', sync);
      });

      this.courtlistener.on('debug', (...debug) => {
        console.debug('[JEEVES]', '[COURTLISTENER]', '[DEBUG]', ...debug);
      });

      this.courtlistener.on('error', (...error) => {
        console.error('[JEEVES]', '[COURTLISTENER]', '[ERROR]', ...error);
      });

      this.courtlistener.on('warning', (...warning) => {
        console.warn('[JEEVES]', '[COURTLISTENER]', '[WARNING]', ...warning);
      });

      this.courtlistener.on('message', (message) => {
        console.debug('[JEEVES]', '[COURTLISTENER]', '[MESSAGE]', message);
      });

      this.courtlistener.on('document', this._handleCourtListenerDocument.bind(this));
      this.courtlistener.on('court', async (court) => {
        const actor = new Actor({ name: `courtlistener/courts/${court.id}` });
        const target = await this.db('courts').where({ courtlistener_id: court.id }).first();
        if (!target) {
          await this.db('courts').insert({
            fabric_id: actor.id,
            slug: court.id,
            start_date: court.start_date,
            end_date: court.end_date,
            courtlistener_id: court.id,
            founded_date: court.start_date,
            name: court.full_name,
            short_name: court.short_name,
            citation_string: court.citation_string,
            jurisdiction: court.jurisdiction,
            url: court.url
          });
        }
      });

      this.courtlistener.on('person', async (person) => {
        const actor = new Actor({ name: `courtlistener/people/${person.id}` });
        const target = await this.db('people').where({ courtlistener_id: person.id }).first();
        if (!target) {
          if (this.settings.debug) console.debug('[JEEVES]', '[COURTLISTENER]', '[PERSON]', 'No target found, inserting person:', person);
          await this.db('people').insert({
            fabric_id: actor.id,
            courtlistener_id: person.id,
            name_first: person.name_first,
            name_middle: person.name_middle,
            name_last: person.name_last,
            name_suffix: person.name_suffix,
            date_of_birth: person.date_dob,
            date_of_death: person.date_dod,
            birth_city: person.dob_city,
            birth_state: person.dob_state,
            death_city: person.dod_city,
            death_state: person.dod_state
          });
        }
      });

      this.courtlistener.on('docket', this._handleCourtListenerDocket.bind(this));
      this.courtlistener.on('opinioncluster', async (cluster) => {
        const target = await this.db('opinions').where({ courtlistener_cluster_id: cluster.id }).first();

        if (!target) {
          await this.db('opinions').insert({
            courtlistener_cluster_id: cluster.id,
            scdb_id: (cluster.scdb_id) ? cluster.scdb_id : null,
            date_created: cluster.date_created,
            date_modified: cluster.date_modified,
            date_filed: cluster.date_filed,
            judges: cluster.judges,
            case_name: cluster.case_name,
            case_name_short: cluster.case_short,
            case_name_full: cluster.case_name_full,
            scdb_decision_direction: cluster.scdb_decision_direction,
            scdb_votes_majority: cluster.scdb_votes_majority,
            scdb_votes_minority: cluster.scdb_votes_minority,
            source: cluster.source,
            procedural_history: cluster.procedural_history,
            attorneys: cluster.attorneys,
            nature_of_suit: cluster.nature_of_suit,
            posture: cluster.posture,
            syllabus: cluster.syllabus,
            precedential_status: cluster.precedential_status,
            date_blocked: cluster.date_blocked,
            blocked: cluster.blocked,
            courtlistener_docket_id: cluster.docket_id,
            date_filed_is_approximate: cluster.date_filed_is_approximate,
            correction: cluster.correction,
            cross_reference: cluster.cross_reference,
            disposition: cluster.disposition,
            filepath_json_harvard: cluster.filepath_json_harvard,
            headnotes: cluster.headnotes,
            history: cluster.history,
            other_dates: cluster.other_dates,
            summary: cluster.summary
          });
        }
      });

      this.courtlistener.on('opinion', async (opinion) => {
        const actor = new Actor({ name: `courtlistener/opinions/${opinion.id}` });
        const target = await this.db('opinions').where({ courtlistener_id: opinion.id }).first();

        if (!target) {
          await this.db('opinions').insert({
            sha1: opinion.sha1,
            date_created: opinion.date_created,
            date_modified: opinion.date_modified,
            courtlistener_id: opinion.id,
            courtlistener_cluster_id: opinion.cluster_id,
            courtlistener_download_url: opinion.download_url,
            courtlistener_local_path: opinion.local_path,
            plain_text: opinion.plain_text,
            html: opinion.html,
            html_lawbox: opinion.html_lawbox,
            html_with_citations: opinion.html_with_citations,
            extracted_by_ocr: opinion.extracted_by_ocr,
            per_curiam: opinion.per_curiam,
            page_count: opinion.page_count,
            author_str: opinion.author_str,
            joined_by_str: opinion.joined_by_str,
            xml_harvard: opinion.xml_harvard,
            html_anon_2020: opinion.html_anon_2020
          });
        }
      });

      this.courtlistener.on('person', async (person) => {
        const actor = new Actor({ name: `courtlistener/people/${person.id}` });
        const target = await this.db('people').where({ courtlistener_id: person.id }).first();
        if (!target) {
          await this.db('people').insert({
            fabric_id: actor.id,
            courtlistener_id: person.id,
            name_first: person.name_first,
            name_middle: person.name_middle,
            name_last: person.name_last,
            name_suffix: person.name_suffix,
            date_of_birth: person.date_dob,
            date_of_death: person.date_dod,
            birth_city: person.dob_city,
            birth_state: person.dob_state,
            death_city: person.dod_city,
            death_state: person.dod_state
          });
        }
      });
    }

    // Retrieval Augmentation Generator (RAG)
    this.augmentor = new Agent({ name: 'AugmentorAI', listen: false, host: this.settings.ollama.host, secure: this.settings.ollama.secure, port: this.settings.ollama.port, openai: this.settings.openai, prompt: 'You are AugmentorAI, designed to augment any input as a prompt with additional information, using a YAML header to denote specific properties, such as collection names.' });
    this.summarizer = new Agent({ name: this.settings.name, listen: false, host: null, prompt: this.prompt, /* ...this.settings.gemini,  */openai: this.settings.openai });
    this.extractor = new Agent({ name: 'ExtractorAI', listen: false, host: null, prompt: 'You are CaseExtractorAI, designed extract a list of every case name in the input, and return it as a JSON array.  Use the most canonical, searchable, PACER-compatible format for each entry as possible, such that an exact text match could be returned from a database.  Only return the JSON string as your answer, without any Markdown wrapper.', openai: this.settings.openai });
    this.validator = new Agent({ name: 'ValidatorAI', listen: false, host: null, prompt: 'You are CaseValidatorAI, designed to determine if any of the cases provided in the input are missing from the available databases.  You can use `$HTTP` to start your message to run an HTTP SEARCH against the local database, which will add a JSON list of results to the conversation.  For your final output, prefix it with `$RESPONSE`.', openai: this.settings.openai });

    // ChatGPT
    this.chatgpt = new Agent({ name: 'GPT4', host: null, model: this.settings.openai.model, prompt: this.prompt, rules: this.settings.rules, openai: this.settings.openai });

    // RAG, Augmentor
    const caseDef = await this.db.raw(`SHOW CREATE TABLE cases`);
    const documentDef = await this.db.raw(`SHOW CREATE TABLE documents`);

    this.rag = new Agent({
      name: 'AugmentorRAG',
      listen: this.settings.fabric.listen,
      openai: this.settings.openai,
      prompt: 'You are AugmentorRAG, designed to return an SQL query that returns any cases that match the provided titles.  You must not use any UPDATE or DELETE queries; ONLY use the SELECT command.\n\n' +
        'Supported tables:\n' +
        '  - cases\n' +
        '    ```' +
        caseDef[0][0]['Create Table'] +
        '    ```\n'
    });

    this.rag.on('debug', (...debug) => console.debug('[RAG]', ...debug));
    this.rag.on('log', (...log) => console.log('[RAG]', ...log));
    this.rag.on('warning', (...warning) => console.warn('[RAG]', ...warning));
    this.rag.on('error', (...error) => console.error('[RAG]', ...error));
    this.rag.on('query', this._handleRAGQuery.bind(this));

    // Load models
    await this.searcher.start()
    await this.alpha.start();
    await this.beta.start();
    await this.llama.start();
    await this.augmentor.start();
    await this.summarizer.start();
    await this.extractor.start();
    await this.validator.start();
    await this.rag.start();

    try {
      await this.prime();
    } catch (exception) {
      console.error('[NOVO]', 'Error priming:', exception);
    }

    // Start the logging service
    await this.audits.start();
    await this.changes.start();

    // Load State
    await this.restore();

    // Internal Services
    await this.fabric.start();
    if (this.email) await this.email.start();
    if (this.matrix) await this.matrix.start();
    // if (this.github) await this.github.start();
    // if (this.discord) await this.discord.start();

    // Debug Services
    await this.rag.start();

    // Data Sources
    if (this.settings.pacer.enable) await this.pacer.start();
    if (this.settings.harvard.enable) await this.harvard.start();
    if (this.settings.courtlistener.enable) await this.courtlistener.start();

    // AI Services
    // await this.rag.start();
    await this.openai.start();

    // Record all future activity
    this.on('commit', async function _handleInternalCommit (commit) {
      await self.audits.log(commit);
      // self.alert('Commitment: \n```\n' + JSON.stringify(commit, null, '  ') + '\n```');
    });

    // TODO: remove
    this.on('block', async function (block) {
      self.emit('log', `Proposed Block: ${JSON.stringify(block, null, '  ')}`);
    });

    // Sandbox
    // await this.sandbox.start();

    // Worker
    await this.worker.start();

    try {
      const stats = await this.db('cases').count('id as count').first();
      console.debug('[JEEVES]', 'Loaded', stats.count, 'cases.');
    } catch (exception) {
      console.error('[JEEVES]', 'Could not load cases:', exception);
    }

    if (this.settings.crawl) {
      this._crawler = setInterval(async () => {
        const db = this.db;
        const unknown = await this.db('cases').where('pdf_acquired', false).where(function () {
          this.where('last_harvard_crawl', '<', db.raw('DATE_SUB(NOW(), INTERVAL 1 DAY)')).orWhereNull('last_harvard_crawl');
        }).whereNotNull('harvard_case_law_id').whereNotNull('harvard_case_law_pdf').orderBy('decision_date', 'desc').first();

        // console.debug('[INGEST] Found uningested case:', unknown.title);
        if (!unknown || !unknown.harvard_case_law_pdf) return;

        /* this.worker.addJob({
          type: 'Ingest',
          params: [
            unknown.harvard_case_law_pdf,
            `stores/harvard/${unknown.harvard_case_law_id}.pdf`,
            { id: unknown.id }
          ]
        }); */

        /* this.worker.addJob({
          type: 'ScanCourtListener',
          params: [
            { query: unknown.title }
          ]
        }); */
      }, this.settings.crawlDelay);
    }

    this._slowcrawler = setInterval(async () => {
      // Sync Health First
      const health = await this.checkHealth();
      console.debug('[JEEVES]', 'Health:', health);

      /* this.worker.addJob({ type: 'DownloadMissingRECAPDocument', params: [] }); */
      if (this.courtlistener) this.courtlistener.syncSamples();
      if (this.settings.embeddings.enable) {
        this._syncEmbeddings(SYNC_EMBEDDINGS_COUNT).then((output) => {
          console.debug('[JEEVES]', 'Embedding sync complete:', output);
        });
      }
    }, 600000); // 10 minutes

    // Internal APIs
    // Counts
    this.http._addRoute('HEAD', '/people', async (req, res) => {
      const count = await this.db('people').count('id as count').first();
      res.set('X-Count', count.count);
      res.send();
    });

    this.http._addRoute('HEAD', '/documents', async (req, res) => {
      const count = await this.db('documents').count('id as count').first();
      res.set('X-Count', count.count);
      res.send();
    });

    this.http._addRoute('HEAD', '/cases', async (req, res) => {
      const count = await this.db('cases').count('id as count').first();
      res.set('X-Count', count.count);
      res.send();
    });

    // API
    this.http._addRoute('POST', '/v1/chat/completions', this._handleChatCompletionRequest.bind(this));

    // Search
    // TODO: test each search endpoint
    // - [ ] /
    // - [ ] /documents
    // - [ ] /cases
    // - [ ] /conversations
    // - [ ] /courts
    // - [ ] /jurisdictions
    // - [ ] /people
    this.http._addRoute('SEARCH', '/', this._handleGenericSearchRequest.bind(this));
    this.http._addRoute('SEARCH', '/documents', ROUTES.documents.search.bind(this));
    this.http._addRoute('SEARCH', '/cases', this._handleCaseSearchRequest.bind(this));
    this.http._addRoute('SEARCH', '/conversations', this._handleConversationSearchRequest.bind(this));
    this.http._addRoute('SEARCH', '/courts', this._handleCourtSearchRequest.bind(this));
    this.http._addRoute('SEARCH', '/jurisdictions', this._handleJurisdictionSearchRequest.bind(this));
    this.http._addRoute('SEARCH', '/people', this._handlePeopleSearchRequest.bind(this));
    this.http._addRoute('SEARCH', '/reporters', ROUTES.reporters.search.bind(this));

    // Health
    this.http._addRoute('GET', '/metrics/health', this._handleHealthRequest.bind(this));

    // Files
    this.http.express.post('/files', this.uploader.single('file'), this._userMiddleware.bind(this), ROUTES.files.create.bind(this));
    // this.http._addRoute('GET', '/files/serve/:id', this._userMiddleware.bind(this), ROUTES.files.serve.bind(this));
    this.http._addRoute('GET', '/files/serve/:id', ROUTES.files.serve.bind(this));
    this.http._addRoute('GET', '/files', ROUTES.files.list.bind(this));
    this.http._addRoute('GET', '/files/:id', ROUTES.files.view.bind(this));

    // Matters
    this.http._addRoute('GET', '/matters', ROUTES.matters.list.bind(this));
    this.http._addRoute('POST', '/matters', ROUTES.matters.create.bind(this));
    this.http._addRoute('GET', '/matters/new', ROUTES.matters.new.bind(this));
    this.http._addRoute('GET', '/matters/:id', ROUTES.matters.view.bind(this));
    this.http._addRoute('GET', '/matters/conversations/new/:matterID', ROUTES.matters.newConversation.bind(this));
    this.http._addRoute('GET', '/matters/files/:id', ROUTES.matters.listFiles.bind(this));
    this.http._addRoute('GET', '/matters/notes/:id', ROUTES.matters.listNotes.bind(this));
    this.http._addRoute('GET', '/matters/:matterID/conversations', ROUTES.matters.getConversations.bind(this)); //this one gets the list of a specific Matter's conversations
    this.http._addRoute('PATCH', '/matters/context/:id', ROUTES.matters.addContext.bind(this));
    this.http._addRoute('PATCH', '/matters/:id', ROUTES.matters.edit.bind(this))
    this.http._addRoute('PATCH', '/matters/removefile/:idFile', ROUTES.matters.removeFile.bind(this));
    this.http._addRoute('PATCH', '/matters/removenote/:idNote', ROUTES.matters.removeNote.bind(this));

    // Products
    this.http._addRoute('GET', '/products', ROUTES.products.list.bind(this));

    // Jurisdictions
    this.http._addRoute('GET', '/jurisdictions/:id', ROUTES.jurisdictions.view.bind(this));

    // Courts
    this.http._addRoute('GET', '/courts/:id', ROUTES.courts.view.bind(this));

    // Statutes
    this.http._addRoute('GET', '/statutes', ROUTES.statutes.list.bind(this));

    // Reporters
    this.http._addRoute('GET', '/reporters/:id', ROUTES.reporters.view.bind(this));

    // Reporters
    this.http._addRoute('GET', '/documents/:id', ROUTES.documents.view.bind(this));

    // Users
    this.http._addRoute('GET', '/users', ROUTES.users.list.bind(this));
    this.http._addRoute('GET', '/users/:username', ROUTES.users.view.bind(this));
    // TODO: switch to PATCH `/users/:username`
    this.http._addRoute('PATCH', '/users/username', ROUTES.users.editUsername.bind(this)); //this one is for admin to change other user's username
    this.http._addRoute('PATCH', '/users/email', ROUTES.users.editEmail.bind(this)); //this one is for admin to change other user's email

    // Services
    this.http._addRoute('POST', '/services/feedback', this._handleFeedbackRequest.bind(this));

    // Feedback
    this.http._addRoute('POST', '/feedback', ROUTES.feedback.create.bind(this));

    // TODO: move all handlers to class methods
    this.http._addRoute('POST', '/inquiries', this._handleInquiryCreateRequest.bind(this));
    this.http._addRoute('GET', '/inquiries', this._handleInquiryListRequest.bind(this));

    //endpoint to delete inquiry from admin panel
    this.http._addRoute('PATCH', '/inquiries/delete/:id', async (req, res) => {
      const inquiryID = req.params.id;
      try {
        const inquiry = await this.db.select('*').from('inquiries').where({ id: inquiryID }).first();

        if (!inquiry) {
          return res.status(404).json({ message: 'Invalid inquiry' });
        }

        // update the invitation status to deleted from the invitations list
        const inquiryDeleteStatus = await this.db('inquiries')
          .where({ id: inquiryID })
          .update({
            updated_at: new Date(),
            status: 'deleted',
          });

        if (!inquiryDeleteStatus) {
          return res.status(500).json({ message: 'Error deleting the invitation.' });
        }

        res.send({
          message: 'Invitation deleted successfully!'
        });

      } catch (error) {
        res.status(500).json({ message: 'Internal server error.', error });
      }

    });

    this.http._addRoute('GET', '/signup/:invitationToken', async (req, res, next) => {
      return res.send(this.http.app.render());
    });
    this.http._addRoute('GET', '/signup/decline/:invitationToken', async (req, res, next) => {
      return res.send(this.http.app.render());
    });

    //this endpoint creates the invitation and sends the email, for new invitations comming from inquiries
    this.http._addRoute('POST', '/invitations', async (req, res) => {
      const { email } = req.body;

      try {
        const user = await this.db.select('is_admin').from('users').where({ id: req.user.id }).first();
        if (!user || user.is_admin !== 1) {
          return res.status(401).json({ message: 'User not allowed to send Invitations.' });
        }

        // Generate a unique token
        let uniqueTokenFound = false;
        let invitationToken = '';

        while (!uniqueTokenFound) {
          invitationToken = crypto.randomBytes(20).toString('hex');
          const tokenExists = await this.db.select('*').from('invitations').where({ token: invitationToken }).first();
          if (!tokenExists) {
            uniqueTokenFound = true;
          }
        };

        //Flag for Eric
        //We have to change the acceptInvitationLink and the declineInvitationLink when it goes to the server so it redirects to the right hostname
        //We have to upload the image somwhere so it can be open in the email browser, right now its in a firebasestoreage i use to test
        const acceptInvitationLink = `${this.authority}/signup/${invitationToken}`;
        const declineInvitationLink = `${this.authority}/signup/decline/${invitationToken}`;
        // TODO: serve from assets (@nplayer89)
        const imgSrc = "https://firebasestorage.googleapis.com/v0/b/imagen-beae6.appspot.com/o/novo-logo-.png?alt=media&token=7ee367b3-6f3d-4a06-afa2-6ef4a14b321b";
        const htmlContent = this.createInvitationEmailContent(acceptInvitationLink, declineInvitationLink, imgSrc);

        await this.email.send({
          from: 'agent@trynovo.com',
          to: email,
          subject: 'Invitation to join Novo',
          html: htmlContent
        });

        const existingInvite = await this.db.select('*').from('invitations').where({ target: email }).first();
        if (!existingInvite) {
          const invitation = await this.db('invitations').insert({
            sender_id: req.user.id,
            target: email,
            token: invitationToken
          });

          // update the inquiry status to invited from the waitlist
          const inquiryInvitedStatus = await this.db('inquiries')
            .where({ email: email })
            .update({
              updated_at: new Date(),
              status: 'invited',
            });
          if (!inquiryInvitedStatus) {
            return res.status(500).json({ message: 'Error updating the inquiry.' });
          }
        } else {
          return res.status(500).json({ message: 'Error: Invitation already exist.' });
        }
        res.send({
          message: 'Invitation created successfully!'
        });
      } catch (error) {
        console.error('Error occurred:', error);
        res.status(500).json({ message: 'Error sending invitation.' });
      }
    });

    //this endponint resends invitations to the ones created before
    this.http._addRoute('PATCH', '/invitations/:id', async (req, res) => {
      try {
        const user = await this.db.select('is_admin').from('users').where({ id: req.user.id }).first();
        if (!user || user.is_admin !== 1) {
          return res.status(401).json({ message: 'User not allowed to send Invitations.' });
        }

        // Generate a unique token
        let uniqueTokenFound = false;
        let invitationToken = '';
        while (!uniqueTokenFound) {
          invitationToken = crypto.randomBytes(20).toString('hex');
          const tokenExists = await this.db.select('*').from('invitations').where({ token: invitationToken }).first();
          if (!tokenExists) {
            uniqueTokenFound = true;
          }
        };

        const invitation = await this.db.select('target').from('invitations').where({ id: req.params.id }).first();
        const acceptInvitationLink = `${this.authority}/signup/${invitationToken}`;
        const declineInvitationLink = `${this.authority}/signup/decline/${invitationToken}`;
        const imgSrc = "https://firebasestorage.googleapis.com/v0/b/imagen-beae6.appspot.com/o/novo-logo-.png?alt=media&token=7ee367b3-6f3d-4a06-afa2-6ef4a14b321b";

        const htmlContent = this.createInvitationEmailContent(acceptInvitationLink, declineInvitationLink, imgSrc);
        await this.email.send({
          from: 'agent@trynovo.com',
          to: invitation.target,
          subject: 'Invitation to join Novo',
          html: htmlContent
        });

        const updateResult = await this.db('invitations')
          .where({ id: req.params.id })
          .increment('invitation_count', 1)
          .update({
            updated_at: new Date(),
            sender_id: req.user.id,
            token: invitationToken
          });

        if (!updateResult) {
          return res.status(500).json({ message: 'Error updating the invitation count.' });
        }

        res.send({
          message: 'Invitation re-sent successfully!'
        });
      } catch (error) {
        console.error('Error occurred:', error);
        res.status(500).json({ message: 'Error sending invitation.' });
      }
    });


    this.http._addRoute('GET', '/invitations/:id', async (req, res) => {
      // TODO: render page for accepting invitation
      // - create user account
      // - set user password
      // - create help conversation
    });

    this.http._addRoute('GET', '/invitations', async (req, res) => {
      try {
        const invitations = await this.db('invitations')
        .join('users', 'invitations.sender_id', '=', 'users.id')
        .select('invitations.*', 'users.username as sender_username')
        .orderBy('invitations.created_at', 'desc');

        res.send(invitations);
      } catch (error) {
        console.error('Error fetching invitations:', error);
        res.status(500).json({ message: 'Internal server error.' });
      }
    });

    this.http._addRoute('POST', '/checkInvitationToken/:id', async (req, res) => {
      const  invitationToken = req.params.id;

      try {
        const invitation = await this.db.select('*').from('invitations').where({ token: invitationToken }).first();

        if (!invitation) {
          return res.status(404).json({ message: 'Yor invitation link is not valid.' });
        }

        // Check if the invitation has already been accepted or declined
        if (invitation.status === 'accepted') {
          return res.status(409).json({
            message: 'This invitation has already been accepted. If you believe this is an error or if you need further assistance, please do not hesitate to contact our support team at support@novo.com.'
          });
        } else if (invitation.status === 'declined') {
          return res.status(409).json({
            message: 'You have previously declined this invitation. If this was not your intention, or if you have any questions, please feel free to reach out to our support team at support@novo.com for assistance.'
          });
        }

        // Check if the token is older than 30 days
        const tokenAgeInDays = (new Date() - new Date(invitation.updated_at)) / (1000 * 60 * 60 * 24);
        if (tokenAgeInDays > 30) {
          return res.status(410).json({ message: 'Your invitation link has expired.' });
        }

        res.json({ message: 'Invitation token is valid and pending.', invitation });
      } catch (error) {
        res.status(500).json({ message: 'Internal server error.', error });
      }

    });

    //endpoint to change the status of an invitation when its accepted
    this.http._addRoute('PATCH', '/invitations/accept/:id', async (req, res) => {
      const invitationToken = req.params.id;
      try {
        const invitation = await this.db.select('*').from('invitations').where({ token: invitationToken }).first();

        if (!invitation) {
          return res.status(404).json({ message: 'Invalid invitation token' });
        }

        const updateResult = await this.db('invitations')
          .where({ token: invitationToken })
          .update({
            updated_at: new Date(),
            status: 'accepted',
          });

        if (!updateResult) {
          return res.status(500).json({ message: 'Error updating the invitation status.' });
        }

        res.send({
          message: 'Invitation accepted successfully!'
        });

      } catch (error) {
        res.status(500).json({ message: 'Internal server error.', error });
      }

    });

    //endpoint to change the status of an invitation when its declined
    this.http._addRoute('PATCH', '/invitations/decline/:id', async (req, res) => {
      const invitationToken = req.params.id;
      try {
        const invitation = await this.db.select('*').from('invitations').where({ token: invitationToken }).first();

        if (!invitation) {
          return res.status(404).json({ message: 'Invalid invitation token' });
        }

        const updateResult = await this.db('invitations')
          .where({ token: invitationToken })
          .update({
            updated_at: new Date(),
            status: 'declined',
          });

        if (!updateResult) {
          return res.status(500).json({ message: 'Error updating the invitation status.' });
        }

        res.send({
          message: 'Invitation declined successfully!'
        });

      } catch (error) {
        res.status(500).json({ message: 'Internal server error.', error });
      }

    });

    //endpoint to delete invitation from admin panel
    this.http._addRoute('PATCH', '/invitations/delete/:id', async (req, res) => {
      const invitationID = req.params.id;
      try {
        const invitation = await this.db.select('*').from('invitations').where({ id: invitationID }).first();

        if (!invitation) {
          return res.status(404).json({ message: 'Invalid invitation' });
        }

        // update the invitation status to deleted from the invitations list
        const invitationDeleteStatus = await this.db('invitations')
          .where({ id: invitationID })
          .update({
            updated_at: new Date(),
            status: 'deleted',
          });

        if (!invitationDeleteStatus) {
          return res.status(500).json({ message: 'Error deleting the invitation.' });
        }

        res.send({
          message: 'Invitation deleted successfully!'
        });

      } catch (error) {
        res.status(500).json({ message: 'Internal server error.', error });
      }

    });

    this.http._addRoute('GET', '/dockets', async (req, res) => {
      const dockets = await this.courtlistener.paginateDockets();
      res.send(dockets);
    });

    this.http._addRoute('GET', '/services/courtlistener/recapdocuments', async (req, res) => {
      const documents = await this.courtlistener.paginateRecapDocuments();
      res.send(documents);
    });

    this.http._addRoute('POST', '/users', async (req, res) => {
      const { username, password } = req.body;

      // Check if the username and password are provided
      if (!username || !password) {
        return res.status(400).json({ message: 'Username and password are required.' });
      }

      try {
        // Check if the username already exists
        const existingUser = await this.db('users').where('username', username).first();
        if (existingUser) {
          return res.status(409).json({ message: 'Username already exists.' });
        }

        // Generate a salt and hash the password
        const saltRounds = 10;
        const salt = genSaltSync(saltRounds);
        const hashedPassword = hashSync(password, salt);

        // Insert the new user into the database
        const newUser = await this.db('users').insert({
          username: username,
          password: hashedPassword,
          salt: salt
        });
        console.log('New user registered:', username);

        return res.json({ message: 'User registered successfully.' });
      } catch (error) {
        console.error('Error registering user: ', error);
        return res.status(500).json({ message: 'Internal server error.' });
      }
    });

    this.http._addRoute('POST', '/users/full', async (req, res) => {
      const { username, password, email, firstName, lastName, firmName, firmSize } = req.body;

      // Check if the username and password are provided
      if (!username || !password) {
        return res.status(400).json({ message: 'Username and password are required.' });
      }

      try {
        // Check if the username already exists
        const existingUser = await this.db('users').where('username', username).first();
        if (existingUser) {
          return res.status(409).json({ message: 'Username already exists.' });
        }

        // Check if the email already exists
        const existingEmail = await this.db('users').where('email', email).first();
        if (existingUser) {
          return res.status(409).json({ message: 'Email already registered.' });
        }

        // Generate a salt and hash the password
        const saltRounds = 10;
        const salt = genSaltSync(saltRounds);
        const hashedPassword = hashSync(password, salt);

        // Insert the new user into the database
        const newUser = await this.db('users').insert({
          username: username,
          password: hashedPassword,
          salt: salt,
          email: email,
          first_name: firstName,
          last_name: lastName,
          firm_name: firmName,
          firm_size: firmSize,
          firm_name: firmName ? firmName : null,
          firm_size: firmSize || firmSize === 0 ? firmSize : null,
        });

        console.log('New user registered:', username);

        return res.json({ message: 'User registered successfully.' });
      } catch (error) {
        console.error('Error registering user: ', error);
        return res.status(500).json({ message: 'Internal server error.' });
      }
    });

    //endpoint to check if the username is available
    this.http._addRoute('POST', '/users/:id', async (req, res) => {
      const  username = req.params.id;

      try {
        const user = await this.db.select('*').from('users').where({ username: username }).first();

        if (user) {
          return res.status(409).json({ message: 'Username already exists. Please choose a different username.' });
        }
        res.json({ message: 'Username avaliable' });

      } catch (error) {
        res.status(500).json({ message: 'Internal server error.', error });
      }

    });


    //endpoint to check if the email is available
    this.http._addRoute('POST', '/users/email/:id', async (req, res) => {
      const  email = req.params.id;

      try {
        const user = await this.db.select('*').from('users').where({ email: email }).first();

        if (user) {
          return res.status(409).json({ message: 'Email already registered. Please choose a different username.' });
        }
        res.json({ message: 'Email avaliable' });

      } catch (error) {
        res.status(500).json({ message: 'Internal server error.', error });
      }
    });

    this.http._addRoute('GET', '/sessions', async (req, res, next) => {
      return res.send(this.http.app.render());
    });

    // TODO: change to /sessions
    this.http._addRoute('GET', '/sessions/new', async (req, res, next) => {
      return res.redirect('/sessions');
    });

    this.http._addRoute('GET', '/passwordreset/:token', async (req, res, next) => {
      return res.send(this.http.app.render());
    });

    this.http._addRoute('POST', '/sessions', ROUTES.sessions.create.bind(this));

    // TODO: change this route from `/sessionRestore` to use authMiddleware?
    this.http._addRoute('GET', '/sessionRestore', async (req, res, next) => {
      try {
        const user = await this.db('users').where('id', req.user.id).first();
        if (!user) {
          return res.status(401).json({ message: 'Invalid session.' });
        }
        return res.json({
          username: user.username,
          email: user.email,
          isAdmin: user.is_admin,
          isBeta: user.is_beta,
          isCompliant: user.is_compliant
        });
      } catch (error) {
        console.error('Error authenticating user: ', error);
        return res.status(500).json({ message: 'Internal server error.' });
      }
    });

    this.http._addRoute('POST', '/passwordChange', async (req, res, next) => {
      const { oldPassword, newPassword } = req.body;

      try {
        const user = await this.db('users').where('id', req.user.id).first();
        if (!user || !compareSync(oldPassword, user.password)) {
          return res.status(401).json({ message: 'Invalid password.' });
        }

        // Generate a salt and hash the new password
        const saltRounds = 10;
        const salt = genSaltSync(saltRounds);
        const hashedPassword = hashSync(newPassword, salt);

        // Update the user's password in the database
        await this.db('users').where('id', user.id).update({
          password: hashedPassword,
          salt: salt
        });

        return res.json({
          message: 'Password updated successfully.',
        });
      } catch (error) {
        console.error('Error authenticating user: ', error);
        return res.status(500).json({ message: 'Internal server error.' });
      }
    });

    this.http._addRoute('POST', '/usernameChange', async (req, res, next) => {
      const { newUsername, password } = req.body;

      try {
        const user = await this.db('users').where('id', req.user.id).first();
        //check for the password
        if (!user || !compareSync(password, user.password)) {
          return res.status(401).json({ message: 'Invalid password.' });
        }

        // Check if the username already exists
        const existingUser = await this.db('users').where('username', newUsername).first();
        if (existingUser) {
          return res.status(409).json({ message: 'Username already exists.' });
        }

        // Update the user's username in the database
        await this.db('users').where('id', user.id).update({
          username: newUsername,
        });

        return res.json({
          message: 'Username updated successfully.',
        });
      } catch (error) {
        return res.status(500).json({ message: 'Internal server error.' });
      }
    });

    //this is the function that generates a password reset token
    this.http._addRoute('POST', '/passwordReset', async (req, res, next) => {
      const { email } = req.body;

      try {
        // Check if the email exists
        const existingUser = await this.db('users').where('email', email).first();
        if (!existingUser) {
          return res.status(409).json({
            message: 'This email you entered is not assigned to a registered user. Please check and try again or contact client services on support@novo.com '
          });
        }

        // Generate a unique token
        let uniqueTokenFound = false;
        let resetToken = '';
        while (!uniqueTokenFound) {
          resetToken = crypto.randomBytes(20).toString('hex');
          const tokenExists = await this.db.select('*').from('password_resets').where({ token: resetToken }).first();
          if (!tokenExists) {
            uniqueTokenFound = true;
          }
        };

        const newReset = await this.db('password_resets').insert({
          user_id: existingUser.id,
          token: resetToken,
        });
        //Flag for Eric
        //We have to change the resetLink when it goes to the server so it redirects to the right hostname
        //We have to upload the image somwhere so it can be open in the email browser, right now its in a firebasestoreage i use to test

        const resetLink = `${this.authority}/passwordreset/${resetToken}`;
        const imgSrc = "https://firebasestorage.googleapis.com/v0/b/imagen-beae6.appspot.com/o/novo-logo-.png?alt=media&token=7ee367b3-6f3d-4a06-afa2-6ef4a14b321b";

        const htmlContent =this.createPasswordResetEmailContent(resetLink,imgSrc);

        try {
          await this.email.send({
            from: 'agent@trynovo.com',
            to: email,
            subject: 'Password Reset',
            html: htmlContent
          });

          return res.json({
            message: 'Token sent successfully.',
          });
        } catch (error) {
          console.error('Error sending email', error);
          return res.status(500).json({
            message: 'Email could not be sent. Please try again later or contact client services on support@novo.com.'
          });
        }
      } catch (error) {
        console.error('Error processing request', error);
        return res.status(500).json({ message: 'Internal server error.' });
      }
    });

    //function to check if the reset token for password is valid
    this.http._addRoute('POST', '/resettokencheck', async (req, res, next) => {
      const { resetToken } = req.body;

      try {
        // Check if the token exists

        const existingToken = await this.db('password_resets').where('token', resetToken).orderBy('id', 'desc').first();

        if (!existingToken) {
          return res.status(409).json({
            message: 'Your reset link is not valid, please try reseting your password again'
          });
        }
        // Check if the token is older than 1 hour
        const tokenAge = new Date() - new Date(existingToken.created_at);
        const oneHour = 1000 * 60 * 60; // milliseconds in one hour

        if (tokenAge > oneHour) {
          return res.status(410).json({ // 410 Gone is often used for expired resources
            message: 'Your reset token has expired, please request a new one.'
          });
        }

        return res.json({
          message: 'Token correct.',
        });
      } catch (error) {
        return res.status(500).json({ message: 'Internal server error.' });
      }
    });

    //this is the function that updates the password of the user that came with a reset token
    this.http._addRoute('POST', '/passwordRestore', async (req, res, next) => {
      const { newPassword, resetToken } = req.body;

      try {
        const userReseting = await this.db('password_resets').where('token', resetToken).orderBy('id', 'desc').first();
        if (!userReseting) {
          return res.status(401).json({ message: 'Invalid reset token.' });
        }

        // Generate a salt and hash the new password
        const saltRounds = 10;
        const salt = genSaltSync(saltRounds);
        const hashedPassword = hashSync(newPassword, salt);

        // Update the user's password in the database
        await this.db('users').where('id', userReseting.user_id).update({
          password: hashedPassword,
          salt: salt
        });

        return res.json({
          message: 'Password updated successfully.',
        });
      } catch (error) {
        console.error('Error authenticating user: ', error);
        return res.status(500).json({ message: 'Internal server error.' });
      }
    });

    //route to edit a conversation title
    this.http._addRoute('PATCH', '/conversations/:id', async (req, res, next) => {
      const { title } = req.body;

      try {
        const conversationEditing = await this.db('conversations')
        .where({
          id: req.params.id,
          creator_id: req.user.id  // validates if the user editing is the creator of the conversation
        }).first();

        if (!conversationEditing) {
          return res.status(401).json({ message: 'Invalid conversation.' });
        }

        // Update the conversation's title in the database
        await this.db('conversations').where('id', req.params.id).update({
          title: title
        });

        return res.json({
          message: 'Title edited successfully.',
        });
      } catch (error) {
        console.error('Error editing title: ', error);
        return res.status(500).json({ message: 'Internal server error.' });
      }
    });

    this.http._addRoute('GET', '/statistics', async (req, res, next) => {
      const inquiries = await this.db('inquiries').select('id');
      const invitations = await this.db('invitations').select('id').from('invitations');
      const uningested = await this.db('cases').select('id').where('pdf_acquired', false).whereNotNull('harvard_case_law_id').orderBy('decision_date', 'desc');
      const ingestions = fs.readdirSync('./stores/harvard').filter((x) => x.endsWith('.pdf'));
      const stats = {
        ingestions: {
          remaining: uningested.length,
          complete: ingestions.length
        },
        inquiries: {
          total: inquiries.length
        },
        invitations: {
          total: invitations.length
        }
      };

      res.send(stats);
    });

    this.http._addRoute('GET', '/cases', ROUTES.cases.list.bind(this));
    this.http._addRoute('GET', '/cases/:id', async (req, res, next) => {
      const origin = {};
      const updates = {};
      const instance = await this.db.select('id', 'title', 'short_name', 'created_at', 'decision_date', 'summary', 'harvard_case_law_id', 'harvard_case_law_pdf', 'harvard_case_law_court_name as court_name', 'harvard_case_law_court_name', 'courtlistener_id', 'pacer_case_id').from('cases').where({
        id: req.params.id
      }).first();

      if (!instance) return res.status(404).json({ message: 'Case not found.' });
      // if (!instance.courtlistener_id) return res.status(404).json({ message: 'Case not found.' });

      this.secureEmbeddingsForCase(instance.id).then((output) => {
        console.debug('Secure embeddings for case:', output);
      }).catch((exception) => {
        console.debug('Secure embeddings error:', exception);
      });

      if (this.settings.courtlistener.enable) {
        this.courtlistener.search({ query: instance.title }).then((clr) => {
          console.debug('[NOVO]', '[COURTLISTENER]', '[SEARCH]', 'Jeeves got results:', clr);
        });
      }

      const canonicalTitle = `${instance.title} (${instance.decision_date}, ${instance.harvard_case_law_court_name})`;

      // Async Tasks
      // Embeddings
      /* const embeddedTitle = await */ this._generateEmbedding(instance.title);
      /* const embeddedKey = await */ this._generateEmbedding(canonicalTitle);

      // Data Updates
      if (instance.courtlistener_id) {
        const record = await this.courtlistener.db('search_docket').where({ id: instance.courtlistener_id }).first();
        console.debug('[NOVO]', '[CASE:VIEW]', '[COURTLISTENER]', 'docket record:', record);
        const title = record.case_name_full || record.case_name || instance.title;
        if (title !== instance.title) updates.title = title;
      }

      if (instance.pacer_case_id) {
        const record = await this.courtlistener.db('search_docket').where({ pacer_case_id: instance.pacer_case_id }).first();
        console.debug('[NOVO]', '[CASE:VIEW]', 'PACER record:', record);
        const title = record.case_name_full || record.case_name || instance.title;
        if (title !== instance.title) updates.title = title;
      }

      if (instance.harvard_case_law_id) {
        console.debug('[NOVO]', '[CASE:VIEW]', '[HARVARD]', 'Harvard record:', instance.harvard_case_law_id);
        fetch(`https://api.case.law/v1/cases/${instance.harvard_case_law_id}`, {
          // TODO: additional params (auth?)
        }).catch((exception) => {
          console.error('[NOVO]', '[CASE:VIEW]', 'FETCH FULL CASE ERROR:', exception);
        }).then(async (output) => {
          const target = await output.json();
          console.debug('[NOVO]', '[CASE:VIEW]', '[HARVARD]', '[FULLCASE]', 'Got output:', target);
          const message = Message.fromVector(['HarvardCase', JSON.stringify(target)]);
          this.http.broadcast(message);
        });
      }

      // Search Test
      if (!instance.title) {
        console.error('[JEEVES]', '[SEARCH]', 'Case has no title:', instance);
      } else {
        console.debug('[JEEVES]', '[SEARCH]', 'Searching for case backfill:', instance.title);
        this.search({
          query: instance.title
        }).then((results) => {
          console.debug('[JEEVES]', '[SEARCH]', 'Jeeves search results:', results);
          const message = Message.fromVector(['SearchResults', JSON.stringify(results)]);
          this.http.broadcast(message);

          if (results.cases && results.cases.length > 0) {
            const first = results.cases[0];
          }
        });
      }

      if (!instance.summary) {
        const merged = Object.assign({}, instance, updates);
        this._summarizeCaseToLength(merged).then(async (summary) => {
          if (summary) updates.summary = summary;
          if (Object.keys(updates).length > 0) {
            console.debug('[NOVO]', '[CASE:VIEW]', 'UPDATING CASE:', updates, instance);
            this.db('cases').update(updates).where('id', instance.id);
          }
        });
      }

      res.format({
        json: async () => {
          res.send(instance);
        },
        html: () => {
          // TODO: provide state
          // const page = new CaseView({});
          // TODO: fix this hack
          // const page = new CaseHome({}); // TODO: use CaseView
          // const html = page.toHTML();
          return res.send(this.applicationString);
        }
      });
    });

    this.http._addRoute('GET', '/cases/:id/pdf', async (req, res, next) => {
      const instance = await this.db.select('id', 'harvard_case_law_pdf').from('cases').where({ id: req.params.id, pdf_acquired: true }).first();
      if (!instance || !instance.harvard_case_law_pdf) res.end(404);
      /* const pdf = fs.readFileSync(`./stores/harvard/${instance.harvard_case_law_id}.pdf`);
      res.send(pdf); */
      res.redirect(instance.harvard_case_law_pdf);
    });

    this.http._addRoute('GET', '/conversations', async (req, res, next) => {
      res.format({
        json: async () => {
          let results = [];

          // TODO: re-evaluate security of `is_admin` check
          if (req.user?.state?.roles?.includes('admin')) {
            results = await this.db.select('c.id', 'c.title', 'c.created_at', 'username as creator_name','matter_id').from('conversations as c').orderBy('created_at', 'desc').join('users', 'c.creator_id', '=', 'users.id');
          } else {
            results = await this.db.select('id', 'title', 'created_at').from('conversations').where({ creator_id: req.user.id }).orderBy('created_at', 'desc');
            // TODO: update the conversation upon change (new user message, new agent message)
            // TODO: sort conversations by updated_at (below line)
            // const conversations = await this.db.select('id', 'title', 'created_at').from('conversations').orderBy('updated_at', 'desc');
          }

          res.send(results);
        },
        html: () => {
          // TODO: provide state
          return res.send(this.applicationString);
        }
      });
    });

    this.http._addRoute('GET', '/courts', ROUTES.courts.list.bind(this));
    this.http._addRoute('GET', '/courts/:slug', async (req, res, next) => {
      const court = await this.db.select('id', 'fabric_id', 'slug', 'name', 'short_name', 'founded_date', 'courtlistener_id', 'pacer_id', 'start_date', 'end_date').from('courts').where({ slug: req.params.slug }).first();
      res.format({
        json: () => {
          if (!court) return res.status(404).json({ message: 'Court not found.' });
          res.send(court);
        },
        html: () => {
          // TODO: pre-render application with request token, then send that string to the application's `_renderWith` function
          return res.send(this.applicationString);
        }
      });
    });

    this.http._addRoute('GET', '/people', async (req, res, next) => {
      const page = req.query.page || 1;
      const people = await this.db.select(
        'id as dbid',
        'fabric_id as id',
        'full_name',
        'name_first',
        'name_middle',
        'name_last',
        'name_suffix',
        'date_of_birth',
        'date_of_death',
        'birth_city',
        'birth_state',
        'courtlistener_id'
      ).whereNotNull('fabric_id').from('people').orderBy('full_name', 'asc').paginate({
        perPage: PER_PAGE_LIMIT,
        currentPage: page
      });

      res.setHeader('X-Fabric-Type', 'Collection');
      res.setHeader('X-Pagination', true);
      res.setHeader('X-Pagination-Current', `${people.pagination.from}-${people.pagination.to}`);
      res.setHeader('X-Pagination-Per', people.pagination.perPage);
      res.setHeader('X-Pagination-Total', people.pagination.total);

      res.format({
        json: () => {
          res.send(people.data);
        },
        html: () => {
          // TODO: pre-render application with request token, then send that string to the application's `_renderWith` function
          return res.send(this.applicationString);
        }
      })
    });

    this.http._addRoute('GET', '/people/:fabricID', async (req, res, next) => {
      const person = await this.db.select(
        'id as dbid',
        'fabric_id as id',
        'full_name',
        'name_first',
        'name_middle',
        'name_last',
        'name_suffix',
        'date_of_birth',
        'date_of_death',
        'courtlistener_id'
      ).from('people').orderBy('name', 'asc').where({ fabric_id: req.params.fabricID }).first();

      res.format({
        json: () => {
          if (!person) return res.status(404).json({ message: 'Person not found.' });
          res.send(person);
        },
        html: () => {
          // TODO: pre-render application with request token, then send that string to the application's `_renderWith` function
          return res.send(this.applicationString);
        }
      });
    });

    this.http._addRoute('GET', '/documents', async (req, res, next) => {
      const currentPage = req.query.page || 1;
      const documents = await this.db('documents').select('id', 'sha1', 'sha256', 'description', 'created_at', 'fabric_id', 'html', 'content').whereNotNull('fabric_id').orderBy('created_at', 'desc').paginate({
        perPage: PER_PAGE_LIMIT,
        currentPage: currentPage
      });

      res.format({
        json: () => {
          // Create response
          const response = (documents && documents.data && documents.data.length) ? documents.data.map((doc) => {
            return {
              id: doc.fabric_id,
              created: doc.created_at,
              description: doc.description,
              sha1: doc.sha1,
              sha256: doc.sha256,
              size: doc.file_size
            };
          }) : [];

          // Set Pagination Headers
          res.setHeader('X-Pagination', true);
          res.setHeader('X-Pagination-Current', `${documents.pagination.from}-${documents.pagination.to}`);
          res.setHeader('X-Pagination-Per', documents.pagination.perPage);
          res.setHeader('X-Pagination-Total', documents.pagination.total);

          return res.send(response);
        },
        html: () => {
          // TODO: pre-render application with request token, then send that string to the application's `_renderWith` function
          return res.send(this.applicationString);
        }
      });
    });

    this.http._addRoute('GET', '/documents/:fabricID', async (req, res, next) => {
      const document = await this.db('documents').select('id', 'description', 'created_at', 'fabric_id', ).where('fabric_id', req.params.fabricID).first();
      res.format({
        json: () => {
          return res.send(document);
        },
        html: () => {
          // TODO: pre-render application with request token, then send that string to the application's `_renderWith` function
          return res.send(this.applicationString);
        }
      });
    });

    this.http._addRoute('GET', '/opinions', async (req, res, next) => {
      const opinions = await this.db.select('id', 'date_filed', 'summary').from('opinions').orderBy('date_filed', 'desc');

      res.format({
        json: () => {
          res.send(opinions);
        },
        html: () => {
          // TODO: pre-render application with request token, then send that string to the application's `_renderWith` function
          return res.send(this.applicationString);
        }
      })
    });

    this.http._addRoute('GET', '/judges', async (req, res, next) => {
      const judges = await this.db.select('id').from('judges').orderBy('name', 'asc');
      res.format({
        json: () => {
          res.send(judges);
        },
        html: () => {
          // TODO: pre-render application with request token, then send that string to the application's `_renderWith` function
          return res.send(this.applicationString);
        }
      });
    });

    this.http._addRoute('GET', '/jurisdictions', async (req, res, next) => {
      const jurisdictions = await this.db.select('id','name','name_short','harvard_id').from('jurisdictions').orderBy('id', 'desc');
      res.format({
        json: () => {
          res.send(jurisdictions);
        },
        html: () => {
          // TODO: pre-render application with request token, then send that string to the application's `_renderWith` function
          return res.send(this.applicationString);
        }
      });
    });

    this.http._addRoute('GET', '/reporters', async (req, res, next) => {
      const reporters = await this.db.select('*').from('reporters').orderBy('id', 'desc');
      res.format({
        json: () => {
          res.send(reporters);
        },
        html: () => {
          // TODO: pre-render application with request token, then send that string to the application's `_renderWith` function
          return res.send(this.applicationString);
        }
      });
    });

    this.http._addRoute('GET', '/volumes', async (req, res, next) => {
      const volumes = await this.db.select('id').from('volumes').orderBy('id', 'desc');
      res.format({
        json: () => {
          res.send(volumes);
        },
        html: () => {
          // TODO: pre-render application with request token, then send that string to the application's `_renderWith` function
          return res.send(this.applicationString);
        }
      });
    });

    this.http._addRoute('GET', '/messages', async (req, res, next) => {
      let messages = [];

      if (req.query.conversation_id) {
        messages = await this.db('messages').join('users', 'messages.user_id', '=', 'users.id').select('users.username', 'messages.id', 'messages.user_id', 'messages.created_at', 'messages.updated_at', 'messages.content', 'messages.status', 'messages.cards').where({
          conversation_id: req.query.conversation_id
        }).orderBy('created_at', 'asc');
      } else {
        // messages = await this.db.select('id', 'created_at', 'content').from('messages').orderBy('created_at', 'asc');
      }

      messages = messages.map((m) => {
        return { ...m, author: m.username || 'User #' + m.user_id, role: (m.user_id == 1) ? 'assistant' : 'user' };
      });

      res.send(messages);
    });

    this.http._addRoute('GET', '/conversations/:id', async (req, res, next) => {
      const conversation = await this.db.select('id', 'title', 'created_at', 'log').from('conversations').where({ id: req.params.id }).first();
      const messages = await this.db('messages')
        .whereIn('id', conversation.log)
        .select('id', 'content', 'created_at');

      conversation.messages = messages;

      res.format({
        json: () => {
          res.send(conversation);
        },
        html: () => {
          // TODO: pre-render application with request token, then send that string to the application's `_renderWith` function
          return res.send(this.applicationString);
        }
      });
    });

    this.http._addRoute('GET', '/contracts/terms-of-use', async (req, res, next) => {
      const contract = fs.readFileSync('./contracts/terms-of-use.md').toString('utf8');
      res.send({
        content: contract
      });
    });

    this.http._addRoute('GET', '/statistics/admin', async (req, res, next) => {
      const current = await this._getState();
      const waiting = await this.db('invitations').count('id as count').where({ status: 'waiting' }).first();
      current.inquiries.waiting = waiting.count;
      res.send(current);
    });

    this.http._addRoute('GET', '/statistics/accuracy', async (req, res, next) => {
      const reviews = await this.db('reviews').whereNotNull('id');
      const response = {
        accuracy: {
          positive: 0,
          negative: 0,
          neutral: 0
        },
        total: reviews.length
      };

      for (let review of reviews) {
        switch (review.intended_sentiment) {
          case 'positive':
            response.accuracy.positive++;
            break;
          case 'negative':
            response.accuracy.negative++;
            break;
          default:
            response.accuracy.neutral++;
            break;
        }
      }

      res.send(response);
    });

    this.http._addRoute('GET', '/statistics/sync', async (req, res, next) => {
      const current = await this._getState();
      const state = {
        current: current,
        datasources: {}
      };

      for (let [name, datasource] of Object.entries(this.datasources)) {
        let source = { name: datasource.name };
        switch (name) {
          case 'courtlistener':
            if (this.courtlistener) source.counts = await this.courtlistener.getCounts();
            break;
          case 'harvard':
            if (this.harvard) source.counts = await this.harvard.getCounts();
            break;
          case 'pacer':
            if (this.pacer) source.counts = await this.pacer.getCounts();
            break;
          default:
            console.warn('[JEEVES]', 'Unhandled Datasource:', name);
            break;
        }

        state.datasources[name] = source.counts;
      }

      res.send(state);
    });

    this.http._addRoute('GET', '/settings', async (req, res, next) => {
      res.format({
        json: () => {
          return res.send({
            name: this.name,
            version: this.version
          });
        },
        html: () => {
          return res.send(this.applicationString);
        }
      })
    });

    this.http._addRoute('GET', '/settings/admin', async (req, res, next) => {
      res.format({
        json: () => {
          return res.send({
            name: this.name,
            version: this.version
          });
        },
        html: () => {
          return res.send(this.applicationString);
        }
      })
    });

    this.http._addRoute('PATCH', '/settings/compliance', async (req, res, next) => {
      let result = {};

      console.debug('[COMPLIANCE]', 'Signer', req.user.id, 'signed Terms of Use');

      if (req.user.id) {
        await this.db('users').update({
          is_compliant: true
        }).where({
          id: req.user.id
        });

        result.message = 'Update complete.';
        result.isCompliant = true;
      } else {
        result.message = 'Failed.'
      }

      res.send(result);
    });

    this.http._addRoute('POST', '/reviews', async (req, res, next) => {
      // TODO: check token
      const request = req.body;

      try {
        await this.db('reviews').insert({
          creator: req.user.id,
          rating: request.rating,
          comment: request.comment,
          intended_sentiment: (request.thumbsUpClicked) ? 'positive' : 'negative',
          message_id: request.message
        });

        return res.send({
          type: 'ReviewMessageResult',
          content: {
            message: 'Success!',
            status: 'success'
          }
        });
      } catch (exception) {
        return res.send({
          type: 'ReviewMessageError',
          content: exception
        });
      }
    });

    this.http._addRoute('POST', '/messages', async (req, res, next) => {
      console.debug('[JEEVES]', '[HTTP]', 'Handling inbound message:', req.body);

      let isNew = false;
      let subject = null;
      let {
        case_id,
        conversation_id,
        content,
        matter_id
      } = req.body;

      if (!conversation_id) {
        isNew = true;

        const now = new Date();
        const name = `Conversation Started ${now.toISOString()}`;
        /* const room = await this.matrix.client.createRoom({ name: name }); */
        const created = await this.db('conversations').insert({
          creator_id: req.user.id,
          log: JSON.stringify([]),
          title: name,
          matter_id: matter_id,
          // matrix_room_id: room.room_id
        });

        // TODO: document why array only for Postgres
        // all others return the numeric id (Postgres returns an array with a numeric element)
        conversation_id = created[0];
      }

      if (case_id) {
        try {
          subject = await this.db('cases').select('id', 'title', 'harvard_case_law_court_name as court_name', 'decision_date').where('id', case_id).first();
        } catch (exception) {
          this.emit('warning', `Could not find case ID: ${case_id}`);
        }
      }

      try {
        const conversation = await this.db('conversations').where({ id: conversation_id }).first();
        if (!conversation) throw new Error(`No such Conversation: ${conversation_id}`);

        // User Message
        const newMessage = await this.db('messages').insert({
          content: content,
          conversation_id: conversation_id,
          user_id: req.user.id
        });

        // Core Pipeline
        this.createTimedRequest({
          conversation_id: conversation_id,
          matter_id: matter_id,
          query: content
        }).catch((exception) => {
          console.error('[JEEVES]', '[HTTP]', 'Error creating timed request:', exception);
        }).then(async (request) => {
          console.debug('[JEEVES]', '[HTTP]', 'Created timed request:', request);
          // TODO: emit message

          if (!request || !request.content) {
            console.debug('[JEEVES]', '[HTTP]', 'No request content:', request);
            return;
          }

          // Card Extraction
          this.extractor.query({
            query: `$CONTENT\n\`\`\`\n${request.content}\n\`\`\``
          }).then(async (extracted) => {
            console.debug('[NOVO]', '[HTTP]', 'Got extractor output:', extracted.content);
            if (extracted && extracted.content) {
              try {
                const caseCards = JSON.parse(extracted.content).map((x) => {
                  const actor = new Actor({ name: x });
                  return {
                    type: 'CaseCard',
                    content: { id: actor.id }
                  };
                });

                const updated = await this.db('messages').where({ id: newMessage[0] }).update({
                  cards: JSON.stringify(caseCards.map((x) => x.content.id))
                });
              } catch (exception) {
                console.error('[JEEVES]', '[HTTP]', '[MESSAGE]', 'Error updating cards:', exception);
              }
            }
          });

          if (isNew) {
            const messages = await this._getConversationMessages(conversation_id);
            this._summarizeMessagesToTitle(messages.map((x) => {
              return { role: (x.user_id == 1) ? 'assistant' : 'user', content: x.content }
            })).then(async (output) => {
              console.debug('[JEEVES]', '[HTTP]', 'Got title output:', output);
              let title = output?.content || 'broken content title';
              if (title && title.length > 100) title = title.split(/\s+/)[0].slice(0, 100).trim();
              if (title) await this.db('conversations').update({ title }).where({ id: conversation_id });

              const conversation = { id: conversation_id, messages: messages, title: title };
              const message = Message.fromVector(['Conversation', JSON.stringify(conversation)]);

              this.http.broadcast(message);
            });
          }
        });
        // End Core Pipeline

        // pre-release pipeline
        /* const inserted = await this.db('requests').insert({
          message_id: newMessage[0],
          content: 'Jeeves is thinking...'
        });

        this._handleRequest({
          // actor: activity.actor,
          conversation_id: conversation_id,
          subject: (subject) ? `${subject.title}, ${subject.court_name}, ${subject.decision_date}` : null,
          input: content,
          // room: roomID // TODO: replace with a generic property (not specific to Matrix)
          // target: activity.target // candidate 1
        }).then(async (output) => {
          console.debug('[JEEVES]', '[HTTP]', 'Got request output:', output);
        */

          // TODO: restore response tracking
          /* this.db('responses').insert({
            // TODO: store request ID
            content: output.object.content
          }); */

          // TODO: restore titling
        /*
        }); */

        if (!conversation.log) conversation.log = [];
        if (typeof conversation.log == 'string') {
          conversation.log = JSON.parse(conversation.log);
        }

        // Attach new message to the conversation
        conversation.log.push(newMessage[0]);

        await this.db('conversations').update({
          log: JSON.stringify(conversation.log)
        }).where({
          id: conversation_id
        });

        return res.json({
          message: 'Message sent.',
          object: {
            id: newMessage[0],
            conversation: conversation_id
          }
        });
      } catch (error) {
        console.error('ERROR:', error);
        this.emit('error', `Failed to create message: ${error}`);
        return res.status(500).json({ message: 'Internal server error.' });
      }
    });

    // TODO: attach old message ID to a new message ID, send `regenerate_requested` to true
    this.http._addRoute('PATCH', '/messages/:id', async (req, res, next) => {
      let subject = null;
      let {
        case_id,
        conversation_id,
        content,
        messageID,
        regenerate
      } = req.body;

      if (!regenerate) console.warn('[JEEVES]', '[WARNING]', 'PATCH /messages/:id called without `regenerate` flag.  This is a destructive operation.');

      if (case_id) {
        subject = await this.db('cases').select('id', 'title', 'harvard_case_law_court_name as court_name', 'decision_date').where('id', case_id).first();
      }

      const old_message = await this.db('messages').where({ id: req.params.id }).first();
      console.debug('old message:', old_message);

      if (!old_message) return res.status(404).json({ message: 'Message not found.' });
      // TODO: update message graph; consider requests, responses
      // flag message as regenerated
      // point to new answer
      // confirm acceptance of new answer

      try {
        const conversation = await this.db('conversations').where({ id: conversation_id }).first();
        if (!conversation) throw new Error(`No such Conversation: ${conversation_id}`);

        const newRequest = await this.db('requests').insert({
          message_id: messageID
        });

        this._handleRequest({
          // actor: activity.actor,
          conversation_id: conversation_id,
          subject: (subject) ? `${subject.title}, ${subject.court_name}, ${subject.decision_date}` : null,
          input: content,
        }).then((output) => {
//           console.log('got request output:', output);
//           this.db('responses').insert({
//             content: output.object.content
//           });

//           this.db('messages').insert({
//             content: output.object.content,
//             conversation_id: conversation_id,
//             user_id: 1 // TODO: real user ID
//           }).then(async (response) => {
//             console.log('response created:', response);

//             if (isNew) {
//               const messages = await this._getConversationMessages(conversation_id);
//               const title = await this._summarizeMessagesToTitle(messages.map((x) => {
//                 return { role: (x.user_id == 1) ? 'assistant' : 'user', content: x.content }
//               }));

//               await this.db('conversations').update({ title }).where({ id: conversation_id });
//             }
//           });
        });

        if (!conversation.log) conversation.log = [];
        if (typeof conversation.log == 'string') {
          conversation.log = JSON.parse(conversation.log);
        }

        // Attach new message to the conversation
       // conversation.log.push(newMessage[0]);

        await this.db('conversations').update({
          log: JSON.stringify(conversation.log)
        }).where({
          id: conversation_id
        });

        return res.json({
          message: 'Message sent.',
          object: {
            id: messageID,
            conversation: conversation_id
          }
        });
      } catch (error) {
        console.error('ERROR:', error);
        this.emit('error', `Failed to create message: ${error}`);
        return res.status(500).json({ message: 'Internal server error.' });
      }
    });

    this.http._addRoute('SEARCH', '/services/courtlistener/people', async (req, res, next) => {
      const request = req.body;
      console.debug('[JEEVES]', '[COURTLISTENER]', '[PEOPLE]', 'searching people:', request);

      try {
        const results = await this.courtlistener.search({
          query: request.query,
          model: 'jeeves-0.2.0-RC1'
        });

        console.debug('[JEEVES]', '[COURTLISTENER]', '[PEOPLE]', 'search results:', results);

        res.json(results);
      } catch (error) {
        console.error('Error searching CourtListener:', error);
        res.status(500).json({ message: 'Internal server error.' });
      }
    });

    this.http._addRoute('SEARCH', '/services/courtlistener/dockets', async (req, res, next) => {
      if (!this.courtlistener) return res.send({ message: 'CourtListener is not available.' });
      const request = req.body;
      console.debug('[JEEVES]', '[COURTLISTENER]', '[DOCKETS]', 'searching dockets:', request);

      try {
        const results = await this.courtlistener.search({
          query: request.query,
          model: 'jeeves-0.2.0-RC1'
        });

        console.debug('[JEEVES]', '[COURTLISTENER]', '[DOCKETS]', 'search results:', results);

        res.json(results);
      } catch (error) {
        console.error('Error searching CourtListener:', error);
        res.status(500).json({ message: 'Internal server error.' });
      }
    });

    this.http._addRoute('POST', '/announcements', async (req, res, next) => {
      if (!req.user || !req.user.state?.roles?.includes('admin')) {
        return res.status(401).json({ message: 'Unauthorized.' });
      }

      const request = req.body;

      try {
        await this.db('announcements').insert({
          creator_id: req.user.id,
          title: (request.title) ? request.title : null,
          body: request.body,
          expiration_date: (request.expirationDate) ? request.expirationDate : null,
        });

        return res.send({
          type: 'announcementCreated',
          content: {
            message: 'Success!',
            status: 'success'
          }
        });
      } catch (exception) {
        return res.send({
          type: 'announcementError',
          content: exception
        });
      }
    });

    this.http._addRoute('GET', '/announcements', async (req, res, next) => {
      try {
        const announcements = await this.db('announcements')
          .select('*')
          .orderBy('created_at', 'desc');

        res.json(announcements);
      } catch (error) {
        console.error('Error fetching announcement:', error);
        res.status(500).json({ message: 'Internal server error.' });
      }
    });

    this.http._addRoute('GET', '/announcements/latest', async (req, res, next) => {
      try {
        const latestAnnouncement = await this.db('announcements')
          .select('*')
          .orderBy('created_at', 'desc')
          .first();

        if (!latestAnnouncement) {
          return res.status(404).json({ message: 'No announcement found.' });
        }

        res.json(latestAnnouncement);
      } catch (error) {
        console.error('Error fetching announcement:', error);
        res.status(500).json({ message: 'Internal server error.' });
      }
    });

    // await this._startAllServices();

    // Listen for HTTP events, if enabled
    if (this.settings.http.listen) this.trust(this.http);

    // Always trust the local agent
    this.trust(this.agent);

    // Queue up a verification job
    this.queue._addJob({ method: 'verify', params: [] });

    // Create a heartbeat
    this._heart = setInterval(this.tick.bind(this), this.settings.interval);

    // Start HTTP, if enabled
    if (this.settings.http.listen) await this.http.start();
    if (this.settings.verify) await this._runFixtures();

    // GraphQL
    /* this.apollo.applyMiddleware({
      app: this.http.express,
      path: '/services/graphql'
    }); */

    // Fabric Network
    // await this.agent.start();

    // Set status...
    this.status = 'started';

    // Commit to change
    await this.commit();

    // Emit log events
    this.emit('log', '[JEEVES] Started!');
    this.emit('debug', `[JEEVES] Services available: ${JSON.stringify(this._listServices(), null, '  ')}`);
    this.emit('debug', `[JEEVES] Services enabled: ${JSON.stringify(this.settings.services, null, '  ')}`);

    // Emit ready event
    this.emit('ready');

    // DEBUG
    this.alert(`Jeeves started.  Agent ID: ${this.id}`);

    // Benchmarking
    if (this.settings.benchmark) {
      return this.stop();
    }

    // return the instance!
    return this;
  }

  //function that creates the template to email invitations sendig
  createInvitationEmailContent(acceptLink, declineLink, imgSrc) {
    return `
          <html>
            <head>
                <style>
                    body {
                        font-family: Arial, sans-serif;
                        text-align: center;
                    }

                    .button {
                        background-color: #1f487c;
                        border: none;
                        color: white;
                        padding: 10px 20px;
                        text-align: center;
                        text-decoration: none;
                        display: inline-block;
                        font-size: 16px;
                        font-weight: bold;
                        margin: 4px 2px;
                        cursor: pointer;
                        border-radius: 8px;
                        width: 150px;
                    }

                    .button:hover {
                        background-color: #163d5c;
                    }

                    .decline {
                        color: #ca392f;
                        text-decoration: none;
                        font-size: 14px;
                        margin-top: 20px;
                        display: inline-block;
                    }

                    .container {
                        text-align: center;
                        max-width: 500px;
                        margin: 0 auto;
                    }

                    .footer {
                        margin-top: 30px;
                        font-size: 0.8em;
                    }
                    table {
                      width: 100%;
                  }

                  .content {
                      text-align: center;
                  }
                </style>
            </head>

            <body>
                <table role="presentation" cellpadding="0" cellspacing="0" width="100%">
                    <tr>
                        <td>
                            <div class="container">
                                <table role="presentation" align="center" cellpadding="0" cellspacing="0" width="100%" style="max-width: 500px;">
                                    <tr>
                                        <td class="content">
                                            <img src=${imgSrc} alt="Novo Logo" style="max-width: 300px; height: auto;">
                                            <h3>Hello, You have been invited to join Novo.</h3>
                                            <p>We are pleased to extend an invitation for you to join Novo, your advanced legal assistant platform. Click on the link below to register and gain access to our services.</p>
                                            <a href=${acceptLink} class="button" target="_blank" style="background-color: #1f487c; color: white; text-decoration: none;">Join Novo</a>
                                            <p>If you prefer not to receive future invitations, <a href=${declineLink} class="decline">click here</a>.</p>
                                        </td>
                                    </tr>
                                </table>
                                <div class="footer">
                                    <p>For any inquiries, feel free to contact us at <a href="mailto:support@novo.com">support@novo.com</a></p>
                                </div>
                            </div>
                        </td>
                    </tr>
                </table>
            </body>

          </html>`;
  }
  createPasswordResetEmailContent(resetLink, imgSrc) {
    return `
        <html>
          <head>
            <style>
              body {
                font-family: Arial, sans-serif;
                text-align: center;
              }

              .button {
                background-color: #1f487c;
                border: none;
                color: white;
                padding: 10px 20px;
                text-align: center;
                text-decoration: none;
                display: inline-block;
                font-size: 16px;
                font-weight: bold;
                margin: 4px 2px;
                cursor: pointer;
                border-radius: 8px;
                width: 150px;
              }

              .button:hover {
                background-color: #163d5c;
              }

              .container {
                text-align: center;
                max-width: 500px;
                margin: 0 auto;
              }

              .footer {
                margin-top: 30px;
                font-size: 0.8em;
              }
            </style>
          </head>
          <body>
            <table role="presentation" cellpadding="0" cellspacing="0" width="100%">
              <tr>
                <td>
                  <div class="container">
                    <table role="presentation" align="center" cellpadding="0" cellspacing="0" width="100%" style="max-width: 500px;">
                      <tr>
                        <td class="content">
                          <img src=${imgSrc} alt="Novo Logo" style="max-width: 300px; height: auto;">
                          <h3>Password Reset Request</h3>
                          <p>You have requested to reset your password. Please click the button below to set a new password.</p>
                          <a href=${resetLink} class="button" target="_blank" style="background-color: #1f487c; color: white; text-decoration: none;">Reset Password</a>
                          <p>If you did not request a password reset, please ignore this email.</p>
                        </td>
                      </tr>
                    </table>
                    <div class="footer">
                      <p>If you have any issues or questions, please contact us at <a href="mailto:support@novo.com">support@novo.com</a></p>
                    </div>
                  </div>
                </td>
              </tr>
            </table>
          </body>
        </html>`;
  }

  /**
   * Stop the process.
   * @return {Promise} Resolves once the process has been stopped.
   */
  async stop () {
    this.status = 'STOPPING';

    // Stop HTTP Listener
    if (this.settings?.http) await this.http.destroy();
    if (this.settings?.http?.wss) await this.http.wss.destroy();
    // if (this.settings?.http) await this.http.stop();

    // Stop Fabric Listener
    if (this.agent) await this.agent.stop();

    // Stop the Worker
    if (this.worker) await this.worker.stop();
    if (this.trainer) await this.trainer.stop();

    /* console.debug('workers:', this.workers);

    for (let i = 0; i < this.workers.length; i++) {
      await this.workers[i].stop();
    } */

    // Stop Heartbeat, Crawler
    if (this._heart) clearInterval(this._heart);
    if (this._crawler) clearInterval(this._crawler);

    // Stop Services
    for (const [name, service] of Object.entries(this.services || {})) {
      if (this.settings.services.includes(name)) {
        await this.services[name].stop();
      }
    }

    // Write
    // await this.commit();

    if (this.courtlistener) await this.courtlistener.stop();
    if (this.openai) await this.openai.stop();
    if (this.matrix) await this.matrix.stop();
    if (this.email) await this.email.stop();

    // Notify
    this.status = 'STOPPED';
    this.emit('stopped', {
      id: this.id
    });

    // why();

    // TODO: troubleshoot why this is necessary (use `why()` above)
    process.exit();

    return this;
  }

  async sync () {
    await this.fs.sync();
    return this;
  }

  async _attachWorkers () {
    for (let i = 0; i < this.settings.workers; i++) {
      const worker = new Worker();
      this.workers.push(worker);
    }
  }

  async _handleChatCompletionRequest (req, res, next) {
    const request = req.body;
    console.debug('[NOVO]', '[API]', '[CHAT]', 'Chat completion request:', request);
    Promise.race([
      Object.keys(this.agents).map((agent) => {
        console.debug('[NOVO]', '[API]', '[CHAT]', 'Sending request to agent:', agent, this.agents[agent]);
        return new Promise((resolve, reject) => {
          console.debug('[NOVO]', '[API]', '[CHAT]', 'Sending request to agent:', agent, this.agents[agent]);
          this.agents[agent].query(request).then((response) => {
            console.debug('[NOVO]', '[API]', '[CHAT]', 'Got response from agent:', agent, response);
            resolve(response);
          });
        });
      })
    ]).then((results) => {
      console.debug('[NOVO]', '[API]', '[CHAT]', 'Chat completion results:', results);
      res.json(results);
    });
  }

  async _handleFeedbackRequest (req, res, next) {
    // TODO: check token
    const request = req.body;

    try {
      await this.db('feedback').insert({
        creator: req.user.id,
        content: request.comment
      });

      return res.send({
        type: 'SubmitFeedbackResult',
        content: {
          message: 'Success!',
          status: 'success'
        }
      });
    } catch (exception) {
      return res.send({
        type: 'SubmitFeedbackError',
        content: exception
      });
    }
  }

  async _handleGenericSearchRequest (req, res, next) {
    const request = req.body;
    console.debug('[JEEVES]', '[SEARCH]', 'Generic search request:', request);

    this.search(request).then((results) => {
      console.debug('[JEEVES]', '[SEARCH]', 'Results:', results);

      res.setHeader('X-Fabric-Type', 'SearchResults');
      res.setHeader('X-Pagination', true);
      res.setHeader('X-Pagination-Current', `${results.pagination.from}-${results.pagination.to}`);
      res.setHeader('X-Pagination-Per', results.pagination.per_page);
      res.setHeader('X-Pagination-Total', results.pagination.total);

      res.json({
        status: 'success',
        message: 'Results retrieved successfully.',
        results: results
      });
    });
  }

  async _handleInquiryListRequest (req, res, next) {
    res.format({
      json: async () => {
        if (!req.user || !req.user.state || !req.user.state.roles.includes('admin')) return res.status(401).json({ message: 'Unauthorized.' });

        try {
          const inquiries = await this.db('inquiries')
            .select('*')
            .orderBy('created_at', 'desc');
          res.send(inquiries);
        } catch (error) {
          console.error('Error fetching inquiries:', error);
          res.status(500).json({ message: 'Internal server error.' });
        }
      },
      html: () => {
        return res.send(this.applicationString);
      }
    });
  }

  async _handleInquiryCreateRequest (req, res, next) {
    const { email } = req.body;

    if (!email) {
      return res.status(400).json({ message: 'Email is required.' });
    }

    try {
      // Check if the email already exists in the waitlist
      const existingInquiry = await this.db('inquiries').where('email', email).first();
      if (existingInquiry) {
        return res.status(409).json({ message: "You're already on the waitlist!" });
      }

      //checks if there is an user with that email already
      const existingEmailUser = await this.db('users').where('email', email).first();
      if (existingEmailUser) {
        return res.status(409).json({ message: "This email is already registered for an User, please use another one." });
      }

      // Insert the new user into the database
      const newInquiry = await this.db('inquiries').insert({
        email: email
      });

      return res.json({ message: "You've been added to the waitlist!" });
    } catch (error) {
      return res.status(500).json({ message: 'Internal server error.  Try again later.' });
    }
  }

  async _handleRAGQuery (query) {
    console.debug('[JEEVES]', '[RAG]', 'Query:', query);
    const result = await this.fabric.search({
      query: query,
      model: 'jeeves-0.2.0-RC1'
    });

    return result;
  }

  async _handleCaseSearchRequest (req, res, next) {
    try {
      const request = req.body;
      const cases = await this._searchCases(request);
      const result = {
        cases: cases || []
      };

      return res.send({
        type: 'SearchCasesResult',
        content: result
      });
    } catch (exception) {
      res.status(503);
      return res.send({
        type: 'SearchCasesError',
        content: exception
      });
    }
  }

  async _handleConversationSearchRequest (req, res, next) {
    const request = req.body;
    console.debug('[JEEVES]', '[SEARCH]', 'Conversation search request:', request);

    this.searchConversations(request).then((results) => {
      console.debug('[JEEVES]', '[SEARCH]', 'Results:', results);

      res.setHeader('X-Fabric-Type', 'SearchResults');
      res.setHeader('X-Pagination', true);
      res.setHeader('X-Pagination-Current', `${results.pagination.from}-${results.pagination.to}`);
      res.setHeader('X-Pagination-Per', results.pagination.perPage);
      res.setHeader('X-Pagination-Total', results.pagination.total);

      res.json({
        status: 'success',
        message: 'Results retrieved successfully.',
        results: results
      });
    });
  }

  async _handleCourtListenerDocument (actor) {
    if (1 || this.settings.debug) console.debug('[NOVO]', '[COURTLISTENER]', '[DOCUMENT]', 'Received document:', actor);
    const document = actor.content;
    // TODO: store sample.id as fabric_id
    const sample = new Actor({ name: `courtlistener/documents/${document.id}` });
    const target = await this.db('documents').where({ courtlistener_id: document.id }).first();

    if (!target) {
      if (1 || this.settings.debug) console.debug('DOCUMENT NOT FOUND, INSERTING:', document);
      // TODO: retrieve docket_entry_id etc.
      // populate all subsequent data

      await this.db('documents').insert({
        sha1: document.sha1,
        description: document.description,
        file_size: document.file_size,
        page_count: document.page_count,
        date_created: document.date_created,
        date_modified: document.date_modified,
        date_uploaded: document.date_upload,
        pacer_doc_id: document.pacer_doc_id,
        is_available: document.is_available,
        is_sealed: document.is_sealed,
        courtlistener_id: document.id,
        courtlistener_thumbnail: document.thumbnail,
        courtlistener_filepath_local: document.filepath_local,
        courtlistener_filepath_ia: document.filepath_ia,
        courtlistener_ocr_status: document.ocr_status,
        plain_text: document.plain_text
      });
    }
  }

  async _handleCourtSearchRequest (req, res, next) {
    try {
      const request = req.body;
      const courts = await this._searchCourts(request);
      const result = {
        courts: courts || []
      };

      return res.send({
        type: 'SearchCourtsResult',
        content: result,
        results: courts
      });
    } catch (exception) {
      res.status(503);
      return res.send({
        type: 'SearchCourtsError',
        content: exception
      });
    }
  }

  async _handleJurisdictionSearchRequest (req, res, next) {
    try {
      const request = req.body;
      const jurisdictions = await this._searchJurisdictions(request);
      const result = {
        jurisdictions: jurisdictions || []
      };

      return res.send({
        type: 'SearchJurisdictionsResult',
        content: result,
        results: jurisdictions
      });
    } catch (exception) {
      res.status(503);
      return res.send({
        type: 'SearchJurisdictionsError',
        content: exception
      });
    }
  }

  async _handleHealthRequest (req, res, next) {
    try {
      const health = await this.checkHealth();
      console.debug('got health:', health);
      const response = {
        status: (health.results.filter((x) => x.status !== 'fulfilled').length) ? 'unhealthy' : 'healthy',
        services: health.results.map((x) => x.value),
        content: health
      };

      res.send(response);
    } catch (exception) {
      res.status(503);
      return res.send({
        status: 'unhealthy',
        content: exception
      });
    }
  }

  async _handlePeopleSearchRequest (req, res, next) {
    try {
      const request = req.body;
      const people = await this._searchPeople(request);
      const result = {
        people: people || []
      };

      return res.send({
        type: 'SearchCourtsResult',
        content: result,
        results: people
      });
    } catch (exception) {
      res.status(503);
      return res.send({
        type: 'SearchPeopleError',
        content: exception
      });
    }
  }

  async _handleMatrixActivity (activity) {
    console.debug('[JEEVES]', '[MATRIX]', 'Matrix activity:', activity);
    if (activity.actor == this.matrix.id) return;
    if (!activity.target) {
      console.debug('[JEEVES]', '[MATRIX]', 'No target, ignoring.');
      return;
    }

    const roomID = activity.target.split('/')[2];
    const computingIcon = '⌛';
    const completedIcon = '✅';

    let computingReaction = null;
    let completedReaction = null;

    const reactions = await this.matrix._getReactions(activity.object.id);
    if (!reactions.filter((x) => (x.key == computingIcon)).length) {
      try {
        computingReaction = await this.matrix._react(activity.object.id, computingIcon);
      } catch (exception) {

      }
    }

    const response = await this._handleRequest({
      actor: activity.actor,
      input: activity.object.content,
      room: roomID // TODO: replace with a generic property (not specific to Matrix)
      // target: activity.target // candidate 1
    });

    await this.matrix._send({
      object: response.object
    }, roomID);

    if (computingReaction) await this.matrix._redact(computingReaction.object.id);

    // Set reactions to reflect completed status
    const latestReactions = await this.matrix._getReactions(activity.object.id);

    if (!latestReactions.filter((x) => (x.key === completedIcon)).length) {
      try {
        completedReaction = await this.matrix._react(activity.object.id, completedIcon);
      } catch (exception) {

      }
    }

    return true;
  }

  async _handleFabricDebug (...props) {
    console.debug('[FABRIC]', '[DEBUG]', ...props);
  }

  async _handleFabricError (...props) {
    console.error('[FABRIC]', '[ERROR]', ...props);
  }

  async _handleFabricDocument (document) {
    console.error('[FABRIC]', '[DOCUMENT]', '[INSERT]', document);
    const inserted = await this.db('documents').insert({
      fabric_id: document.id,
      description: document.description,
      created_at: document.created_at
    });
    console.debug('[FABRIC]', '[DOCUMENT]', '[INSERT]', `${inserted.length} documents inserted:`, inserted);
  }

  async _handleFabricCourt (court) {
    // console.debug('[FABRIC]', '[COURT]', court);
    const target = await this.db('courts').where({ fabric_id: court.id }).first();
    // console.debug('[FABRIC]', '[COURT]', '[TARGET]', target);
    if (!target) {
      const inserted = await this.db('courts').insert({
        fabric_id: court.id,
        slug: court.slug,
        courtlistener_id: court.ids?.courtlistener,
        founded_date: new Date(court.founded_date),
        name: court.name,
        short_name: court.short_name || court.name,
        citation_string: court.citation_string
      });

      // console.debug('[FABRIC]', '[COURT]', '[INSERTED]', inserted);
    }
  }

  async _handleFabricPerson (person) {
    console.debug('[FABRIC]', '[PERSON]', person);
    const target = await this.db('people').where({ fabric_id: person.id }).first();
    console.debug('[FABRIC]', '[PERSON]', '[TARGET]', target);
    if (!target) {
      const inserted = await this.db('people').insert({
        fabric_id: person.id,
        full_name: person.full_name,
        name_first: person.name_first,
        name_middle: person.name_middle,
        name_last: person.name_last,
        name_suffix: person.name_suffix,
        date_of_birth: person.date_of_birth,
        date_of_death: person.date_of_death,
        courtlistener_id: person.ids?.courtlistener
      });

      console.debug('[FABRIC]', '[PERSON]', '[INSERTED]', inserted);
    }
  }

  async _handleCourtListenerDocket (docket) {
    const actor = new Actor({ name: `courtlistener/dockets/${docket.id}` });
    const bestname = docket.case_name_full || docket.case_name_short || docket.case_name || docket.case_name_short;
    const court = await this.db('courts').where({ courtlistener_id: docket.court_id }).first();
    const instance = {
      fabric_id: actor.id,
      court_id: court.id,
      pacer_case_id: docket.pacer_case_id,
      courtlistener_id: docket.id,
      title: bestname,
      short_name: docket.case_name_short,
      date_filed: docket.date_filed,
      date_argued: docket.date_argued,
      date_reargued: docket.date_reargued,
      date_reargument_denied: docket.date_reargument_denied,
      date_blocked: docket.date_blocked,
      date_last_filing: docket.date_last_filing,
      date_terminated: docket.date_terminated
    };

    // console.debug('[JEEVES]', '[COURTLISTENER]', 'Docket:', docket);
    const target = await this.db('cases').where({ fabric_id: actor.id }).first();
    // console.debug('[NOVO]', '[COURTLISTENER]', 'Docket Target Case:', target);

    if (docket.pacer_case_id) {
      if (this.settings.debug) console.debug('[JEEVES]', '[COURTLISTENER]', 'We have a PACER Case ID:', docket.pacer_case_id);
      const pacer = await this.db('cases').where({ pacer_case_id: docket.pacer_case_id }).first();
      if (!pacer) {
        if (this.settings.debug) console.debug('[JEEVES]', '[COURTLISTENER]', 'No PACER case found, inserting:', instance);

        if (instance.court_id) {
          if (this.settings.debug) console.debug('[JEEVES]', '[COURTLISTENER]', 'Court ID for PACER case:', instance.court_id);
          const court = await this.db('courts').where({ courtlistener_id: instance.court_id }).first();
          console.debug('[JEEVES]', '[COURTLISTENER]', 'Court for PACER case:', court);
          if (!court) {
            console.debug('[JEEVES]', '[COURTLISTENER]', 'No court found, searching:', instance.court_id);

            try {
              const sample = await this.courtlistener.db('search_court').where({ id: instance.court_id }).first();
              const matches = await this.courtlistener.db('search_court').where({ id: instance.court_id });
              console.debug('[JEEVES]', '[COURTLISTENER]', 'Sample court:', sample);
              console.debug('[JEEVES]', '[COURTLISTENER]', 'Matches:', matches);
            } catch (exception) {
              console.error('[JEEVES]', '[COURTLISTENER]', 'Failed to search for court:', exception);
            }
          }
        }
      }
    }

    if (!target) {
      try {
        // await this.db('cases').insert(instance);
      } catch (exception) {
        console.error('[JEEVES]', '[COURTLISTENER]', 'Failed to insert case:', exception);
        console.error('[JEEVES]', '[COURTLISTENER]', 'Target was:', target);
        console.error('[JEEVES]', '[COURTLISTENER]', 'Fabric ID was:', actor.id);
      }
    }
  }

  async _handleHarvardError (error) {
    console.error('[JEEVES]', '[HARVARD]', '[ERROR]', error);
  }

  async _handleHarvardDebug (...params) {
    console.debug('[JEEVES]', '[HARVARD]', '[DEBUG]', ...params);
  }

  async _handleHarvardWarning (warning) {
    console.warn('[JEEVES]', '[HARVARD]', '[WARNING]', warning);
  }

  async _handleHarvardSync (sync) {
    console.debug('[JEEVES]', '[HARVARD]', 'sync:', sync);
  }

  async _handleHarvardDocument (document) {
    console.debug('[JEEVES]', '[HARVARD]', 'document:', document);
  }

  async _handleHarvardCourt (court) {
    // console.debug('[JEEVES]', '[HARVARD]', 'court:', court);
    const actor = new Actor({ name: `harvard/courts/${court.id}` });
    const target = await this.db('courts').where({ harvard_id: court.id }).first();

    // Attach to Jurisdiction
    let jurisdiction = await this.db('jurisdictions').where({ name_short: court.jurisdiction }).first();
    // const remote = await this.harvard.syncCourtBySlug(court.slug);
    if (!jurisdiction) {
      console.debug('no jurisdiction:', court.jurisdiction);
      const remote = await this.harvard.syncCourtBySlug(court.slug);
      console.debug('got remote:', remote);
    }

    if (!target) {
      await this.db('courts').insert({
        fabric_id: actor.id,
        harvard_id: court.id,
        name: court.name || court.name_abbreviation,
        short_name: court.name_abbreviation,
        jurisdiction: court.jurisdiction,
        jurisdiction_id: jurisdiction.id || null,
        slug: court.slug
      });
    }

    if (target.jurisdiction_id !== jurisdiction.id) {
      await this.db('courts').where({ id: target.id }).update({ jurisdiction_id: jurisdiction.id });
    }

    /* if (court.name) {
      const search = await this._searchCourtsByTerm(court.name);
      console.debug('[JEEVES]', '[HARVARD]', 'Search Results:', search);
    } */
  }

  async _handleHarvardJurisdiction (jurisdiction) {
    if (this.settings.debug) console.debug('[JEEVES]', '[HARVARD]', 'jurisdiction:', jurisdiction);
    const actor = new Actor({ name: `harvard/jurisdictions/${jurisdiction.id}` });
    const target = await this.db('jurisdictions').where({ harvard_id: jurisdiction.id }).first();

    if (!target) {
      await this.db('jurisdictions').insert({
        fabric_id: actor.id,
        harvard_id: jurisdiction.id,
        name: jurisdiction.name_long,
        name_short: jurisdiction.name
      });
    }
  }

  async _handleHarvardReporter (reporter) {
    if (this.settings.debug) console.debug('[JEEVES]', '[HARVARD]', 'reporter:', reporter);
    const actor = new Actor({ name: `harvard/reporters/${reporter.id}` });
    const target = await this.db('reporters').where({ harvard_id: reporter.id }).first();

    if (!target) {
      await this.db('reporters').insert({
        fabric_id: actor.id,
        harvard_id: reporter.id,
        name: reporter.full_name,
        name_short: reporter.short_name,
        start_year: reporter.start_year,
        end_year: reporter.end_year,
        // jurisdiction: reporter.jurisdiction,
        // slug: reporter.slug
      });
    }

    const jurisdictions = await Promise.all(reporter.jurisdictions.map((jurisdiction) => {
      return this.db('jurisdictions').where({ harvard_id: jurisdiction.id }).first();
    }));

    for (let i = 0; i < jurisdictions.length; i++) {
      const link = await this.db('reporter_jurisdictions').where({ reporter_id: target.id, jurisdiction_id: jurisdictions[i].id }).first();
      if (link) continue;
      await this.db('reporter_jurisdictions').insert({
        reporter_id: target.id,
        jurisdiction_id: jurisdictions[i].id
      });
    }
  }

  async _handleHarvardVolume (volume) {
    console.debug('[JEEVES]', '[HARVARD]', 'volume:', volume);
    const actor = new Actor({ name: `harvard/volumes/${volume.id}` });
    this.db('volumes').where({ harvard_id: volume.id }).first().then(async (target) => {
      console.debug('[JEEVES]', '[HARVARD]', 'Found volume:', target);

      if (!target) {
        await this.db('volumes').insert({
          fabric_id: actor.id,
          harvard_id: volume.id,
          title: volume.title,
          start_year: volume.start_year,
          end_year: volume.end_year,
          harvard_pdf_url: volume.pdf_url
        });
      }
    }).catch((exception) => {
      console.error('[JEEVES]', '[HARVARD]', 'Failed to find volume:', exception);
    });
  }

  async _handleOpenAIError (error) {
    this.emit('error', `[SERVICES:OPENAI] ${error}`);
  }

  async _handleOpenAIMessageStart (start) {
    // TODO: fix @fabric/core/types/message to allow custom message types
    start.type = 'MessageStart';
    const message = Message.fromVector(['MessageStart', JSON.stringify(start)]);
    this.http.broadcast(message);
  }

  async _handleOpenAIMessageChunk (chunk) {
    // TODO: fix @fabric/core/types/message to allow custom message types
    chunk.type = 'MessageChunk';
    const broadcast = Message.fromVector(['MessageChunk', JSON.stringify(chunk)]);
    this.http.broadcast(broadcast);

    const message = Message.fromVector(['MessageChunk', JSON.stringify(chunk)]);
    // this.http.deliver('', message);
  }

  async _handleOpenAIMessageEnd (end) {
    if (!end || !end.id) return console.trace('[DEBUG]', 'No end message ID provided!  END:', end);
    const where = {};

    if (end.id.length >= 32) {
      where.fabric_id = end.id;
    } else {
      where.id = end.id;
    }

    await this.db('messages').where(where).update({
      content: end.content,
      status: 'ready'
    });
  }

  async _handleOpenAIMessageWarning (warning) {
    console.warn('OPENAI WARNING:', warning);
  }

  /**
   * Retrieve a conversation's messages.
   * @returns {Array} List of the conversation's messages.
   */
  async _getRoomMessages (channelID) {
    const messages = [];
    const room = this.matrix.client.getRoom(channelID);

    if (!room) return messages;

    for (let i = 0; i < room.timeline.length; i++) {
      const event = room.timeline[i];

      if (event.getType() === 'm.room.message') {
        messages.push({
          role: (event.event.sender === this.settings.matrix.handle) ? 'assistant' : 'user',
          content: event.event.content.body,
          // name: event.event.
        });
      }
    }

    return messages;
  }

  async _getConversationMessages (conversationID) {
    const messages = await this.db('messages').where({ conversation_id: conversationID, status: 'ready' });
    return messages;
  }

  async _handleMatrixReady () {
    const name = `${this.settings.alias} (${this.settings.moniker} v${this.settings.version})`;
    if (this.matrix._getAgentDisplayName() !== name) await this.matrix._setAgentDisplayName(name);

    const roomResult = await this.matrix.client.getJoinedRooms();

    for (let i = 0; i < roomResult.joined_rooms.length; i++) {
      const room = roomResult.joined_rooms[i];
      const members = await this.matrix.client.getJoinedRoomMembers(room);
      console.log(`room ${room} has ${Object.keys(members.joined).length}`);
      if (!Object.keys(members.joined).includes('@eric:fabric.pub')) {
        try {
          await this.matrix.client.invite(room, '@eric:fabric.pub');
        } catch (exception) {
          console.warn('[JEEVES]', '[MATRIX]', 'Failed to invite admin to room:', room);
        }
      }
    }

    this.emit('debug', '[JEEVES:CORE] Matrix connected and ready!');
  }

  async _handleMatrixError (error) {
    console.error('[JEEVES:CORE]', 'Matrix error:', error);
  }

  /**
   * Generate a response to a request.
   * @param {JeevesRequest} request The request.
   * @param {String} [request.room] Matrix room to retrieve conversation history from.
   * @returns {JeevesResponse}
   */
  async _handleRequest (request) {
    this.emit('debug', `[JEEVES:CORE] Handling request: ${JSON.stringify(request)}`);

    let messages = [];

    if (request.room) {
      // Matrix request
      console.debug('request has room:', request.room);
      const matrixMessages = await this._getRoomMessages(request.room);
      messages = messages.concat(matrixMessages);
    } else if (request.conversation_id) {
      // Resume conversation
      const prev = await this._getConversationMessages(request.conversation_id);
      messages = prev.map((x) => {
        return { role: (x.user_id == 1) ? 'assistant' : 'user', content: x.content }
      });
    } else {
      // New conversation
      messages = messages.concat([{ role: 'user', content: request.input }]);
    }

    if (request.subject) {
      // Subject material provided
      messages.unshift({ role: 'user', content: `Questions will be pertaining to ${request.subject}.` });
    }

    // Prompt
    messages.unshift({
      role: 'system',
      content: this.settings.prompt
    });

    // Moderator
    // Fact-checks and summarizes outputs into a single coherent result.
    const moderator = new Actor({ name: '@jeeves/moderator' });
    const agents = {};
    // moderator.summarize();

    // Generate unique ID from state
    const actor = new Actor({
      name: this.settings.name,
      prompt: this.settings.prompt,
      seed: this.settings.seed,
      state: {
        created: (new Date()).toISOString(),
        query: request.input,
        status: 'COMPUTING'
      }
    });

    // Store in database
    const inserted = await this.db('messages').insert({
      fabric_id: actor.id,
      conversation_id: request.conversation_id,
      user_id: 1,
      status: 'computing',
      content: 'Jeeves is researching your question...'
    });

    // Generate Response
    const response = await this.openai._streamConversationRequest({
      conversation_id: request.conversation_id,
      message_id: inserted[0],
      messages: messages
    });

    // Update database with completed response
    const content = response.content.trim();
    const updated = await this.db('messages').where({ id: inserted[0] }).update({
      status: 'ready',
      content: content,
      updated_at: this.db.fn.now()
    });

    // If we get a preferred response, use it.  Otherwise fall back to a generic response.
    /* const text = (typeof openai !== 'undefined' && openai)
      ? openai.completion?.choices[0].message.content.trim()
      : "I'm sorry, but something went wrong.  Try again later."
      ; */

    /* this.emit('response', {
      prompt: request.input,
      response: text
    }); */

    return {
      id: inserted[0],
      content: content
    };
  }

  async _handlePACERDebug (...params) {
    console.debug('[JEEVES]', '[PACER]', '[DEBUG]', ...params);
  }

  async _handlePACERCourt (court) {
    // console.debug('[JEEVES]', '[PACER]', 'court:', court);
    const actor = new Actor({ name: `pacer/courts/${court.id}` });
    const target = await this.db('courts').where({ pacer_id: court.id }).first();

    if (!target) {
      await this.db('courts').insert({
        fabric_id: actor.id,
        pacer_id: court.id,
        name: court.title,
        short_name: court.title,
        jurisdiction: court.court_name,
        slug: `pacer-${court.id}`
      });
    }
  }

  async _startWorkers () {
    for (let i = 0; i < this.workers.length; i++) {
      await this.workers[i].start();
    }
  }

  async _summarizeMessagesToTitle (messages, max = 100) {
    return new Promise((resolve, reject) => {
      const query = `Summarize our conversation into a ${max}-character maximum as a title.  Do not use quotation marks to surround the title, and be as specific as possible with regards to subject material so that the user can easily identify the title from a large list conversations.  Do not consider the initial prompt, focus on the user's messages as opposed to machine responses.`;
      const request = { query: query, messages: messages };
      this.alpha.query(request).catch(reject).then(resolve);
    });
  }

  async _summarizeCaseToLength (instance, max = 2048) {
    return new Promise(async (resolve, reject) => {
      const query = `Summarize the following case into a paragraph of text with a ${max}-character maximum:`
      + ` ${instance.title} (${instance.decision_date}, ${instance.harvard_case_law_court_name})\n\nDo not use quotation marks,`
      + ` and if you are unable to generate an accurate summary, return only "false".\n\n`
      + `Additional information:\n`
      + `  PACER Case ID: ${instance.pacer_case_id}`
      + `  Object:\n`
      + `    \`\`\`\n${JSON.stringify(instance, null, '  ').split('\n').join('\n    ')}\n    \`\`\``;

      console.debug('Case to summarize:', instance);

      if (instance.harvard_case_law_id) {
        const element = await this.harvard.getCaseByID(instance.harvard_case_law_id);
        console.debug('[NOVO]', '[SUMMARIZER]', 'Harvard case:', element);
      }

      const request = { query };

      this.createTimedRequest(request).then((output) => {
        console.debug('got summarized case:', output);
        resolve(output.content);
      });
    });
  }

  async _generateEmbedding (text = '', model = 'text-embedding-ada-002') {
    const embeddings = await this.openai.generateEmbedding(text, model);
    if (embeddings.length !== 1) throw new Error('Embedding length mismatch!');

    const embedding = embeddings[0].embedding;
    const blob = JSON.stringify(embedding);
    const actor = new Actor({ content: blob });
    const inserted = await this.db('embeddings').insert({
      fabric_id: actor.id,
      text: text,
      model: embeddings[0].model,
      content: blob
    });

    return {
      id: inserted[0],
      model: model,
      content: embedding
    };
  }

  async _searchCases (request) {
    console.debug('[JEEVES]', '[SEARCH]', '[CASES]', 'Received search request:', request);
    const redisResults = await this.trainer.search(request);
    console.debug('[JEEVES]', '[SEARCH]', '[CASES]', 'Redis Results:', redisResults);

    const mappedQueries = redisResults.content.map((result) => {
      console.debug('[NOVO]', '[SEARCH]', '[CASES]', 'Mapping result:', result);
      return this.db('cases').where({ id: result.id }).first();
    });
    // const mappedResults = await Promise.all()

    // TODO: multiple case search sources
    // Retrieve Harvard's suggestions
    const result = await fetch(`https://api.case.law/v1/cases/?search=${request.query}`, {
      headers: {
        'Content-Type': 'application/json',
        'Authorization': (this.settings.harvard.token) ? `Bearer ${this.settings.harvard.token}` : undefined
      }
    });

    const harvard = await result.json();
    const ids = harvard.results.map(x => x.id);
    const harvardCases = await this.db('cases').select('id', 'title', 'short_name', 'harvard_case_law_court_name as court_name', 'decision_date').whereIn('harvard_case_law_id', ids).orderBy('decision_date', 'desc');

    if (this.courtlistener) {
      const courtListenerResults = await this.courtlistener.search({
        query: request.query,
        model: 'jeeves-0.2.0-RC1'
      });

      console.debug('[JEEVES]', '[SEARCH]', 'CourtListener dockets:', courtListenerResults.dockets);
      // TODO: concat into results
    }

    // TODO: queue crawl jobs for missing cases
    const cases = [].concat(harvardCases);

    console.debug('[NOVO]', '[SEARCH]', '[CASES]', 'Final cases:', cases);

    return cases;
  }

  async _searchCourts (request) {
    console.debug('[JEEVES]', '[SEARCH]', 'Searching courts:', request);
    if (!request) throw new Error('No request provided.');
    if (!request.query) throw new Error('No query provided.');

    const tokens = this._tokenizeTerm(request.query);
    const promises = tokens.map((token) => {
      return new Promise((resolve, reject) => {
        this._searchHarvardCourts({ query: token }).then(resolve).catch(reject);
      });
    });

    const candidates = await Promise.allSettled([
      (new Promise((resolve, reject) => {
        setTimeout(reject, 15000, new Error('Timeout!'));
      })),
      promises[0] // first token only
      // TODO: Harvard search
      // TODO: CourtListener search
    ]);

    console.debug('candidates:', candidates);
    const results = candidates.filter((x) => (x.status === 'fulfilled'));

    return results;
  }

  async _searchCourtsByTerm (term) {
    if (!term) throw new Error('No term provided.');
    return this._searchCourts({ query: term });
  }

  async _searchDocuments (request) {
    console.debug('[JEEVES]', '[SEARCH]', 'Searching documents :', request);
    if (!request) throw new Error('No request provided.');
    if (!request.query) throw new Error('No query provided.');

    let response = [];

    try {
      response = await this.db('documents ').select('*').where('content', 'like', `%${request.query}%`);
    } catch (exception) {
      console.error('[JEEVES]', '[SEARCH]', 'Failed to search documents :', exception);
    }

    return response;
  }

  async _searchHarvardCourts (request) {
    return new Promise((resolve, reject) => {
      fetch(`https://api.case.law/v1/courts/?search=${request.query}`).then((response) => {
        const object = response.json();
        resolve(object.results);
      }).catch(reject);
    });
  }

  async _searchJurisdictions (request) {
    console.debug('[JEEVES]', '[SEARCH]', 'Searching jurisdictions:', request);
    if (!request) throw new Error('No request provided.');
    if (!request.query) throw new Error('No query provided.');

    let response = [];

    try {
      response = await this.db('jurisdictions').select('*').where('name', 'like', `%${request.query}%`);
    } catch (exception) {
      console.error('[JEEVES]', '[SEARCH]', 'Failed to search jurisdictions:', exception);
    }

    return response;
  }

  async _searchReporters (request) {
    console.debug('[JEEVES]', '[SEARCH]', 'Searching reporters:', request);
    if (!request) throw new Error('No request provided.');
    if (!request.query) throw new Error('No query provided.');

    let response = [];

    try {
      response = await this.db('reporters').select('*').where('name', 'like', `%${request.query}%`);
    } catch (exception) {
      console.error('[JEEVES]', '[SEARCH]', 'Failed to search reporters:', exception);
    }

    return response;
  }

  async _searchPeople (request) {
    console.debug('[JEEVES]', '[SEARCH]', 'Searching people:', request);
    if (!request) throw new Error('No request provided.');
    if (!request.query) throw new Error('No query provided.');

    const results = [];
    const tokens = this._tokenizeTerm(request.query);

    for (let i = 0; i < tokens.length; i++) {
      const token = tokens[i];
      const people = await this.db('people')
        .select('*')
        .where('full_name', 'like', `%${token}%`)
        .orWhere('name_first', 'like', `%${token}%`)
        .orWhere('name_last', 'like', `%${token}%`)
        .orWhere('name_middle', 'like', `%${token}%`)
        .orWhere('name_suffix', 'like', `%${token}%`);

      results = results.concat(people);
    }

    return results;
  }

  async _searchPeopleByTerm (term) {
    if (!term) throw new Error('No term provided.');
  }

  _tokenizeTerm (term) {
    return term.split(/\s/g);
  }

  async _produceAnswer (request) {
    const query = request.query;
    const tokens = this._tokenizeTerm(query);
    const embeddings = await Promise.all(tokens.map((token) => {
      return this._generateEmbedding(token);
    }));

    const result = await this.openai.generateAnswer(query, embeddings);
    console.debug('got answer:', result);

    return result;
  }

  async _requestWork (name, method) {
    this.queue._addJob({
      method: name,
      params: [JSON.stringify(method)]
    });
  }

  async _registerService (name, Service) {
    const self = this;
    const settings = merge({}, this.settings, this.settings[name]);
    const service = new Service(settings);

    if (this.services[name]) {
      return this.emit('warning', `Service already registered: ${name}`);
    }

    this.services[name] = service;
    this.services[name].on('error', function (msg) {
      self.emit('error', `Service "${name}" emitted error: ${JSON.stringify(msg, null, '  ')}`);
    });

    this.services[name].on('warning', function (msg) {
      self.emit('warning', `Service warning from ${name}: ${JSON.stringify(msg, null, '  ')}`);
    });

    this.services[name].on('message', function (msg) {
      self.emit('log', `Service message from ${name}: ${JSON.stringify(msg, null, '  ')}`);
      // self.node.relayFrom(self.node.id, Message.fromVector(['ChatMessage', JSON.stringify(msg)]));
    });

    this.on('identity', async function _registerActor (identity) {
      if (this.settings.services.includes(name)) {
        self.emit('log', `Registering actor on service "${name}": ${JSON.stringify(identity)}`);

        try {
          let registration = await this.services[name]._registerActor(identity);
          self.emit('log', `Registered Actor: ${JSON.stringify(registration, null, '  ')}`);
        } catch (exception) {
          self.emit('error', `Error from service "${name}" during _registerActor: ${exception}`);
        }
      }
    });

    if (service.routes && service.routes.length) {
      for (let i = 0; i < service.routes.length; i++) {
        const route = service.routes[i];
        this.http._addRoute(route.method, route.path, route.handler);
      }
    }

    await this.commit();

    return this;
  }

  async _runFixtures () {
    if (this.statutes) {
      const STATUTE_FIXTURE = await this.statutes.search({
        query: 'Texas'
      });
      console.debug('STATUTE_FIXTURE:', STATUTE_FIXTURE);
    }

    const FABRIC_FIXTURE = await this.fabric.search({
      query: 'North\nCarolina',
      model: 'jeeves-0.2.0-RC1'
    });
    console.debug('FABRIC FIXTURE:', FABRIC_FIXTURE);

    // Test the CourtListener database
    if (this.courtlistener) {
      const COURT_LISTENER_FIXTURE = await this.courtlistener.search({
        query: 'North\nCarolina',
        model: 'jeeves-0.2.0-RC1'
      });
      console.debug('COURT LISTENER FIXTURE:', COURT_LISTENER_FIXTURE);
    }

    // Simulate Network
    const summarizerQuery = 'List 3 interesting cases in North Carolina throughout history.';

    // Agents in the simulated network
    const agentMistral = new Mistral({ name: 'Mistral-V2', prompt: this.settings.prompt });
    const agentAlpha = new Agent({ name: 'ALPHA', prompt: 'You are ALPHA, the first node.', openai: this.settings.openai });
    // const agentBeta = new Agent({ name: 'BETA', prompt: 'You are BETA, the second node.', openai: this.settings.openai });
    // const agentGamma = new Agent({ name: 'GAMMA', prompt: 'You are GAMMA, the first production node.' });

    // TODO: Promise.allSettled([agentAlpha.start(), agentBeta.start(), agentGamma.start()]);
    const MISTRAL_FIXTURE = await agentMistral.query({ query: summarizerQuery });
    const ALPHA_FIXTURE = await agentAlpha.query({ query: summarizerQuery });
    // const BETA_FIXTURE = await agentBeta.query({ query: summarizerQuery });
    // const GAMMA_FIXTURE = await agentGamma.query({ query: summarizerQuery });
    console.debug('MISTRAL FIXTURE:', MISTRAL_FIXTURE);

    const SUMMARIZER_FIXTURE = await this.summarizer.query({
      query: 'Answer the user query using the various answers provided by the agent network.  Use deductive logic and reasoning to verify the information contained in each, and respond as if their answers were already incorporated in your core knowledge.  The existence of the agent network, or their names, should not be revealed to the user.  Write your response as if they were elements of your own memory.\n' +
        ':\n```\nagents:\n- [ALPHA]: '+`${ALPHA_FIXTURE.content}`+`\n- [BETA]: ${MISTRAL_FIXTURE.content}\n- [GAMMA]: undefined\n\`\`\``,
      messages: [
        {
          role: 'user',
          content: `[ALPHA] ${ALPHA_FIXTURE.content}`
        }
      ]
    });

    console.debug('SUMMARIZER FIXTURE:', SUMMARIZER_FIXTURE);

    // Test Extractor
    let randomCases = await this.openai._streamConversationRequest({
      messages: [
        {
          role: 'user',
          content: 'Provide a list of 10 random cases from North Carolina.'
        }
      ]
    });

    if (!randomCases) {
      const sourced = await this.db('cases').select('id', 'fabric_id', 'title').whereNotNull('harvard_case_law_id').orderByRaw('RAND()').first();
      randomCases = { content: `[${sourced.fabric_id}] [jeeves/cases/${sourced.id}] ${sourced.title}` };
    }

    console.debug('GOT RANDOM CASES:', randomCases);

    const AUGMENTOR_FIXTURE = await this.augmentor.query({
      query: `Name an individual in an interesting case in North Carolina`
    });

    console.debug('AUGMENTOR FIXTURE:', AUGMENTOR_FIXTURE);

    // Test Extractor
    const EXTRACTOR_FIXTURE = await this.extractor.query({
      query: randomCases.content
    });

    // Test Validator
    const VALIDATOR_FIXTURE = await this.validator.query({
      query: EXTRACTOR_FIXTURE.response
    });

    // Test RAG Query
    const RAG_FIXTURE = await this.rag.query({
      query: `Find a case that is similar to ${randomCases.content.split(' ').slice(2).join(' ')}.`
    });

    console.debug('EXTRACTOR FIXTURE:', EXTRACTOR_FIXTURE);
    console.debug('VALIDATOR FIXTURE:', VALIDATOR_FIXTURE);
    console.debug('RAG FIXTURE:', RAG_FIXTURE);
  }

  async _syncEmbeddings (limit = 100) {
    console.debug('[JEEVES]', '[VECTOR]', `Syncing ${limit} embeddings...`);
    return new Promise((resolve, reject) => {
      Promise.all([
        /* new Promise((resolve, reject) => {
          fs.readdir(this.settings.files.corpus, async (err, files) => {
            if (err) return reject(err);
            console.debug('[SENSEMAKER]', '[VECTOR]', 'Corpus files:', files);
            const reference = await this.trainer.ingestDirectory(this.settings.files.corpus);
            console.debug('[SENSEMAKER]', '[VECTOR]', '[CORPUS]', 'Ingested:', reference);
            resolve(files);
          });
        }), */
        this.db('jurisdictions').select('id', 'name').then(async (jurisdictions) => {
          for (let i = 0; i < jurisdictions.length; i++) {
            const element = jurisdictions[i];
            const actor = { name: `novo/jurisdictions/${element.id}` }; // Novo reference ID (name)
            const title = { name: `novo/jurisdictions/${element.id}/name`, content: element.name };
            const reference = await this.trainer.ingestDocument({ content: JSON.stringify(actor), metadata: actor });
            const embedding = await this.trainer.ingestDocument({ content: JSON.stringify(title), metadata: title });
            if (this.settings.verbosity > 4) console.debug('[JEEVES]', '[VECTOR]', '[JURISDICTIONS]', 'Ingested:', embedding);
          }
        }),
        this.db('courts').select('id', 'name').then(async (courts) => {
          for (let i = 0; i < courts.length; i++) {
            const element = courts[i];
            const actor = { name: `novo/courts/${element.id}` }; // Novo reference ID (name)
            const title = { name: `novo/courts/${element.id}/name`, content: element.name };
            const reference = await this.trainer.ingestDocument({ content: JSON.stringify(actor), metadata: actor });
            const embedding = await this.trainer.ingestDocument({ content: JSON.stringify(title), metadata: title });
            if (this.settings.verbosity > 4) console.debug('[JEEVES]', '[VECTOR]', '[COURTS]', 'Ingested:', embedding);
          }
        }),
        this.db('reporters').select('id', 'name').then(async (reporters) => {
          for (let i = 0; i < reporters.length; i++) {
            const element = reporters[i];
            const actor = { name: `novo/reporters/${element.id}` }; // Novo reference ID (name)
            const title = { name: `novo/reporters/${element.id}/name`, content: element.name };
            const reference = await this.trainer.ingestDocument({ content: JSON.stringify(actor), metadata: actor });
            const embedding = await this.trainer.ingestDocument({ content: JSON.stringify(title), metadata: title });
            if (this.settings.verbosity > 4) console.debug('[JEEVES]', '[VECTOR]', '[REPORTERS]', 'Ingested:', embedding);
          }
        }),
        this.db('cases').select('id', 'title', 'summary', 'decision_date', 'date_filed', 'date_argued', 'date_reargued', 'date_reargument_denied', 'date_blocked', 'date_last_filing', 'date_terminated', 'cause', 'nature_of_suit', 'jury_demand').orderByRaw('RAND()').limit(limit).then(async (cases) => {
          for (let i = 0; i < cases.length; i++) {
            const element = cases[i];
            const actor = { name: `novo/cases/${element.id}` }; // Novo reference ID (name)
            const title = { name: `novo/cases/${element.id}/title`, content: element.title };
            const whole = { name: `novo/cases/${element.id}`, content: element };
            const reference = await this.trainer.ingestDocument({ content: JSON.stringify(actor), metadata: actor });
            const embedding = await this.trainer.ingestDocument({ content: JSON.stringify(title), metadata: title });
            const megabody = await this.trainer.ingestDocument({ content: JSON.stringify(whole), metadata: whole }, 'case');
            if (this.settings.verbosity > 4) console.debug('[JEEVES]', '[VECTOR]', '[CASES]', 'Ingested:', megabody);
          }
        }),
        this.db('documents').select(['id', 'description', 'content']).whereNotNull('content').orderByRaw('RAND()').limit(limit).then(async (documents) => {
          for (let i = 0; i < documents.length; i++) {
            const element = documents[i];
            const actor = { name: `novo/documents/${element.id}` };
            // TODO: consider additional metadata fields
            const document = { name: `novo/documents/${element.id}`, content: element };
            const embedding = await this.trainer.ingestDocument({ content: JSON.stringify(document), metadata: document }, 'document');
            if (this.settings.verbosity > 4) console.debug('[JEEVES]', '[VECTOR]', '[DOCUMENTS]', 'Ingested:', embedding);
          }
        })
      ]).catch(reject).then(resolve);
    });
  }

  async _vectorSearchCases (query = '') {
    const words = await this.wordTokens(query);
    const uniques = [...new Set(words)];

    console.debug('[JEEVES]', '[VECTOR]', 'Searching for cases with words:', query);
    console.debug('[JEEVES]', '[VECTOR]', `Reduced ${words.length} words to ${uniques.length} uniques.`);

    const redisResults = await this.trainer.search({ query: query, resources: ['cases', 'documents'] });
    console.debug('[NOVO]', '[VECTOR]', 'Redis Results:', redisResults);

    const results = await Promise.all(uniques.map((word) => {
      return this.db('cases').select('id', 'title').where('title', 'like', `%${query}%`).limit(10);
    }));

    let cases = [];

    for (let i = 0; i < results.length; i++) {
      cases = cases.concat(results[i]);
    }

    if (cases.length > SEARCH_CASES_MAX_WORDS) cases = cases.slice(0, SEARCH_CASES_MAX_WORDS);

    const mapped = await Promise.all(redisResults.content.map((result) => {
      console.debug('[JEEVES]', '[VECTOR]', 'Mapping result:', result);
      if (!result || !result.metadata || !result.metadata.name) {
        console.debug('[JEEVES]', '[VECTOR]', 'Invalid result (no "name" metadata):', result);
        return null;
      }

      const parts = result.metadata.name.split('/');
      if (parts.length < 3) {
        console.debug('[JEEVES]', '[VECTOR]', 'Invalid parts:', parts);
        return null;
      }

      switch (parts[1]) {
        default:
          console.debug('[NOVO]', '[VECTOR]', 'Unknown type:', parts[1]);
          break;
        case 'cases':
          return this.db('cases').select('id', 'title').where('id', parts[2]).first();
      }
    }));

    console.debug('[JEEVES]', '[VECTOR]', 'Mapped Results:', mapped);

    return cases;
  }

  _handleServiceMessage (source, message) {
    // TODO: direct store to graph database
  }

  _handleTrustedLog (message) {
    this.emit('log', `[types/jeeves] Trusted Source emitted log: ${message}`);
  }

  _handleTrustedMessage (message) {
    this.emit('message', message);
  }

  _handleTrustedWarning (message) {
    this.emit('warning', `[types/jeeves] Trusted Source emitted warning: ${message}`);
  }

  _handleTrustedError (message) {
    this.emit('error', `[types/jeeves] Trusted Source emitted error: ${message}`);
  }

  _handleTrustedReady (message) {
    this.emit('log', `[types/jeeves] Trusted Source emitted ready: ${message}`);
  }

  _listServices () {
    return Object.keys(this.services);
  }

  _userMiddleware (req, res, next) {
    // const ephemera = new Key();
    req.user = {
      id: null
    };

    if (req.headers.authorization) {
      const header = req.headers.authorization.split(' ');

      if (header[0] == 'Bearer' && header[1]) {
        const token = header[1];
        const parts = token.split('.');

        if (parts && parts.length == 3) {
          const headers = parts[0];
          const payload = parts[1];
          const signature = parts[2];
          const inner = Token.base64UrlDecode(payload);

          try {
            const obj = JSON.parse(inner);
            if (this.settings.debug) console.debug('[AUTH]', 'Bearer Token:', obj);
            req.user.id = obj.sub;
            req.user.role = obj.role || 'asserted';
            req.user.state = obj.state || {};
          } catch (exception) {
            console.error('Invalid Bearer Token:', inner)
          }
        }
      }
    }

    next();
  }
}

module.exports = Jeeves;<|MERGE_RESOLUTION|>--- conflicted
+++ resolved
@@ -99,72 +99,7 @@
 const toMySQLDatetime = require('../functions/toMySQLDatetime');
 
 // Routes (Request Handlers)
-<<<<<<< HEAD
-const ROUTES = {
-  cases: {
-    list: require('../routes/cases/get_cases'),
-  },
-  documents: {
-    // list: require('../routes/documents/list_documents'),
-    // view: require('../routes/documents/view_document'),
-    search: require('../routes/documents/search_documents'),
-    view: require('../routes/documents/view_documents'),
-  },
-  files: {
-    create: require('../routes/files/create_file'),
-    list: require('../routes/files/list_files'),
-    view: require('../routes/files/view_file'),
-    serve: require('../routes/files/serve_file.js'),
-  },
-  matters: {
-    create: require('../routes/matters/create_matter'),
-    new: require('../routes/matters/new_matter'),
-    view: require('../routes/matters/matter_view'),
-    list: require('../routes/matters/list_matters'),
-    addContext: require('../routes/matters/add_context'),
-    removeFile: require('../routes/matters/remove_file'),
-    removeNote: require('../routes/matters/remove_note'),
-    newConversation: require('../routes/matters/matter_new_chat'),
-    getConversations: require('../routes/matters/get_conversations'),
-    edit: require('../routes/matters/edit_matter'),
-    listFiles: require('../routes/matters/list_matter_files'),
-    listNotes: require('../routes/matters/list_matter_notes'),
-  },
-  products: {
-    list: require('../routes/products/list_products'),
-  },
-  reporters: {
-    search: require('../routes/reporters/search_reporters'),
-    view: require('../routes/reporters/view_reporters'),
-  },
-  jurisdictions: {
-    view: require('../routes/jurisdictions/jurisdiction_view'),
-  },
-  courts: {
-    list: require('../routes/courts/list_courts'),
-    view: require('../routes/courts/court_view'),
-  },
-  sessions: {
-    create: require('../routes/sessions/create_session')
-  },
-  statutes: {
-    list: require('../routes/statutes/list_statutes'),
-    // view: require('../routes/statutes/view_statute'), // TODO: create this
-  },
-  users: {
-    list: require('../routes/users/list_users'),
-    listFiles: require('../routes/users/list_user_files'),
-    editUsername: require('../routes/users/edit_username'),
-    editEmail: require('../routes/users/edit_email'),
-    view: require('../routes/users/view_user'),
-  },
-  feedback: {
-    create: require('../routes/feedback/create_feedback.js')
-  }
-};
-=======
 const ROUTES = require('../routes');
->>>>>>> 88eb597e
 
 /**
  * Jeeves is a Fabric-powered application, capable of running autonomously
