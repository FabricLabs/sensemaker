'use strict';

// Prepare transpilation
require('@babel/register');

// Package
const definition = require('../package');
const {
  SNAPSHOT_INTERVAL,
  AGENT_MAX_TOKENS,
  MAX_RESPONSE_TIME_MS,
  PER_PAGE_LIMIT,
  PER_PAGE_DEFAULT,
  SEARCH_CASES_MAX_WORDS,
  USER_QUERY_TIMEOUT_MS,
  SYNC_EMBEDDINGS_COUNT
} = require('../constants');

// Dependencies
const fs = require('fs');
const crypto = require('crypto');

// External Dependencies
const fetch = require('cross-fetch');
const debounce = require('lodash.debounce');
const merge = require('lodash.merge');
// TODO: use levelgraph instead of level?
// const levelgraph = require('levelgraph');
const knex = require('knex');
const multer = require('multer');
// const { ApolloServer, gql } = require('apollo-server-express');
// TODO: use bcryptjs instead of bcrypt?
const { attachPaginate } = require('knex-paginate'); // pagination
const { hashSync, compareSync, genSaltSync } = require('bcrypt'); // user authentication
const { getEncoding, encodingForModel } = require('js-tiktoken'); // local embeddings

// Fabric
const Hub = require('@fabric/hub'); // messaging hub

// HTTP Bridge
const HTTPServer = require('@fabric/http/types/server'); // fabric edge server
// const Sandbox = require('@fabric/http/types/sandbox'); // edge client sandbox (web browser)

// Fabric Types
// TODO: reduce to whole library import?
// const App = require('@fabric/core/types/app');
const Key = require('@fabric/core/types/key'); // fabric keys
const Peer = require('@fabric/core/types/peer'); // fabric peers
const Token = require('@fabric/core/types/token'); // fabric tokens
const Actor = require('@fabric/core/types/actor'); // fabric actors
const Chain = require('@fabric/core/types/chain'); // fabric chains
const Logger = require('@fabric/core/types/logger');
// const Worker = require('@fabric/core/types/worker');
const Message = require('@fabric/core/types/message');
const Service = require('@fabric/core/types/service');
const Collection = require('@fabric/core/types/collection');
const Filesystem = require('@fabric/core/types/filesystem');

// Sources
// const Bitcoin = require('@fabric/core/services/bitcoin');
// const WebHooks = require('@fabric/webhooks');
// const Discord = require('@fabric/discord');
// const Ethereum = require('@fabric/ethereum');
// const GitHub = require('@fabric/github');
const Matrix = require('@fabric/matrix');
// const Shyft = require('@fabric/shyft');
// const Twilio = require('@fabric/twilio');
// const Twitter = require('@fabric/twitter');
// const GitHub = require('@fabric/github');

// Providers
<<<<<<< HEAD
//const { StatuteProvider } = require('../libraries/statute-scraper');
=======
// const { StatuteProvider } = require('../libraries/statute-scraper');
>>>>>>> c7350b0a

// Services
const Fabric = require('./fabric');
const EmailService = require('./email');
const Gemini = require('./gemini');
const PACER = require('./pacer');
const Harvard = require('./harvard');
const Mistral = require('./mistral');
const OpenAI = require('./openai');
const CourtListener = require('./courtlistener');
// const WestLaw = require('./westlaw');
const Stripe = require('./stripe');

// Internal Types
const Agent = require('../types/agent');
// const Brain = require('../types/brain');
const Coordinator = require('../types/coordinator');
const Learner = require('../types/learner');
const Trainer = require('../types/trainer');
const Worker = require('../types/worker');
const Queue = require('../types/queue');

// Components
const CaseHome = require('../components/CaseHome');
const CaseView = require('../components/CaseView');
const Conversations = require('../components/Conversations');

// Functions
const toMySQLDatetime = require('../functions/toMySQLDatetime');

// Routes (Request Handlers)
const ROUTES = require('../routes');

/**
 * Jeeves is a Fabric-powered application, capable of running autonomously
 * once started by the user.  By default, earnings are enabled.
 * @type {Object}
 * @extends {Service}
 */
class Jeeves extends Hub {
  /**
   * Constructor for the Jeeves application.
   * @param  {Object} [settings={}] Map of configuration values.
   * @param  {Number} [settings.port=7777] Fabric messaging port.
   * @return {Jeeves} Resulting instance of Jeeves.
   */
  constructor (settings = {}) {
    super(settings);

    // Settings
    this.settings = merge({
      crawl: false,
      debug: false,
      seed: null,
      port: 7777,
      precision: 8, // precision in bits for floating point compression
      persistent: true,
      path: './logs/jeeves',
      coordinator: '!TsLXBhlUcDLbRtOYIU:fabric.pub',
      frequency: 0.01, // Hz (once every ~100 seconds)
      temperature: 0,
      rules: [
        'do not provide hypotheticals'
      ],
      db: {
        host: 'localhost',
        user: 'db_user_jeeves',
        password: '',
        database: 'db_jeeves'
      },
      files: {
        corpus: './sensemaker',
        path: './jeeves-files',
        userstore: './jeeves-files/uploads/users'
      },
      http: {
        hostname: 'localhost',
        listen: true,
        port: 4242
      },
      commitments: [],
      constraints: {
        tolerance: 100, // 100ms
        memory: {
          max: Math.pow(2, 26) // ~64MB RAM
        }
      },
      matrix: {},
      agents: null,
      ollama: {},
      openai: {},
      pacer: {},
      harvard: {},
      courtlistener: {},
      statutes: {
        jurisdictions: [
          'Texas'
        ]
      },
      services: [
        'bitcoin',
        'harvard',
        'matrix'
      ],
      state: {
        status: 'INITIALIZED',
        agents: {},
        collections: {
          cases: {},
          courts: {},
          documents: {},
          people: {}
        },
        counts: {
          cases: 0,
          courts: 0,
          documents: 0,
          people: 0
        },
        services: {
          bitcoin: {
            balance: 0
          },
          courtlistener: {
            cases: 0,
            courts: 0,
            documents: 0,
            people: 0
          },
          harvard: {
            counts: {
              cases: 0,
              courts: 0,
              documents: 0,
              people: 0
            }
          }
        }
      },
      crawlDelay: 2500,
      interval: 86400 * 1000,
      verbosity: 2,
      verify: true,
      workers: 1,
    }, settings);

    // Vector Clock
    this.clock = 0;

    // Internals
    this.agent = new Peer(this.settings);
    // this.brain = new Brain(this.settings);
    this.chain = new Chain(this.settings);
    this.queue = new Queue(this.settings);
    this.audits = new Logger(this.settings);
    this.learner = new Learner(this.settings);
    this.trainer = new Trainer(this.settings);
    this.coordinator = new Coordinator({ name: 'Jeeves', goals: this.settings.goals, actions: ['idle', 'search_cases', 'proceed'], agent: this.settings.ollama });
    // this.sandbox = new Sandbox(this.settings.sandbox);
    this.worker = new Worker(this.settings);

    // Services
    // Optional Services
    this.email = (this.settings.email && this.settings.email.enable) ? new EmailService(this.settings.email) : null;
    this.matrix = (this.settings.matrix && this.settings.matrix.enable) ? new Matrix(this.settings.matrix) : null;
    // this.github = (this.settings.github.enable) ? new GitHub(this.settings.github) : null;
    // this.discord = (this.settings.discord.enable) ? new Discord(this.settings.discord) : null;
    this.courtlistener = (this.settings.courtlistener.enable) ? new CourtListener(this.settings.courtlistener) : null;
    // this.statutes = (this.settings.statutes.enable) ? new StatuteProvider(this.settings.statutes) : null;

    // Other Services
    this.pacer = new PACER(this.settings.pacer);
    this.openai = new OpenAI(this.settings.openai);
    this.harvard = new Harvard(this.settings.harvard);
    this.stripe = new Stripe(this.settings.stripe);

    // Collections
    this.actors = new Collection({ name: 'Actors' });
    this.feeds = new Collection({ name: 'Feeds '});
    this.messages = new Collection({ name: 'Messages' });
    this.objects = new Collection({ name: 'Objects' });
    this.sources = new Collection({ name: 'Sources' });

    // TODO: use path
    // TODO: enable recursive Filesystem (directories)
    this.fs = new Filesystem({ path: './stores/jeeves' });

    // Fabric Setup
    this._rootKey = new Key({ xprv: this.settings.xprv });
    this._fabric = {
      ephemera: this._rootKey,
      token: new Token({ issuer: this._rootKey })
    };

    // Fabric
    this.fabric = new Fabric(this.settings.fabric);
    this.cluster = new Trainer(this.settings);

    // HTTP Interface
    this.http = new HTTPServer({
      path: 'assets',
      hostname: this.settings.http.hostname,
      interface: this.settings.http.interface,
      port: this.settings.http.port,
      middlewares: {
        userIdentifier: this._userMiddleware.bind(this)
      },
      resources: {
        Document: {
          route: '/documents',
          components: {
            list: 'DocumentHome',
            view: 'DocumentView'
          }
        },
        Index: {
          route: '/',
          components: {
            list: 'jeeves-index',
            view: 'jeeves-index'
          }
        },
        Service: {
          route: '/services',
          components: {
            list: 'jeeves-index',
            view: 'jeeves-index'
          }
        }
      },
      sessions: false
    });

    // File Uploads
    this.uploader = new multer({ dest: this.settings.files.path });

    // TODO: evaluate use of temperature
    this.openai.settings.temperature = this.settings.temperature;
    this.apollo = null;

    // Internals
    this.agents = {};
    this.healths = {};
    this.services = {};
    this.sources = {};
    this.workers = [];
    this.changes = new Logger({
      name: 'jeeves',
      path: './stores'
    });

    // Sensemaker
    this.sensemaker = new Agent({
      name: 'SENSEMAKER',
      model: 'llama3',
      rules: this.settings.rules,
      host: this.settings.ollama.host,
      port: this.settings.ollama.port,
      secure: this.settings.ollama.secure,
      prompt: this.settings.prompt
    });

    // Agent Collection
    this.lennon = new Agent({ name: 'LENNON', rules: this.settings.rules, prompt: `You are LennonAI, designed to come up with a list of relevant citations of cases and statutes.  Use analytical reasoning to determine the best historical cases to cite, including text from the arguments and closing opinions.`, openai: this.settings.openai });
    this.alpha = new Agent({ name: 'ALPHA', host: null, prompt: this.settings.prompt, openai: this.settings.openai });
    this.beta = new Agent({ name: 'BETA', model: this.settings.ollama.model, host: 'ollama.trynovo.com', port: 443, secure: true, prompt: this.settings.prompt, openai: this.settings.openai });
    this.gamma = new Agent({ name: 'GAMMA', model: this.settings.ollama.model, host: this.settings.ollama.host, port: this.settings.ollama.port, secure: this.settings.ollama.secure, prompt: this.settings.prompt, openai: this.settings.openai });
    this.delta = new Agent({ name: 'DELTA', model: this.settings.ollama.model, host: this.settings.ollama.host, port: this.settings.ollama.port, secure: this.settings.ollama.secure, prompt: this.settings.prompt, openai: this.settings.openai });

    // External Agents
    // this.gemini = new Gemini({ name: 'GEMINI', prompt: this.settings.prompt, ...this.settings.gemini, openai: this.settings.openai });

    // Well-known Models
    this.llama = new Agent({ name: 'LLAMA', model: 'llama3', host: this.settings.ollama.host, port: this.settings.ollama.port, secure: this.settings.ollama.secure, prompt: this.settings.prompt, openai: this.settings.openai });
    this.mistral = new Agent({ name: 'MISTRAL', model: 'mistral', host: this.settings.ollama.host, port: this.settings.ollama.port, secure: this.settings.ollama.secure, prompt: this.settings.prompt });
    this.mixtral = new Agent({ name: 'MIXTRAL', model: 'mixtral', host: 'ollama.trynovo.com', port: 443, secure: true, prompt: this.settings.prompt });
    this.gemma = new Agent({ name: 'GEMMA', model: 'gemma', host: this.settings.ollama.host, port: this.settings.ollama.port, secure: this.settings.ollama.secure, prompt: this.settings.prompt });

    // Custom Models
    this.outliner = new Agent({ name: 'OUTLINER', rules: this.settings.rules, model: this.settings.ollama.model, host: this.settings.ollama.host, port: this.settings.ollama.port, secure: this.settings.ollama.secure, prompt: 'You are OutlinerAI, an artificial intelligence (AI) designed to generate document outlines for later expansion by other drafting AIs.  Do not annotate, only return valid JSON.' });
    this.searcher = new Agent({ name: 'SEARCHER', rules: this.settings.rules, model: this.settings.ollama.model, host: this.settings.ollama.host, port: this.settings.ollama.port, secure: this.settings.ollama.secure, prompt: 'You are SearcherAI, designed to return only a search term most likely to return the most relevant results to the user\'s query, assuming your response is used elsewhere in collecting information from the Novo database.  Refrain from using generic terms such as "case", "v.", "vs.", etc., and simplify the search wherever possible to focus on the primary topic.  Only ever return the search query as your response.  For example, when the inquiry is: "Find a case that defines the scope of First Amendment rights in online speech." you should respond with "First Amendment" (excluding the quote marks).  Your responses will be sent directly to the network, so make sure to only ever respond with the best candidate for a search term for finding documents most relevant to the user question.  Leverage abstractions to extract the essence of the user request, using step-by-step reasoning to predict the most relevant search term.', openai: this.settings.openai });
    this.usa = new Agent({ name: 'USA', model: this.settings.ollama.model, prompt: this.settings.prompt, host: this.settings.ollama.host, port: this.settings.ollama.port, secure: this.settings.ollama.secure });

    // Pipeline Datasources
    this.datasources = {
      bitcoin: { name: 'Bitcoin' },
      courtlistener: { name: 'CourtListener' },
      harvard: { name: 'Harvard' },
      pacer: { name: 'PACER' },
      statutes: { name: 'Statutes' }
    };

    // Streaming
    this.completions = {};
    this.primes = {};

    // State
    this._state = {
      clock: this.clock,
      status: 'STOPPED',
      actors: {},
      agents: {},
      audits: {},
      epochs: [],
      messages: {},
      objects: {},
      content: this.settings.state
    };

    // Database connections
    this.db = knex({
      client: 'mysql2',
      connection: {
        host: this.settings.db.host,
        port: this.settings.db.port,
        user: this.settings.db.user,
        password: this.settings.db.password,
        database: this.settings.db.database
      },
      pool: {
        min: 8,
        max: 128,
        afterCreate: (conn, done) => {
          // console.debug('[JEEVES]', '[DB]', 'Connection created.');
          done(null, conn);
        }
      }
    });

    attachPaginate();

    // Stop case
    /* process.on('exit', async () => {
      console.warn('Jeeves is shutting down...');
      await this.stop();
    }); */

    return this;
  }

  get authority () {
    return `https://${this.settings.domain}`;
  }

  get version () {
    return definition.version;
  }

  combinationsOf (tokens, prefix = '') {
    if (!tokens.length) return prefix;
    if (tokens.length > 10) tokens = tokens.slice(0, 10);

    let result = [];

    // Recursively combine tokens
    for (let i = 0; i < tokens.length; i++) {
      const rest = tokens.slice(0, i).concat(tokens.slice(i + 1));
      const combinations = this.combinationsOf(rest, prefix + tokens[i] + ' ');
      result = result.concat(combinations);
    }

    // Add the original tokens
    result = result.concat(tokens);

    // Return unique results
    return [...new Set(result.map((item) => item.trim()))];
  }

  commit () {
    // console.debug('[JEEVES]', '[COMMIT]', 'Committing state:', this._state);
    const commit = new Actor({
      type: 'Commit',
      object: {
        content: this.state
      }
    });

    // console.warn('Jeeves is attempting a safe shutdown...');
    // TODO: safe shutdown
    this.emit('commit', commit);

    return this;
  }

  /**
   * Creates (and registers) a new {@link Agent} instance.
   * @param {Object} configuration Settings for the {@link Agent}.
   * @returns {Agent} Instance of the {@link Agent}.
   */
  createAgent (configuration = {}) {
    const agent = new Agent(configuration);
    // TODO: define Agent methods from `documentation`
    if (!this._state.agents[agent.id]) this._state.agents[agent.id] = agent;
    this._state.content.agents[agent.id] = configuration;
    // this.commit();
    this.emit('agent', agent);
    return agent;
  }

  estimateTokens (input) {
    const tokens = input.split(/\s+/g);
    const estimate = tokens.length * 4;
    return estimate;
  }

  importantPhrases (input) {
    const tokens = input.replace(/[^\w\s\']|_/g, '').split(/\s+/g);
    const uniques = [...new Set(tokens)].filter((x) => x.length > 3);

    uniques.sort((a, b) => {
      return b.length - a.length;
    });

    return uniques;
  }

  importantWords (input, limit = 5) {
    const tokens = input.replace(/[^\w\s\']|_/g, '').split(/\s+/g);
    const uniques = [...new Set(tokens)].filter((x) => x.length > 3);
    const nouns = this.properNouns(input);

    uniques.sort((a, b) => {
      return b.length - a.length;
    });

    uniques.sort((a, b) => {
      return nouns.includes(b) - nouns.includes(a);
    });

    return uniques.slice(0, limit);
  }

  properNouns (input) {
    return this.uniqueWords(input).filter((word) => /^[A-Z][a-z]*$/.test(word));
  }

  uniqueWords (input) {
    return [...new Set(this.words(input))].filter((x) => x.length > 3);
  }

  words (input) {
    return this.wordTokens(input);
  }

  wordTokens (input) {
    return input.replace(/[^\w\s\']|_/g, '').split(/\s+/g);
  }

  async alert (message) {
    if (this.email) {
      try {
        // Alert Tech
        await this.email.send({
            from: 'agent@trynovo.com',
            to: 'tech@jeeves.dev',
            subject: `[ALERT] [JEEVES] Jeeves Alert`,
            html: message
        });
        console.debug('Alert email sent successfully!');
      } catch (error) {
        console.error('Error sending alert email:', error);
      }
    }
  }

  async generateDocumentOutline (request) {
    const message = `Generate an outline of a document for the following request:\n\`\`\`\n${JSON.stringify(request, null, '  ')}\n\`\`\`\`\n\nRespond using JSON.`;
    return new Promise((resolve, reject) => {
      this.outliner.query({ query: message }).then((response) => {
        resolve(response);
      }).catch((exception) => {
        reject(exception);
      });
    });
  }

  async generateDocumentSection (request) {
    const message = `Generate the appropriate text for the following section of the document for the following request:\n\`\`\`\n${JSON.stringify(request, null, '  ')}\n\`\`\`\`\n\nRespond using JSON.`;
    return new Promise((resolve, reject) => {
      this.outliner.query({ query: message }).then((response) => {
        resolve(response);
      }).catch((exception) => {
        reject(exception);
      });
    });
  }

  async tick () {
    const now = (new Date()).toISOString();
    this._lastTick = JSON.parse(JSON.stringify(this.clock || 0));
    ++this.clock;
    this.commit();
    return {
      clock: this.clock,
      timestamp: now
    };
  }

  async ff (count = 0) {
    for (let i = 0; i < count; i++) {
      try {
        await this.tick();
      } catch (exception) {
        this.emit('error', `Could not fast-forward: ${exception}`);
      }
    }

    return this;
  }

  async beat () {
    const now = (new Date()).toISOString();
    const start = JSON.parse(JSON.stringify(this.clock));
    console.debug('[JEEVES]', '[BEAT]', 'Start:', start);

    // TODO: remove async, use local state instead
    // i.e., queue worker job
    const balance = await this.services.bitcoin._syncBalanceFromOracle();
    const beat = Message.fromVector(['Generic', {
      clock: this.clock,
      balance: balance.data.content,
      created: now
    }]);

    await this.tick();

    this.worker.addJob({
      type: 'ScanCourtListener',
      params: [
        { query: 'Cases not yet synchronized with Jeeves.' }
      ]
    });

    let data = beat.data;

    try {
      data = JSON.parse(data);
      data = JSON.stringify(data, null, '  ');
    } catch (exception) {
      this.emit('error', `Exception parsing beat: ${exception}`);
    }

    // this.alert('Heartbeat: ```\n' + data + '\n```');

    this.emit('beat', beat);
    this.emit('block', {
      created: now,
      transactions: []
    });

    return beat;
  }

  async checkHealth () {
    const CHAT_QUERY = 'Health check!  Tell me some status values.';

    return new Promise(async (resolve, reject) => {
      const now = new Date();
      const results = await Promise.allSettled(
        Object.values(this.agents).map((agent) => {
          return agent.query({ query: CHAT_QUERY, prompt: this.settings.prompt });
        })
      );

      const summaries = await Promise.allSettled([
        this.summarizer.query({ query: `Initial input: ${CHAT_QUERY}\nNetwork responses: ${JSON.stringify(results)}`, prompt: this.settings.prompt }),
      ]);

      resolve({
        created: now.toISOString(),
        duration: (new Date()) - now,
        results: results.concat(summaries)
      });
    });
  }

  /**
   * Execute the default pipeline for an inbound request.
   * @param {Object} request Request object.
   * @param {Number} [timeout] How long to wait for a response.
   * @param {Number} [depth] How many times to recurse.
   * @returns {Message} Request as a Fabric {@link Message}.
   */
  async createTimedRequest (request, timeout = MAX_RESPONSE_TIME_MS, depth = 0) {
    return new Promise(async (resolve, reject) => {
      const now = new Date();
      const created = now.toISOString();

      console.debug('[NOVO]', '[PIPELINE]', 'Handling request:', request);
      console.debug('[NOVO]', '[PIPELINE]', 'Initial query:', request.query);
      console.trace('[NOVO]', '[PIPELINE]', 'Initial messages:', request.messages);
      console.debug('[NOVO]', '[PIPELINE]', 'Initial timeout:', request.timeout);
      if (this.settings.debug) console.debug('[NOVO]', '[PIPELINE]', 'Handling request:', request);

      // Add Request to Database
      // TODO: assign `then` to allow async processing
      const inserted = await this.db('requests').insert({
        // TODO: add `user_id` to request, assign to `creator`
        created_at: toMySQLDatetime(now),
        content: JSON.stringify(request)
      });

      // Store user request
      // TODO: assign `then` to allow async processing
      const responseMessage = await this.db('messages').insert({
        conversation_id: request.conversation_id,
        user_id: 1,
        status: 'computing',
        content: `${this.settings.name} is researching your question...`
      });

      if (this.settings.debug) console.debug('[JEEVES]', '[TIMEDREQUEST]', 'Created response placeholder message:', responseMessage);

      // Create Request Message
      const message = Message.fromVector(['TimedRequest', JSON.stringify({
        created: created,
        request: request,
        response_message_id: responseMessage[0]
      })]);

      // Notify workers
      this.emit('request', { id: inserted [0] });

      // TODO: prepare maximum token length
      if (this.settings.debug) console.debug('[JEEVES]', '[TIMEDREQUEST]', 'Request:', request);

      // Get Matter, if relevant
      if (request.matter_id) {
        request.matter = await this.db('matters').where({ id: request.matter_id }).first();
        const matterFiles = await this.db('matters_files').where({ matter_id: request.matter_id });
        request.matter.files = await this.db('files').whereIn('id', matterFiles.map((x) => x.file_id));
      }

      // Action Model (Coordinator/Decider)
      const action = 'none';

      // Get the recommended action
      this.coordinator.chooseAction({ action, request }).catch((error) => {
        console.error('[NOVO]', '[PIPELINE]', 'Coordinator error:', error);
      }).then(async (decision) => {
        console.debug('[NOVO]', '[PIPELINE]', 'Coordinator decision:', decision);
        const action = decision?.action;
        switch (action) {
          default:
            console.debug('[NOVO]', '[PIPELINE]', 'Unhandled action:', action);
            break;
        }


        //console.debug('GOT OUTLINE:', outline);

        // RAG
        const cases = await this._vectorSearchCases(request.query, 5);
        // const recently = await this.db('cases').orderBy('created_at', 'desc').limit(5);
        const recently = [];

        // Variables
        let topical = [];
        let searchterm = null;

        // Expander
        // BEGIN EXPANDER
        if (this.settings.expander) {
          // Compute most relevant tokens
          // const hypotheticals = await this.lennon.query({ query: request.query });
          const words = this.importantWords(request.query);
          const phrases = this.importantPhrases(request.query);

          try {
            searchterm = await this.searcher.query({ query: `---\nquery:\n  ${request.query}\nmatter: ${JSON.stringify(request.matter || null)}\n---\nConsidering the metadata, what search term do you recommend?  Remember, return only the search term.`, tools: null, messages: request.messages });
            if (this.settings.debug) this.emit('debug', `Search Term: ${JSON.stringify(searchterm, null, '  ')}`);
            console.debug('[JEEVES]', '[TIMEDREQUEST]', 'Search Term content:', searchterm.content);

            if (!searchterm.content) searchterm.content = '';

            // Remove whitespace
            searchterm.content = searchterm.content.trim();

            // Remove wrapping quotes
            searchterm.content = searchterm.content.replace(/^"/, '').replace(/"$/, ''); // exact double quotes
            searchterm.content = searchterm.content.replace(/^'/, '').replace(/'$/, ''); // exact single quotes
            searchterm.content = searchterm.content.replace(/^“/, '').replace(/”$/, ''); // fancy double quotes
            searchterm.content = searchterm.content.replace(/^‘/, '').replace(/’$/, ''); // fancy single quotes

            // Still too long!
            // TODO: convert limit here to constant
            if (searchterm.content.length > 50) {
              searchterm.content = searchterm.content.substr(0, 50);
            }

            console.debug('[NOVO]', '[PIPELINE]', 'Final Search Term:', searchterm.content);

            // Search for cases
            topical = await this._vectorSearchCases(searchterm.content);
          } catch (exception) {
            console.error('[NOVO]', '[PIPELINE]', 'Search Exception:', exception);
          }
        }
        // END EXPANDER

        // Format Metadata
        const caseCount = await this.db('cases').count('id as count').first();
        const meta = `metadata:\n` +
          `  created: ${created}\n` +
          `  clock: ${this.clock}\n` +
          `  notes: Cases may be unrelated, search term used: ${searchterm && searchterm.content || 'none'}\n` +
          `  matter: ${JSON.stringify(request.matter || null)}\n` +
          // `  topics: ${searchterm.content || ''}\n` +
          // `  words: ${words.slice(0, 10).join(', ') + ''}\n` +
          // `  documents: null\n` +
          `  cases:\n` +
          cases.concat(recently).concat(topical).map((x) => `    - [novo/cases/${x.id}] "${x.title || 'undefined title'}" ${x.decision_date || ''} "${x.citation || 'undefined citation'}" ${x.harvard_case_law_court_name} ${JSON.stringify(x.summary || '')}`).join('\n') + `\n` +
          `  counts:\n` +
          `    cases: ` + caseCount.count +
          `\n`;

        // Format Query Text
        const query = `---\n` +
          meta +
          `---\n` +
          `${request.query}`;

        // Estimate Cost
        const metaTokenCount = this.estimateTokens(meta);
        const requestTokenCount = this.estimateTokens(request.query);
        const estimatedCost = requestTokenCount * 0.0001;

        if (this.settings.debug) console.debug('[JEEVES]', '[TIMEDREQUEST]', 'Meta:', meta);
        if (this.settings.debug) console.debug('[JEEVES]', '[TIMEDREQUEST]', 'Meta Token Count:', metaTokenCount);
        if (this.settings.debug) console.debug('[JEEVES]', '[TIMEDREQUEST]', 'Request Token Count:', requestTokenCount);
        if (this.settings.debug) console.debug('[JEEVES]', '[TIMEDREQUEST]', 'Available Tokens:', AGENT_MAX_TOKENS - metaTokenCount - requestTokenCount);
        if (this.settings.debug) console.debug('[JEEVES]', '[TIMEDREQUEST]', 'Estimated query embedding cost:', estimatedCost);

        let messages = [];

        if (request.conversation_id) {
          console.debug('[NOVO]', '[TIMEDREQUEST]', 'Resuming conversation:', request.conversation_id);
          // Resume conversation
          const prev = await this._getConversationMessages(request.conversation_id);
          messages = prev.map((x) => {
            return { role: (x.user_id == 1) ? 'assistant' : 'user', content: x.content }
          });
        } else {
          // New conversation
          // messages = messages.concat([{ role: 'user', content: request.query }]);
        }

        if (request.subject) {
          // Subject material provided
          messages.unshift({ role: 'user', content: `Questions will be pertaining to ${request.subject}.` });
        }

        if (request.matter_id) {
          console.debug('[JEEVES]', '[TIMEDREQUEST]', 'Request pertains to Matter ID:', request.matter_id);
          const matter = await this.db('matters').where({ id: request.matter_id }).first();
          const matterFiles = await this.db('matters_files').where({ matter_id: request.matter_id });
          const files = await this.db('files').whereIn('id', matterFiles.map((x) => x.file_id));

          matter.files = files;

          console.debug('[JEEVES]', '[TIMEDREQUEST]', 'Matter:', matter);
          console.debug('[JEEVES]', '[TIMEDREQUEST]', 'Files:', files);

          messages = messages.concat([{ role: 'user', content: `Questions will be pertaining to ${matter.title}:\n\n\`\`\`\n${JSON.stringify(matter)}\n\`\`\`` }]);
        }

        if (this.settings.debug) console.debug('[JEEVES]', '[TIMEDREQUEST]', 'Matter Messages:', messages);

        // Prompt
        messages.unshift({
          role: 'system',
          content: this.settings.prompt
        });

        if (this.settings.debug) this.emit('debug', `[NOVO] [TIMEDREQUEST] Messages to evaluate: ${JSON.stringify(messages)}`);
        if (this.settings.debug) console.debug('[NOVO]', '[TIMEDREQUEST]', 'Agents to test:', Object.keys(this.agents));

        // TODO: Compressor
        // Use a reliable high-context agent to compress the query

        /* this.rag.query({ query: `Generate a SQL query for the following user request:\n\`\`\`\n${request.query}\n\`\`\`\n\nRemember, only ever respond with a SQL query that can be executed by me to return the results.  Do not wrap it in Markdown or a code block, the response must be only the raw query.`, messages }).catch((exception) => {
          console.error('[NOVO]', '[TIMEDREQUEST]', '[RAG]', 'Exception:', exception);
        }).then(async (ragged) => {
          console.debug('RAGGED:', ragged);
          let results = null;
          try {
            results = await this.db.raw(ragged.content);
          } catch (exception) {
            console.error('[NOVO]', '[RAGGER]', 'Exception:', exception);
            console.debug('[NOVO]', '[TIMEDREQUEST]', '[RAG]', 'Messages to regenerate with:', messages);
            this.rag.query({ query: `Your query failed:\n\`\`\`\n${exception.message}\n\`\`\`\n\nTry again, making sure to only return a valid SQL query given the provided schema.`, messages }).catch((exception) => {
              console.error('[NOVO]', '[TIMEDREQUEST]', '[RAG]', 'Secondary Exception:', exception);
            }).then((ultimate) => {
              console.debug('[NOVO]', '[TIMEDREQUEST]', '[RAG]', 'Ultimate:', ultimate);
            });
          }

          console.debug('[NOVO]', '[TIMEDREQUEST]', '[RAG]', 'Results:', results);
        }); */

        // Initiate Network Query
        const networkPromises = Object.keys(this.agents).map((name) => {
          console.debug('[NOVO]', '[TIMEDREQUEST]', '[NETWORK]', 'Agent name:', name);
          // console.debug('[NOVO]', '[TIMEDREQUEST]', '[NETWORK]', 'Agent:', this.agents[name]);
          return this.agents[name].query({ query, messages, /* requery: true */ });
        }).concat([
          // this.chatgpt.query({ query, messages, requery: true }),
          this.trainer.query({ query, messages }),
        ]);

        // Either all settle, or timeout
        Promise.race([
          Promise.allSettled(networkPromises),
          new Promise((resolve, reject) => setTimeout(reject, timeout, new Error('Timeout!')))
        ]).catch((error) => {
          console.error('[NOVO]', '[TIMEDREQUEST]', '[NETWORK]', '[RESOLVER]', 'Error:', error);
        }).then(async (results) => {
          console.debug('[NOVO]', '[TIMEDREQUEST]', '[NETWORK]', '[RESOLVER]', '[SETTLEMENT]', 'Results:', results);
        });

        // Handle Results and return
        Promise.allSettled(networkPromises).catch((error) => {
          console.error('[NOVO]', '[TIMEDREQUEST]', '[NETWORK]', '[RESOLVER]', 'Error:', error);
        }).then(async (results) => {
          console.debug('[NOVO]', '[TIMEDREQUEST]', '[NETWORK]', '[RESOLVER]', '[DEBUG]', 'Results:', results);
          console.debug('[NOVO]', '[TIMEDREQUEST]', '[NETWORK]', '[RESOLVER]', 'Results:', results);
          if (!results) {
            console.error('[NOVO]', '[TIMEDREQUEST]', '[NETWORK]', 'No results!');
            return;
          }

          const options = results.filter((x) => x.status === 'fulfilled').map((x) => x.value);

          // TODO: restore validator here
          // Filter the options again by a direct query, seeking the cases mentioned by ID or exact name
          /* for (let i = 0; i < options.length; i++) {
            const option = options[i];
            console.debug('[NOVO]', '[TIMEDREQUEST]', '[NETWORK]', 'Option:', option);
            this.extractor.query({
              query: `What cases are mentioned in this message:\n\`\`\`\n${JSON.stringify(option, null, '  ')}\n\`\`\``,
              json: true
            }).catch((exception) => {
              console.error('[NOVO]', '[TIMEDREQUEST]', '[NETWORK]', 'Extractor Exception:', exception);
            }).then((extracted) => {
              console.debug('[NOVO]', '[TIMEDREQUEST]', '[NETWORK]', 'Extracted:', extracted);
            });
          } */

          // 1. Get baseline from ChatGPT
          // 2. Get answers from all agents
          // 3. Remove any low-quality answers (can't find mentioned case, is irrelevant, inaccurate, etc.)
          // 4. Summarize the network results with a large-context agent

          // this.chatgpt.query({ query, messages }).then(async (baseline) => {
            // console.debug('[NOVO]', '[TIMEDREQUEST]', 'Baseline:', baseline);
            // const agentList = options.concat({ name: 'ChatGPT', content: baseline.content }).map((x) => `- [${x.name}] ${x.content}`).join('\n');
            const agentList = options.map((x) => `- [${x.name}] ${x.content}`).join('\n');
            this.summarizer.query({
              messages: messages,
              query: 'Answer the user query using the various answers provided by the agent network.  Use deductive logic and reasoning to verify the information contained in each, and respond as if their answers were already incorporated in your core knowledge.  The existence of the agent network, or their names, should not be revealed to the user.  Write your response as if they were elements of your own memory.\n\n```\nquery: ' + query + '\nagents:\n' + agentList + `\n\`\`\``,
            }).catch((exception) => {
              console.error('[NOVO]', '[TIMEDREQUEST]', 'Summarizer Exception:', exception);
            }).then(async (cowardice) => {
              console.debug('[NOVO]', '[TIMEDREQUEST]', 'Cowardice summary:', cowardice);
              try {
                const actor = new Actor({ content: cowardice.content });
                const documentIDs = await this.db('documents').insert({
                  fabric_id: actor.id,
                  content: cowardice.content,
                  owner: 1
                });

                const responseIDs = await this.db('responses').insert({
                  actor: this.summarizer.id,
                  content: `/documents/${documentIDs[0]}`
                });

                // Update database with completed response
                const updated = await this.db('messages').where({ id: responseMessage[0] }).update({
                  status: 'ready',
                  content: cowardice.content,
                  updated_at: this.db.fn.now()
                });

                console.debug('[JEEVES]', '[HTTP]', '[MESSAGE]', 'Updated message:', updated);

                this.emit('response', {
                  id: responseIDs[0],
                  content: cowardice.content
                });
              } catch (exception) {
                console.error('[JEEVES]', '[HTTP]', '[MESSAGE]', 'Error inserting response:', exception);
              }

              /* const extracted = await this.extractor.query({
                query: `$CONTENT\n\`\`\`\n${summarized.content}\n\`\`\``
              });
              console.debug('[JEEVES]', '[HTTP]', 'Got extractor output:', extracted);

              if (extracted && extracted.content) {
                console.debug('[JEEVES]', '[EXTRACTOR]', 'Extracted:', extracted);
                try {
                  const caseCards = JSON.parse(extracted.content).map((x) => {
                    const actor = new Actor({ name: x });
                    return {
                      type: 'CaseCard',
                      content: {
                        id: actor.id,
                        title: x
                      }
                    };
                  });

                  console.debug('[JEEVES]', '[HTTP]', '[MESSAGE]', 'Case Cards:', caseCards)

                  // Find each case in the database and reject if not found
                  /* const updated = await this.db('messages').where({ id: newMessage[0] }).update({
                    cards: JSON.stringify(caseCards.map((x) => x.content.id))
                  }); */
                /* } catch (exception) {
                  console.error('[JEEVES]', '[HTTP]', '[MESSAGE]', 'Error updating cards:', exception);
                }
              } */

              const end = new Date();
              console.debug('[JEEVES]', '[TIMEDREQUEST]', 'Duration:', (end.getTime() - now.getTime()) / 1000, 'seconds.');

              resolve(cowardice);
            });
          // }).catch((exception) => {
          //   console.error('[NOVO]', '[TIMEDREQUEST]', 'Summarizer Exception:', exception);
          // });
        });
      });
    });
  }

  async findCaseByName (name) {
    const instance = await this.db('cases').where('name', name).first();
    console.debug('[JEEVES]', 'Found case by name:', instance);
    return instance;
  }

  async findCourtByName (name) {
    const court = await this.db('courts').where('name', name).first();
    const result = await Promise.race([
      new Promise(async (resolve, reject) => {
        try {
          const instance = await this.courtlistener.db('search_court').select('*').where('name', name).first();
          console.debug('[NOVO]', '[COURT]', 'Found court by name:', instance);
          resolve(instance);
        } catch (exception) {
          console.error('[NOVO]', '[COURT]', 'Error searching court:', exception);
          reject(exception);
        }
      })
    ]);

    // console.debug('[JEEVES]', 'Found court by name:', court);
    console.debug('[JEEVES]', 'Court search by name, results:', result);

    return court;
  }

  async _getState () {
    // WARNING: this loads the int32 for every entity in the database
    const cases = await this.db('cases').select('id').from('cases');
    const courts = await this.db('courts').select('id').from('courts');
    const conversations = await this.db('conversations').select('id').from('conversations');
    const documents = await this.db('documents').select('id').from('documents');
    const inquiries = await this.db('inquiries').select('id', 'created_at', 'email').from('inquiries');
    const invitations = await this.db('invitations').select('id', 'created_at', 'updated_at', 'status').from('invitations');
    const messages = await this.db('messages').select('id').from('messages');

    // User Analytics
    const users = await this.db('users').select('id', 'username');

    for (let i = 0; i < users.length; i++) {
      const user = users[i];
      const conversations = await this.db('conversations').select('id').where({ creator_id: user.id });
      const messages = await this.db('messages').select('id').where({ user_id: user.id });

      user.conversations = conversations.length;
      user.messages = messages.length;
    }

    const state = {
      cases: {
        total: cases.length,
        // content: cases.map(x => x.id)
      },
      conversations: {
        total: conversations.length,
        // content: conversations.map(x => x.id)
      },
      courts: {
        total: courts.length,
        // content: courts.map(x => x.id)
      },
      documents: {
        total: documents.length,
        // content: documents.map(x => x.id)
      },
      inquiries: {
        total: inquiries.length,
        content: inquiries
      },
      invitations: {
        total: invitations.length,
        content: invitations
      },
      messages: {
        total: messages.length
        // content: messages.map(x => x.id)
      },
      users: {
        total: users.length,
        content: users
      },
    };

    return state;
  }

  async processData (limit = 1000) {
    const now = new Date();
    const stats = { total: 0, processed: 0, unprocessed: 0 };
    const other = await this._getUnprocessedCaseStats();
    const chunk = await this._getUnprocessedCases(limit);

    console.debug('[JEEVES]', '[ETL]', 'Stats:', other, stats);

    const start = new Date();
    for (let i = 0; i < chunk.length; i++) {
      const instance = chunk[i];
      console.debug('[JEEVES]', '[ETL]', 'Processing case:', instance.title, `[${instance.id}]`);
      // const nativeEmbedding = await this._generateEmbedding(`[novo/cases/${instance.id}] ${instance.title}`);
      const titleEmbedding = await this._generateEmbedding(instance.title);
      await this.db('cases').where('id', instance.id).update({ title_embedding_id: titleEmbedding.id });
      stats.processed++;
    }

    console.debug('[JEEVES]', '[ETL]', 'Complete in ', (new Date().getTime() - now.getTime()) / 1000, 'seconds.');
    console.debug('[JEEVES]', '[ETL]', `Generated ${stats.processed} embeddings in ${(new Date().getTime() - start.getTime()) / 1000} seconds. (${stats.processed / ((new Date().getTime() - start.getTime()) / 1000)} embeddings per second)`);

    return this;
  }

  async _getUnprocessedCases (limit = 20) {
    const cases = await this.db('cases').select('id', 'title', 'summary', 'title_embedding_id', 'body_embedding_id').where(function () {
      this.whereNull('title_embedding_id')// .orWhereNull('body_embedding_id')
    }).limit(limit);

    return cases;
  }

  async _getUnprocessedCaseStats () {
    const caseCount = await this.db('cases').count('id as count').first();
    const withTitleEmbeddings = await this.db('cases').count('id as count').whereNotNull('title_embedding_id').first();
    const missingTitleEmbeddings = await this.db('cases').count('id as count').whereNull('title_embedding_id').first();

    return {
      total: caseCount,
      withTitleEmbeddings: withTitleEmbeddings,
      missingTitleEmbeddings: missingTitleEmbeddings
    };
  }

  async query (query) {
    console.debug('[JEEVES]', '[QUERY]', 'Received query:', query);
    const collections = {
      courts: {}
    };

    const candidates = await Promise.allSettled([
      (new Promise((resolve, reject) => {
        setTimeout(reject, USER_QUERY_TIMEOUT_MS, new Error('Timeout!'));
      })),
      this._searchCourts(query)
    ]);

    console.debug('[JEEVES]', '[QUERY]', 'Candidates:', candidates);

    return candidates;
  }

  async restore () {
    const last = await this.changes._getLastLine();
    // TODO: load from STATE file
    return this;
  }

  async ingest (data) {
    await this.queue._addJob('ingest', [data]);
  }

  async prime () {
    console.debug('[NOVO]', '[PRIME]', 'Priming...');
    for (let i = 0; i < this.settings.ollama.models.length; i++) {
      console.debug('[NOVO]', '[PRIME]', 'Priming:', this.settings.ollama.models[i]);
      const prime = await fetch(`http${(this.settings.ollama.secure) ? 's' : ''}://${this.settings.ollama.host}:${this.settings.ollama.port}/api/generate`, {
        method: 'POST',
        headers: {
          'Accept': 'application/json',
          'Content-Type': 'application/json'
        },
        body: JSON.stringify({ model: this.settings.ollama.models[i] })
      });

      console.debug('[NOVO]', '[PRIME]', 'Primed:', prime);
    }
  }

  async search (request) {
    console.debug('[JEEVES]', '[SEARCH]', 'Received search request:', request);
    const redisResults = await this.trainer.search(request);
    console.debug('[JEEVES]', '[SEARCH]', 'Redis Results:', redisResults);

    const cases = await this._searchCases(request);
    // const courts = await this._searchCourts(request);
    // const documents = await this._searchDocuments(request);
    // const people = await this._searchPeople(request);

    const elements = [];

    for (let i = 0; i < cases.length; i++) {
      const instance = cases[i];
      const element = { type: 'Case', content: instance };
      elements.push(element);
    }

    // Construct Results Object
    const results = {
      request: request,
      query: request.query,
      cases: cases,
      courts: [], // TODO: implement
      documents: [], // TODO: implement
      people: [], // TODO: implement
      results: elements,
      content: elements,
      pagination: {
        total: elements.length,
        per_page: PER_PAGE_DEFAULT,
        current_page: 1,
        last_page: 1
      }
    };

    return results;
  }

  async searchConversations (request) {
    const components = request.query.split(' ');
    const tokens = this.combinationsOf(components);

    // Search for all tokens
    for (let i = 0; i < tokens.length; i++) {
      const token = tokens[i];
      const results = await this.db('messages').where('content', 'like', `%${token}%`);
      console.debug('[JEEVES]', '[SEARCH]', '[CONVERSATIONS]', 'Found results:', results);
    }

    const messages = await this.db('messages').select('id').where('content', 'like', `%${request.query}%`);
    const conversations = await this.db('conversations').in('id', messages.map((message) => message.conversation_id)).paginate({
      perPage: PER_PAGE_DEFAULT,
      currentPage: 1
    });

    console.debug('[JEEVES]', '[SEARCH]', '[CONVERSATIONS]', 'Found conversations:', conversations);

    // Result Constructor
    const elements = [];

    for (let i = 0; i < conversations.data.length; i++) {
      const instance = conversations[i];
      const element = { type: 'Conversation', content: instance };
      elements.push(element);
    }

    // Construct Results Object
    const results = {
      request: request,
      query: request.query,
      conversations: conversations,
      results: [],
      pagination: {
        total: elements.length,
        per_page: PER_PAGE_DEFAULT,
        current_page: 1,
        last_page: 1
      }
    };

    return results;
  }

  async secureEmbeddingsForCase (id) {
    const target = await this.db('cases').where('id', id).first();
    console.debug('secured:', target);

    // Secure Summary
    if (!target.summary) {
      console.debug('No summary found for case:', target);
      return;
    }
  }

  /**
   * Start the process.
   * @return {Promise} Resolves once the process has been started.
   */
  async start () {
    const self = this;
    this.applicationString = fs.readFileSync('./assets/index.html').toString('utf8');

    // Create all worker agents
    console.debug('[NOVO]', 'Creating network:', Object.keys(this.settings.agents));
    for (const [name, agent] of Object.entries(this.settings.agents)) {
      const configuration = merge({}, agent, { name: name });
      console.debug('[NOVO]', 'Creating network agent:', name, configuration.host, configuration.port, configuration.secure);
      this.agents[name] = this.createAgent(configuration);
    }

    // Worker Methods
    // TODO: define these with a map / loop
    // Document Ingest
    this.queue._registerMethod('IngestDocument', async (...params) => {
      console.debug('[NOVO]', '[QUEUE]', 'Ingesting document...', params);
      const document = await this.db('documents').where('id', params[0]).first();
      const ingested = await this.trainer.ingestDocument({ content: JSON.stringify(document.content), metadata: { id: document.id }}, 'document');
      return { status: 'COMPLETED', ingested };
    });

    // User Upload Ingest
    this.queue._registerMethod('IngestFile', async (...params) => {
      console.debug('[NOVO]', '[QUEUE]', 'Ingesting file...', params);
      const file = await this.db('files').where('id', params[0]).first();
      const ingested = await this.trainer.ingestDocument({ content: JSON.stringify(file), metadata: { id: file.id }}, 'file');
      return { status: 'COMPLETED', ingested };
    });

    // Trainer
    try {
      await this.trainer.start();
    } catch (exception) {
      console.error('[JEEVES]', '[REDIS]', 'Error starting Trainer:', exception);
      process.exit();
    }

    // Queue
    try {
      await this.queue.start();
    } catch (exception) {
      console.error('[JEEVES]', '[REDIS]', 'Error starting Redis:', exception);
      process.exit();
    }

    // Action Model
    try {
      await this.coordinator.start();
    } catch (exception) {
      console.error('[NOVO]', '[COORDINATOR]', 'Error starting Coordinator:', exception);
    }

    /* this.db.on('error', (...error) => {
      console.error('[JEEVES]', '[DB]', '[ERROR]', ...error);
    }); */

    // Register Services
    // await this._registerService('webhooks', WebHooks);
    // await this._registerService('bitcoin', Bitcoin);
    // await this._registerService('discord', Discord);
    // await this._registerService('ethereum', Ethereum);
    // await this._registerService('github', GitHub);
    // await this._registerService('matrix', Matrix);
    // await this._registerService('twilio', Twilio);
    // await this._registerService('twitter', Twitter);
    // await this._registerService('shyft', Shyft);
    // await this._registerService('github', GitHub);
    // await this._registerService('pricefeed', Prices);

    // this.products = await this.stripe.enumerateProducts();

    // if (this.settings.statutes.enable && this.statutes) {
    //   this.statutes.start().then((output) => {
    //     console.debug('[JEEVES]', '[STATUTES]', 'Started:', output);
    //   });
    // }

    // Primary Worker
    // Job Types
    this.worker.register('SearchCourts', async (...params) => {
      console.debug('[WORKER]', 'Searching courts:', params);
      return this._searchCourts(...params);
    });

    this.worker.register('DownloadMissingRECAPDocument', async (...params) => {
      console.debug('[WORKER]', 'Downloading missing RECAP document:', params);
      const target = await self.db('documents')
        .where(function () {
          this.where('pdf_acquired', 0).orWhereNull('pdf_acquired');
        })
        .whereNotNull('courtlistener_filepath_ia')
        .where(self.db.raw('LENGTH(courtlistener_filepath_ia)'), '>', 0)
        .first();

      if (!target) {
        console.debug('No target found!');
        return;
      };

      const url = target.courtlistener_filepath_ia;
      const doc = await fetch(url);
      const blob = await doc.blob();
      const buffer = await blob.arrayBuffer();
      const body = Buffer.from(buffer);

      try {
        fs.writeFileSync(`stores/recap/${target.courtlistener_id}.pdf`, body);
      } catch (exception) {
        this.emit('error', `Worker could not write RECAP file: ${exception}`);
        return;
      }

      try {
        await self.db('documents').update({
          pdf_acquired: true
        }).where('courtlistener_id', target.courtlistener_id);
      } catch (exception) {
        this.emit('error', `Worker could not update database: ${params} ${exception}`);
      }
    });

    this.worker.register('Ingest', async (...params) => {
      console.debug('[WORKER]', 'Ingesting:', params);
      try {
        await self.db('cases').update({
          last_harvard_crawl: this.db.raw('now()')
        }).where('id', params[2].id);
      } catch (exception) {
        this.emit('error', `Worker could not update database: ${params} ${exception}`);
      }

      const doc = await fetch(params[0], {
        headers: {
          'Authorization': `Token ${this.settings.harvard.token}`
        }
      });

      const blob = await doc.blob();
      const buffer = await blob.arrayBuffer();
      const body = Buffer.from(buffer);

      try {
        fs.writeFileSync(params[1], body);
      } catch (exception) {
        this.emit('error', `Worker could not write file ${params[1]} ${params[2]} ${exception}`);
        return;
      }

      try {
        await self.db('cases').update({
          pdf_acquired: true
        }).where('id', params[2].id);
      } catch (exception) {
        this.emit('error', `Worker could not update database: ${params} ${exception}`);
      }

      console.debug('Ingest complete:', params[1]);
    });

    this.worker.register('ScanCourtListener', async (...params) => {
      console.debug('[WORKER]', 'Scanning CourtListener:', params);
      // console.debug('SCANNING COURT LISTENER WITH PARAMS:', params);
      /* try {
        const dockets = await this.courtlistener.query('search_docket').select('*').limit(5);
        console.debug('POSTGRES DOCKETS:', dockets.data);
      } catch (exception) {
        console.error('COURTLISTENER ERROR:', exception);
      } */
    });

    // Worker Events
    this.worker.on('debug', (...debug) => console.debug(...debug));
    this.worker.on('log', (...log) => console.log(...log));
    this.worker.on('warning', (...warning) => console.warn(...warning));
    this.worker.on('error', (...error) => console.error(...error));

    // Email Events
    if (this.email) {
      this.email.on('debug', (...debug) => console.debug('[EMAIL]', ...debug));
      this.email.on('log', (...log) => console.log('[EMAIL]', ...log));
      this.email.on('warning', (...warning) => console.warn('[EMAIL]', ...warning));
      this.email.on('error', (...error) => console.error('[EMAIL]', ...error));
    }

    // Fabric Events
    this.fabric.on('error', this._handleFabricError.bind(this));
    // this.fabric.on('warning', (...warning) => console.warn(...warning));
    this.fabric.on('debug', this._handleFabricDebug.bind(this));
    this.fabric.on('log', (...log) => console.log(...log));

    // Collect Jeeves-specific
    // Courts
    this.fabric.on('document', this._handleFabricDocument.bind(this));
    this.fabric.on('court', this._handleFabricCourt.bind(this));
    this.fabric.on('person', this._handleFabricPerson.bind(this));

    // Matrix Events
    if (this.matrix) {
      this.matrix.on('activity', this._handleMatrixActivity.bind(this));
      this.matrix.on('ready', this._handleMatrixReady.bind(this));
      this.matrix.on('error', this._handleMatrixError.bind(this));
    }

    // PACER Events
    this.pacer.on('debug', this._handlePACERDebug.bind(this));
    this.pacer.on('court', this._handlePACERCourt.bind(this));

    // Harvard Events
    this.harvard.on('error', this._handleHarvardError.bind(this));
    this.harvard.on('debug', this._handleHarvardDebug.bind(this));
    this.harvard.on('warning', this._handleHarvardWarning.bind(this));
    this.harvard.on('sync', this._handleHarvardSync.bind(this));
    this.harvard.on('document', this._handleHarvardDocument.bind(this));
    this.harvard.on('court', this._handleHarvardCourt.bind(this));
    this.harvard.on('jurisdiction', this._handleHarvardJurisdiction.bind(this));
    this.harvard.on('reporter', this._handleHarvardReporter.bind(this));
    this.harvard.on('volume', this._handleHarvardVolume.bind(this));

    // OpenAI Events
    this.openai.on('error', this._handleOpenAIError.bind(this));
    this.openai.on('MessageStart', this._handleOpenAIMessageStart.bind(this));
    this.openai.on('MessageChunk', this._handleOpenAIMessageChunk.bind(this));
    this.openai.on('MessageEnd', this._handleOpenAIMessageEnd.bind(this));
    this.openai.on('MessageWarning', this._handleOpenAIMessageWarning.bind(this));

    // CourtListener Events
    if (this.courtlistener) {
      this.courtlistener.on('sync', (sync) => {
        console.debug('[JEEVES]', '[COURTLISTENER]', '[SYNC]', sync);
      });

      this.courtlistener.on('debug', (...debug) => {
        console.debug('[JEEVES]', '[COURTLISTENER]', '[DEBUG]', ...debug);
      });

      this.courtlistener.on('error', (...error) => {
        console.error('[JEEVES]', '[COURTLISTENER]', '[ERROR]', ...error);
      });

      this.courtlistener.on('warning', (...warning) => {
        console.warn('[JEEVES]', '[COURTLISTENER]', '[WARNING]', ...warning);
      });

      this.courtlistener.on('message', (message) => {
        console.debug('[JEEVES]', '[COURTLISTENER]', '[MESSAGE]', message);
      });

      this.courtlistener.on('document', this._handleCourtListenerDocument.bind(this));
      this.courtlistener.on('court', async (court) => {
        const actor = new Actor({ name: `courtlistener/courts/${court.id}` });
        const target = await this.db('courts').where({ courtlistener_id: court.id }).first();
        if (!target) {
          await this.db('courts').insert({
            fabric_id: actor.id,
            slug: court.id,
            start_date: court.start_date,
            end_date: court.end_date,
            courtlistener_id: court.id,
            founded_date: court.start_date,
            name: court.full_name,
            short_name: court.short_name,
            citation_string: court.citation_string,
            jurisdiction: court.jurisdiction,
            url: court.url
          });
        }
      });

      this.courtlistener.on('person', async (person) => {
        const actor = new Actor({ name: `courtlistener/people/${person.id}` });
        const target = await this.db('people').where({ courtlistener_id: person.id }).first();
        if (!target) {
          if (this.settings.debug) console.debug('[JEEVES]', '[COURTLISTENER]', '[PERSON]', 'No target found, inserting person:', person);
          await this.db('people').insert({
            fabric_id: actor.id,
            courtlistener_id: person.id,
            name_first: person.name_first,
            name_middle: person.name_middle,
            name_last: person.name_last,
            name_suffix: person.name_suffix,
            date_of_birth: person.date_dob,
            date_of_death: person.date_dod,
            birth_city: person.dob_city,
            birth_state: person.dob_state,
            death_city: person.dod_city,
            death_state: person.dod_state
          });
        }
      });

      this.courtlistener.on('docket', this._handleCourtListenerDocket.bind(this));
      this.courtlistener.on('opinioncluster', async (cluster) => {
        const target = await this.db('opinions').where({ courtlistener_cluster_id: cluster.id }).first();

        if (!target) {
          await this.db('opinions').insert({
            courtlistener_cluster_id: cluster.id,
            scdb_id: (cluster.scdb_id) ? cluster.scdb_id : null,
            date_created: cluster.date_created,
            date_modified: cluster.date_modified,
            date_filed: cluster.date_filed,
            judges: cluster.judges,
            case_name: cluster.case_name,
            case_name_short: cluster.case_short,
            case_name_full: cluster.case_name_full,
            scdb_decision_direction: cluster.scdb_decision_direction,
            scdb_votes_majority: cluster.scdb_votes_majority,
            scdb_votes_minority: cluster.scdb_votes_minority,
            source: cluster.source,
            procedural_history: cluster.procedural_history,
            attorneys: cluster.attorneys,
            nature_of_suit: cluster.nature_of_suit,
            posture: cluster.posture,
            syllabus: cluster.syllabus,
            precedential_status: cluster.precedential_status,
            date_blocked: cluster.date_blocked,
            blocked: cluster.blocked,
            courtlistener_docket_id: cluster.docket_id,
            date_filed_is_approximate: cluster.date_filed_is_approximate,
            correction: cluster.correction,
            cross_reference: cluster.cross_reference,
            disposition: cluster.disposition,
            filepath_json_harvard: cluster.filepath_json_harvard,
            headnotes: cluster.headnotes,
            history: cluster.history,
            other_dates: cluster.other_dates,
            summary: cluster.summary
          });
        }
      });

      this.courtlistener.on('opinion', async (opinion) => {
        const actor = new Actor({ name: `courtlistener/opinions/${opinion.id}` });
        const target = await this.db('opinions').where({ courtlistener_id: opinion.id }).first();

        if (!target) {
          await this.db('opinions').insert({
            sha1: opinion.sha1,
            date_created: opinion.date_created,
            date_modified: opinion.date_modified,
            courtlistener_id: opinion.id,
            courtlistener_cluster_id: opinion.cluster_id,
            courtlistener_download_url: opinion.download_url,
            courtlistener_local_path: opinion.local_path,
            plain_text: opinion.plain_text,
            html: opinion.html,
            html_lawbox: opinion.html_lawbox,
            html_with_citations: opinion.html_with_citations,
            extracted_by_ocr: opinion.extracted_by_ocr,
            per_curiam: opinion.per_curiam,
            page_count: opinion.page_count,
            author_str: opinion.author_str,
            joined_by_str: opinion.joined_by_str,
            xml_harvard: opinion.xml_harvard,
            html_anon_2020: opinion.html_anon_2020
          });
        }
      });

      this.courtlistener.on('person', async (person) => {
        const actor = new Actor({ name: `courtlistener/people/${person.id}` });
        const target = await this.db('people').where({ courtlistener_id: person.id }).first();
        if (!target) {
          await this.db('people').insert({
            fabric_id: actor.id,
            courtlistener_id: person.id,
            name_first: person.name_first,
            name_middle: person.name_middle,
            name_last: person.name_last,
            name_suffix: person.name_suffix,
            date_of_birth: person.date_dob,
            date_of_death: person.date_dod,
            birth_city: person.dob_city,
            birth_state: person.dob_state,
            death_city: person.dod_city,
            death_state: person.dod_state
          });
        }
      });
    }

    // Retrieval Augmentation Generator (RAG)
    this.augmentor = new Agent({ name: 'AugmentorAI', listen: false, model: this.settings.ollama.model, host: this.settings.ollama.host, secure: this.settings.ollama.secure, port: this.settings.ollama.port, openai: this.settings.openai, prompt: 'You are AugmentorAI, designed to augment any input as a prompt with additional information, using a YAML header to denote specific properties, such as collection names.' });
    this.extractor = new Agent({ name: 'ExtractorAI', listen: false, model: this.settings.ollama.model, host: this.settings.ollama.host, secure: this.settings.ollama.secure, port: this.settings.ollama.port, prompt: 'You are CaseExtractorAI, designed extract a list of every case name in the input, and return it as a JSON array.  Use the most canonical, searchable, PACER-compatible format for each entry as possible, such that an exact text match could be returned from a database.  Only return the JSON string as your answer, without any Markdown wrapper.', openai: this.settings.openai });
    this.validator = new Agent({ name: 'ValidatorAI', listen: false, model: this.settings.ollama.model, host: this.settings.ollama.host, secure: this.settings.ollama.secure, port: this.settings.ollama.port, prompt: 'You are CaseValidatorAI, designed to determine if any of the cases provided in the input are missing from the available databases.  You can use `$HTTP` to start your message to run an HTTP SEARCH against the local database, which will add a JSON list of results to the conversation.  For your final output, prefix it with `$RESPONSE`.', openai: this.settings.openai });
    this.summarizer = new Agent({ name: this.settings.name, listen: false, model: this.settings.ollama.model, host: this.settings.ollama.host, secure: this.settings.ollama.secure, port: this.settings.ollama.port, prompt: this.prompt, /* ...this.settings.gemini,  */openai: this.settings.openai });

    // ChatGPT
    this.chatgpt = new Agent({ name: 'GPT4', host: null, model: this.settings.openai.model, prompt: this.prompt, rules: this.settings.rules, openai: this.settings.openai });

    // RAG, Augmentor
    const caseDef = await this.db.raw(`SHOW CREATE TABLE cases`);
    const documentDef = await this.db.raw(`SHOW CREATE TABLE documents`);

    // TODO: allow configurable whitelist
    this.rag = new Agent({
      name: 'AugmentorRAG',
      listen: this.settings.fabric.listen,
      host: null,
      openai: this.settings.openai,
      prompt: 'You are AugmentorRAG, designed to create SQL queries which will return the most relevant results to the user\'s query.  You must not use any UPDATE or DELETE queries; ONLY use the SELECT command.  You can use JOIN to create a unified data view, but be sure that the user query and conversation history are considered carefully to generate the most relevant results.\n\n' +
        'Supported tables:\n' +
        '  - cases\n' +
        // '  - documents\n' +
        'Schema definitions:\n' +
        '```\n' +
        caseDef[0][0]['Create Table'] + '\n' +
        // documentDef[0][0]['Create Table'] + '\n' +
        '```\n\n' +
        'Supported paths:\n' +
        '  - / (index, all object types)\n' +
        '  - /cases (case database)\n' +
        // '  - /documents (document database)\n' +
        '\nOnly ever return a raw SQL query, to be executed by the caller.  Do not return any other content, such as Markdown or JSON.  Remember, your response will be executed directly by a SQL client, so ensure it is a valid query given the schema.\n' +
        '\nFor example, if the user asks "How many cases are in the database?" you would respond with "SELECT count(id) as case_count FROM cases;" as an optimized query.'
    });

    this.rag.on('debug', (...debug) => console.debug('[RAG]', ...debug));
    this.rag.on('log', (...log) => console.log('[RAG]', ...log));
    this.rag.on('warning', (...warning) => console.warn('[RAG]', ...warning));
    this.rag.on('error', (...error) => console.error('[RAG]', ...error));
    this.rag.on('query', this._handleRAGQuery.bind(this));

    // Load models
    await this.searcher.start()
    await this.alpha.start();
    await this.beta.start();
    await this.llama.start();
    await this.augmentor.start();
    await this.summarizer.start();
    await this.extractor.start();
    await this.validator.start();
    await this.rag.start();

    try {
      await this.prime();
    } catch (exception) {
      console.error('[NOVO]', 'Error priming:', exception);
    }

    // Start the logging service
    await this.audits.start();
    await this.changes.start();

    // Load State
    await this.restore();

    // Internal Services
    await this.fabric.start();
    if (this.email) await this.email.start();
    if (this.matrix) await this.matrix.start();
    // if (this.github) await this.github.start();
    // if (this.discord) await this.discord.start();

    // Debug Services
    // await this.rag.start();

    // Data Sources
    if (this.settings.pacer.enable) await this.pacer.start();
    if (this.settings.harvard.enable) await this.harvard.start();
    if (this.settings.courtlistener.enable) await this.courtlistener.start();

    // AI Services
    // await this.rag.start();
    await this.openai.start();

    // Record all future activity
    this.on('commit', async function _handleInternalCommit (commit) {
      await self.audits.log(commit);
      // self.alert('Commitment: \n```\n' + JSON.stringify(commit, null, '  ') + '\n```');
    });

    // TODO: remove
    this.on('block', async function (block) {
      self.emit('log', `Proposed Block: ${JSON.stringify(block, null, '  ')}`);
    });

    // Sandbox
    // await this.sandbox.start();

    // Worker
    await this.worker.start();

    try {
      const stats = await this.db('cases').count('id as count').first();
      console.debug('[JEEVES]', 'Loaded', stats.count, 'cases.');
    } catch (exception) {
      console.error('[JEEVES]', 'Could not load cases:', exception);
    }

    if (this.settings.crawl) {
      this._crawler = setInterval(async () => {
        const db = this.db;
        const unknown = await this.db('cases').where('pdf_acquired', false).where(function () {
          this.where('last_harvard_crawl', '<', db.raw('DATE_SUB(NOW(), INTERVAL 1 DAY)')).orWhereNull('last_harvard_crawl');
        }).whereNotNull('harvard_case_law_id').whereNotNull('harvard_case_law_pdf').orderBy('decision_date', 'desc').first();

        // console.debug('[INGEST] Found uningested case:', unknown.title);
        if (!unknown || !unknown.harvard_case_law_pdf) return;

        /* this.worker.addJob({
          type: 'Ingest',
          params: [
            unknown.harvard_case_law_pdf,
            `stores/harvard/${unknown.harvard_case_law_id}.pdf`,
            { id: unknown.id }
          ]
        }); */

        /* this.worker.addJob({
          type: 'ScanCourtListener',
          params: [
            { query: unknown.title }
          ]
        }); */
      }, this.settings.crawlDelay);
    }

    this._slowcrawler = setInterval(async () => {
      // Sync Health First
      // const health = await this.checkHealth();
      // console.debug('[JEEVES]', 'Health:', health);

      /* this.worker.addJob({ type: 'DownloadMissingRECAPDocument', params: [] }); */
      if (this.courtlistener) this.courtlistener.syncSamples();
      if (this.settings.embeddings.enable) {
        /* this._syncEmbeddings(SYNC_EMBEDDINGS_COUNT).then((output) => {
          console.debug('[JEEVES]', 'Embedding sync complete:', output);
        }); */
      }
    }, SNAPSHOT_INTERVAL); // 10 minutes

    // Internal APIs
    // Counts
    this.http._addRoute('HEAD', '/people', async (req, res) => {
      const count = await this.db('people').count('id as count').first();
      res.set('X-Count', count.count);
      res.send();
    });

    this.http._addRoute('HEAD', '/documents', async (req, res) => {
      const count = await this.db('documents').count('id as count').first();
      res.set('X-Count', count.count);
      res.send();
    });

    this.http._addRoute('HEAD', '/cases', async (req, res) => {
      const count = await this.db('cases').count('id as count').first();
      res.set('X-Count', count.count);
      res.send();
    });

    // API
    this.http._addRoute('POST', '/v1/chat/completions', this._handleChatCompletionRequest.bind(this));

    // Search
    // TODO: test each search endpoint
    // - [ ] /
    // - [ ] /documents
    // - [ ] /cases
    // - [ ] /conversations
    // - [ ] /courts
    // - [ ] /jurisdictions
    // - [ ] /people
    this.http._addRoute('SEARCH', '/', this._handleGenericSearchRequest.bind(this));
    this.http._addRoute('SEARCH', '/documents', ROUTES.documents.search.bind(this));
    this.http._addRoute('SEARCH', '/cases', this._handleCaseSearchRequest.bind(this));
    this.http._addRoute('SEARCH', '/conversations', this._handleConversationSearchRequest.bind(this));
    this.http._addRoute('SEARCH', '/courts', this._handleCourtSearchRequest.bind(this));
    this.http._addRoute('SEARCH', '/jurisdictions', this._handleJurisdictionSearchRequest.bind(this));
    this.http._addRoute('SEARCH', '/people', this._handlePeopleSearchRequest.bind(this));
    this.http._addRoute('SEARCH', '/reporters', ROUTES.reporters.search.bind(this));

    // Health
    this.http._addRoute('GET', '/metrics/health', this._handleHealthRequest.bind(this));

    // Agents
    this.http._addRoute('GET', '/agents', ROUTES.agents.list.bind(this));

    // Files
    this.http.express.post('/files', this.uploader.single('file'), this._userMiddleware.bind(this), ROUTES.files.create.bind(this));
    // this.http._addRoute('GET', '/files/serve/:id', this._userMiddleware.bind(this), ROUTES.files.serve.bind(this));
    this.http._addRoute('GET', '/files/serve/:id', ROUTES.files.serve.bind(this));
    this.http._addRoute('GET', '/files', ROUTES.files.list.bind(this));
    this.http._addRoute('GET', '/files/:id', ROUTES.files.view.bind(this));
    this.http._addRoute('GET', '/files/find/:filename', ROUTES.files.find.bind(this));

    // Matters
    this.http._addRoute('GET', '/matters', ROUTES.matters.list.bind(this));
    this.http._addRoute('POST', '/matters', ROUTES.matters.create.bind(this));
    this.http._addRoute('GET', '/matters/new', ROUTES.matters.new.bind(this));
    this.http._addRoute('GET', '/matters/:id', ROUTES.matters.view.bind(this));
    this.http._addRoute('GET', '/conversations/new/:matterID', ROUTES.matters.newConversation.bind(this));
    this.http._addRoute('GET', '/matters/files/:id', ROUTES.matters.listFiles.bind(this));
    this.http._addRoute('GET', '/matters/notes/:id', ROUTES.matters.listNotes.bind(this));
    this.http._addRoute('GET', '/matters/:matterID/conversations', ROUTES.matters.getConversations.bind(this)); //this one gets the list of a specific Matter's conversations
    this.http._addRoute('PATCH', '/matters/context/:id', ROUTES.matters.addContext.bind(this));
    this.http._addRoute('PATCH', '/matters/:id', ROUTES.matters.edit.bind(this))
    this.http._addRoute('PATCH', '/matters/removefile/:idFile', ROUTES.matters.removeFile.bind(this));
    this.http._addRoute('PATCH', '/matters/removenote/:idNote', ROUTES.matters.removeNote.bind(this));

    // Products
    this.http._addRoute('GET', '/products', ROUTES.products.list.bind(this));

    // Jurisdictions
    this.http._addRoute('GET', '/jurisdictions/:id', ROUTES.jurisdictions.view.bind(this));

    // Courts
    this.http._addRoute('GET', '/courts', ROUTES.courts.list.bind(this));
    this.http._addRoute('GET', '/courts/:slug', ROUTES.courts.view.bind(this));

    // Statutes
    this.http._addRoute('GET', '/statutes', ROUTES.statutes.list.bind(this));

    // Reporters
    this.http._addRoute('GET', '/reporters/:id', ROUTES.reporters.view.bind(this));

    // Documents
    this.http._addRoute('POST', '/documents', ROUTES.documents.create.bind(this));
    this.http._addRoute('GET', '/documents/:fabricID', ROUTES.documents.view.bind(this));
    this.http._addRoute('GET', '/conversations/documents/:id', ROUTES.documents.newConversation.bind(this));

    // Users
    this.http._addRoute('GET', '/users', ROUTES.users.list.bind(this));
    this.http._addRoute('GET', '/users/:username', ROUTES.users.view.bind(this));
    // TODO: switch to PATCH `/users/:username`
    this.http._addRoute('PATCH', '/users/username', ROUTES.users.editUsername.bind(this)); //this one is for admin to change other user's username
    this.http._addRoute('PATCH', '/users/email', ROUTES.users.editEmail.bind(this)); //this one is for admin to change other user's email

    // Services
    this.http._addRoute('POST', '/services/feedback', this._handleFeedbackRequest.bind(this));

    // Feedback
    this.http._addRoute('POST', '/feedback', ROUTES.feedback.create.bind(this));

    // Help chat
    this.http._addRoute('GET', '/conversations/help', ROUTES.help.getConversations.bind(this));
    this.http._addRoute('GET', '/conversations/help/admin', ROUTES.help.getAdmConversations.bind(this));
    this.http._addRoute('GET', '/messages/help/:conversation_id', ROUTES.help.getMessages.bind(this));
    this.http._addRoute('POST', '/messages/help/:conversation_id', ROUTES.help.sendMessage.bind(this));
    this.http._addRoute('PATCH', '/messages/help/:conversation_id', ROUTES.help.setMessagesRead.bind(this));  

    // TODO: move all handlers to class methods
    this.http._addRoute('POST', '/inquiries', this._handleInquiryCreateRequest.bind(this));
    this.http._addRoute('GET', '/inquiries', this._handleInquiryListRequest.bind(this));

    //endpoint to delete inquiry from admin panel
    this.http._addRoute('PATCH', '/inquiries/delete/:id', async (req, res) => {
      const inquiryID = req.params.id;
      try {
        const inquiry = await this.db.select('*').from('inquiries').where({ id: inquiryID }).first();

        if (!inquiry) {
          return res.status(404).json({ message: 'Invalid inquiry' });
        }

        // update the invitation status to deleted from the invitations list
        const inquiryDeleteStatus = await this.db('inquiries')
          .where({ id: inquiryID })
          .update({
            updated_at: new Date(),
            status: 'deleted',
          });

        if (!inquiryDeleteStatus) {
          return res.status(500).json({ message: 'Error deleting the invitation.' });
        }

        res.send({
          message: 'Invitation deleted successfully!'
        });

      } catch (error) {
        res.status(500).json({ message: 'Internal server error.', error });
      }

    });

    this.http._addRoute('GET', '/signup/:invitationToken', async (req, res, next) => {
      return res.send(this.http.app.render());
    });
    this.http._addRoute('GET', '/signup/decline/:invitationToken', async (req, res, next) => {
      return res.send(this.http.app.render());
    });

    //this endpoint creates the invitation and sends the email, for new invitations comming from inquiries
    this.http._addRoute('POST', '/invitations', ROUTES.invitations.createInvitations.bind(this) );

    //this endponint resends invitations to the ones created before
    this.http._addRoute('PATCH', '/invitations/:id', ROUTES.invitations.resendInvitation.bind(this));


    this.http._addRoute('GET', '/invitations/:id', async (req, res) => {
      // TODO: render page for accepting invitation
      // - create user account
      // - set user password
      // - create help conversation
    });

    this.http._addRoute('GET', '/invitations', ROUTES.invitations.getInvitations.bind(this));
    this.http._addRoute('POST', '/checkInvitationToken/:id',ROUTES.invitations.checkInvitationToken.bind(this));

    //endpoint to change the status of an invitation when its accepted
    this.http._addRoute('PATCH', '/invitations/accept/:id', ROUTES.invitations.acceptInvitation.bind(this));

    //endpoint to change the status of an invitation when its declined
    this.http._addRoute('PATCH', '/invitations/decline/:id', ROUTES.invitations.declineInvitation.bind(this));

    //endpoint to delete invitation from admin panel
    this.http._addRoute('PATCH', '/invitations/delete/:id', ROUTES.invitations.deleteInvitation.bind(this));

    this.http._addRoute('GET', '/dockets', async (req, res) => {
      const dockets = await this.courtlistener.paginateDockets();
      res.send(dockets);
    });

    this.http._addRoute('GET', '/services/courtlistener/recapdocuments', async (req, res) => {
      const documents = await this.courtlistener.paginateRecapDocuments();
      res.send(documents);
    });

    this.http._addRoute('POST', '/users', ROUTES.users.createUser.bind(this));

    this.http._addRoute('POST', '/users/full',ROUTES.users.createFullUser.bind(this));

    //endpoint to check if the username is available
    this.http._addRoute('POST', '/users/:id', ROUTES.users.checkExistingUsername.bind(this));

    //endpoint to check if the email is available
    this.http._addRoute('POST', '/users/email/:id', ROUTES.users.checkExistingEmail.bind(this));
    this.http._addRoute('GET', '/sessions',ROUTES.sessions.get.bind(this));

    // TODO: change to /sessions
    this.http._addRoute('GET', '/sessions/new', async (req, res, next) => {
      return res.redirect('/sessions');
    });

    this.http._addRoute('GET', '/passwordreset/:token', async (req, res, next) => {
      return res.send(this.http.app.render());
    });

    this.http._addRoute('POST', '/sessions', ROUTES.sessions.create.bind(this));

    // TODO: change this route from `/sessionRestore` to use authMiddleware?
    this.http._addRoute('GET', '/sessionRestore', async (req, res, next) => {
      try {
        const user = await this.db('users').where('id', req.user.id).first();
        if (!user) {
          return res.status(401).json({ message: 'Invalid session.' });
        }
        return res.json({
          username: user.username,
          email: user.email,
          isAdmin: user.is_admin,
          isBeta: user.is_beta,
          isCompliant: user.is_compliant,
          id: user.id
        });
      } catch (error) {
        console.error('Error authenticating user: ', error);
        return res.status(500).json({ message: 'Internal server error.' });
      }
    });

    this.http._addRoute('POST', '/passwordChange', ROUTES.account.changePassword.bind(this));

    this.http._addRoute('POST', '/usernameChange', ROUTES.account.changeUsername.bind(this));

    //this is the function that generates a password reset token
    this.http._addRoute('POST', '/passwordReset', async (req, res, next) => {
      const { email } = req.body;

      try {
        // Check if the email exists
        const existingUser = await this.db('users').where('email', email).first();
        if (!existingUser) {
          return res.status(409).json({
            message: 'This email you entered is not assigned to a registered user. Please check and try again or contact client services on support@novo.com '
          });
        }

        // Generate a unique token
        let uniqueTokenFound = false;
        let resetToken = '';
        while (!uniqueTokenFound) {
          resetToken = crypto.randomBytes(20).toString('hex');
          const tokenExists = await this.db.select('*').from('password_resets').where({ token: resetToken }).first();
          if (!tokenExists) {
            uniqueTokenFound = true;
          }
        };

        const newReset = await this.db('password_resets').insert({
          user_id: existingUser.id,
          token: resetToken,
        });
        //Flag for Eric
        //We have to change the resetLink when it goes to the server so it redirects to the right hostname
        //We have to upload the image somwhere so it can be open in the email browser, right now its in a firebasestoreage i use to test

        const resetLink = `${this.authority}/passwordreset/${resetToken}`;
        const imgSrc = "https://firebasestorage.googleapis.com/v0/b/imagen-beae6.appspot.com/o/novo-logo-.png?alt=media&token=7ee367b3-6f3d-4a06-afa2-6ef4a14b321b";

        const htmlContent =this.createPasswordResetEmailContent(resetLink,imgSrc);

        try {
          await this.email.send({
            from: 'agent@trynovo.com',
            to: email,
            subject: 'Password Reset',
            html: htmlContent
          });

          return res.json({
            message: 'Token sent successfully.',
          });
        } catch (error) {
          console.error('Error sending email', error);
          return res.status(500).json({
            message: 'Email could not be sent. Please try again later or contact client services on support@novo.com.'
          });
        }
      } catch (error) {
        console.error('Error processing request', error);
        return res.status(500).json({ message: 'Internal server error.' });
      }
    });

    //function to check if the reset token for password is valid
    this.http._addRoute('POST', '/resettokencheck', async (req, res, next) => {
      const { resetToken } = req.body;

      try {
        // Check if the token exists

        const existingToken = await this.db('password_resets').where('token', resetToken).orderBy('id', 'desc').first();

        if (!existingToken) {
          return res.status(409).json({
            message: 'Your reset link is not valid, please try reseting your password again'
          });
        }
        // Check if the token is older than 1 hour
        const tokenAge = new Date() - new Date(existingToken.created_at);
        const oneHour = 1000 * 60 * 60; // milliseconds in one hour

        if (tokenAge > oneHour) {
          return res.status(410).json({ // 410 Gone is often used for expired resources
            message: 'Your reset token has expired, please request a new one.'
          });
        }

        return res.json({
          message: 'Token correct.',
        });
      } catch (error) {
        return res.status(500).json({ message: 'Internal server error.' });
      }
    });

    //this is the function that updates the password of the user that came with a reset token
    this.http._addRoute('POST', '/passwordRestore', async (req, res, next) => {
      const { newPassword, resetToken } = req.body;

      try {
        const userReseting = await this.db('password_resets').where('token', resetToken).orderBy('id', 'desc').first();
        if (!userReseting) {
          return res.status(401).json({ message: 'Invalid reset token.' });
        }

        // Generate a salt and hash the new password
        const saltRounds = 10;
        const salt = genSaltSync(saltRounds);
        const hashedPassword = hashSync(newPassword, salt);

        // Update the user's password in the database
        await this.db('users').where('id', userReseting.user_id).update({
          password: hashedPassword,
          salt: salt
        });

        return res.json({
          message: 'Password updated successfully.',
        });
      } catch (error) {
        console.error('Error authenticating user: ', error);
        return res.status(500).json({ message: 'Internal server error.' });
      }
    });

    //route to edit a conversation title
    this.http._addRoute('PATCH', '/conversations/:id', ROUTES.conversations.editConversationsTitle.bind(this));

    this.http._addRoute('GET', '/statistics', async (req, res, next) => {
      const inquiries = await this.db('inquiries').select('id');
      const invitations = await this.db('invitations').select('id').from('invitations');
      const uningested = await this.db('cases').select('id').where('pdf_acquired', false).whereNotNull('harvard_case_law_id').orderBy('decision_date', 'desc');
      const ingestions = fs.readdirSync('./stores/harvard').filter((x) => x.endsWith('.pdf'));
      const stats = {
        ingestions: {
          remaining: uningested.length,
          complete: ingestions.length
        },
        inquiries: {
          total: inquiries.length
        },
        invitations: {
          total: invitations.length
        }
      };

      res.send(stats);
    });

    this.http._addRoute('GET', '/cases', ROUTES.cases.list.bind(this));
    this.http._addRoute('GET', '/cases/:id', async (req, res, next) => {
      const origin = {};
      const updates = {};
      const instance = await this.db.select('id', 'title', 'short_name', 'created_at', 'decision_date', 'summary', 'harvard_case_law_id', 'harvard_case_law_pdf', 'harvard_case_law_court_name as court_name', 'harvard_case_law_court_name', 'courtlistener_id', 'pacer_case_id').from('cases').where({
        id: req.params.id
      }).first();

      if (!instance) return res.status(404).json({ message: 'Case not found.' });
      // if (!instance.courtlistener_id) return res.status(404).json({ message: 'Case not found.' });

      this.secureEmbeddingsForCase(instance.id).then((output) => {
        console.debug('Secure embeddings for case:', output);
      }).catch((exception) => {
        console.debug('Secure embeddings error:', exception);
      });

      if (this.settings.courtlistener.enable) {
        this.courtlistener.search({ query: instance.title }).then((clr) => {
          console.debug('[NOVO]', '[COURTLISTENER]', '[SEARCH]', 'Jeeves got results:', clr);
        });
      }

      const canonicalTitle = `${instance.title} (${instance.decision_date}, ${instance.harvard_case_law_court_name})`;

      // Async Tasks
      // Embeddings
      /* const embeddedTitle = await */ this._generateEmbedding(instance.title);
      /* const embeddedKey = await */ this._generateEmbedding(canonicalTitle);

      // Data Updates
      if (instance.courtlistener_id && this.settings.courtlistener.enable) {
        const record = await this.courtlistener.db('search_docket').where({ id: instance.courtlistener_id }).first();
        console.debug('[NOVO]', '[CASE:VIEW]', '[COURTLISTENER]', 'docket record:', record);
        const title = record.case_name_full || record.case_name || instance.title;
        if (title !== instance.title) updates.title = title;
      }

      if (instance.pacer_case_id && this.settings.courtlistener.enable) {
        const record = await this.courtlistener.db('search_docket').where({ pacer_case_id: instance.pacer_case_id }).first();
        console.debug('[NOVO]', '[CASE:VIEW]', 'PACER record:', record);
        const title = record.case_name_full || record.case_name || instance.title;
        if (title !== instance.title) updates.title = title;
      }

      if (instance.harvard_case_law_id) {
        console.debug('[NOVO]', '[CASE:VIEW]', '[HARVARD]', 'Harvard record:', instance.harvard_case_law_id);
        fetch(`https://api.case.law/v1/cases/${instance.harvard_case_law_id}`, {
          // TODO: additional params (auth?)
        }).catch((exception) => {
          console.error('[NOVO]', '[CASE:VIEW]', 'FETCH FULL CASE ERROR:', exception);
        }).then(async (output) => {
          const target = await output.json();
          console.debug('[NOVO]', '[CASE:VIEW]', '[HARVARD]', '[FULLCASE]', 'Got output:', target);
          const message = Message.fromVector(['HarvardCase', JSON.stringify(target)]);
          this.http.broadcast(message);
        });
      }

      // Search Test
      if (!instance.title) {
        console.error('[JEEVES]', '[SEARCH]', 'Case has no title:', instance);
      } else {
        console.debug('[JEEVES]', '[SEARCH]', 'Searching for case backfill:', instance.title);
        this.search({
          query: instance.title
        }).then((results) => {
          console.debug('[JEEVES]', '[SEARCH]', 'Jeeves search results:', results);
          const message = Message.fromVector(['SearchResults', JSON.stringify(results)]);
          this.http.broadcast(message);

          if (results.cases && results.cases.length > 0) {
            const first = results.cases[0];
          }
        });
      }

      if (!instance.summary || instance.summary === 'false') {
        const merged = Object.assign({}, instance, updates);
        this._summarizeCaseToLength(merged).then(async (summary) => {
          if (summary) updates.summary = summary;
          if (Object.keys(updates).length > 0) {
            console.debug('[NOVO]', '[CASE:VIEW]', 'UPDATING CASE:', updates, instance);
            this.db('cases').update(updates).where('id', instance.id);
          }
        });
      }

      res.format({
        json: async () => {
          res.send(instance);
        },
        html: () => {
          // TODO: provide state
          // const page = new CaseView({});
          // TODO: fix this hack
          // const page = new CaseHome({}); // TODO: use CaseView
          // const html = page.toHTML();
          return res.send(this.applicationString);
        }
      });
    });

    this.http._addRoute('GET', '/cases/:id/pdf', ROUTES.cases.getCaseFile.bind(this));

    this.http._addRoute('GET', '/conversations', ROUTES.conversations.getConversations.bind(this));

    this.http._addRoute('GET', '/courts', ROUTES.courts.list.bind(this));
    this.http._addRoute('GET', '/courts/:slug', ROUTES.courts.findCourt.bind(this));

    this.http._addRoute('GET', '/people', ROUTES.people.list.bind(this));

    this.http._addRoute('GET', '/people/:fabricID', async (req, res, next) => {
      const person = await this.db.select(
        'id as dbid',
        'fabric_id as id',
        'full_name',
        'name_first',
        'name_middle',
        'name_last',
        'name_suffix',
        'date_of_birth',
        'date_of_death',
        'courtlistener_id'
      ).from('people').orderBy('name', 'asc').where({ fabric_id: req.params.fabricID }).first();

      res.format({
        json: () => {
          if (!person) return res.status(404).json({ message: 'Person not found.' });
          res.send(person);
        },
        html: () => {
          // TODO: pre-render application with request token, then send that string to the application's `_renderWith` function
          return res.send(this.applicationString);
        }
      });
    });

    this.http._addRoute('GET', '/documents', ROUTES.documents.list.bind(this));
<<<<<<< HEAD

    // this.http._addRoute('GET', '/documents/:fabricID',ROUTES.documents.getDocumentByID.bind(this));
=======
    this.http._addRoute('GET', '/documents/:fabricID',ROUTES.documents.getDocumentByID.bind(this));
>>>>>>> c7350b0a

    this.http._addRoute('GET', '/opinions', async (req, res, next) => {
      const opinions = await this.db.select('id', 'date_filed', 'summary').from('opinions').orderBy('date_filed', 'desc');

      res.format({
        json: () => {
          res.send(opinions);
        },
        html: () => {
          // TODO: pre-render application with request token, then send that string to the application's `_renderWith` function
          return res.send(this.applicationString);
        }
      })
    });

    this.http._addRoute('GET', '/judges', async (req, res, next) => {
      const judges = await this.db.select('id').from('judges').orderBy('name', 'asc');
      res.format({
        json: () => {
          res.send(judges);
        },
        html: () => {
          // TODO: pre-render application with request token, then send that string to the application's `_renderWith` function
          return res.send(this.applicationString);
        }
      });
    });

    this.http._addRoute('GET', '/jurisdictions', async (req, res, next) => {
      const jurisdictions = await this.db.select('id','name','name_short','harvard_id').from('jurisdictions').orderBy('id', 'desc');
      res.format({
        json: () => {
          res.send(jurisdictions);
        },
        html: () => {
          // TODO: pre-render application with request token, then send that string to the application's `_renderWith` function
          return res.send(this.applicationString);
        }
      });
    });

    this.http._addRoute('GET', '/reporters', async (req, res, next) => {
      const reporters = await this.db.select('*').from('reporters').orderBy('id', 'desc');
      res.format({
        json: () => {
          res.send(reporters);
        },
        html: () => {
          // TODO: pre-render application with request token, then send that string to the application's `_renderWith` function
          return res.send(this.applicationString);
        }
      });
    });

    this.http._addRoute('GET', '/volumes', async (req, res, next) => {
      const volumes = await this.db.select('id').from('volumes').orderBy('id', 'desc');
      res.format({
        json: () => {
          res.send(volumes);
        },
        html: () => {
          // TODO: pre-render application with request token, then send that string to the application's `_renderWith` function
          return res.send(this.applicationString);
        }
      });
    });

    this.http._addRoute('GET', '/messages', ROUTES.messages.getMessages.bind(this));

    this.http._addRoute('GET', '/conversations/:id', ROUTES.conversations.getConversationsByID.bind(this));

    this.http._addRoute('GET', '/contracts/terms-of-use', async (req, res, next) => {
      const contract = fs.readFileSync('./contracts/terms-of-use.md').toString('utf8');
      res.send({
        content: contract
      });
    });

    this.http._addRoute('GET', '/statistics/admin', async (req, res, next) => {
      const current = await this._getState();
      const waiting = await this.db('invitations').count('id as count').where({ status: 'waiting' }).first();
      current.inquiries.waiting = waiting.count;
      res.send(current);
    });

    this.http._addRoute('GET', '/statistics/accuracy', async (req, res, next) => {
      const reviews = await this.db('reviews').whereNotNull('id');
      const response = {
        accuracy: {
          positive: 0,
          negative: 0,
          neutral: 0
        },
        total: reviews.length
      };

      for (let review of reviews) {
        switch (review.intended_sentiment) {
          case 'positive':
            response.accuracy.positive++;
            break;
          case 'negative':
            response.accuracy.negative++;
            break;
          default:
            response.accuracy.neutral++;
            break;
        }
      }

      res.send(response);
    });

    this.http._addRoute('GET', '/statistics/sync', async (req, res, next) => {
      const current = await this._getState();
      const state = {
        current: current,
        datasources: {}
      };

      for (let [name, datasource] of Object.entries(this.datasources)) {
        let source = { name: datasource.name };
        switch (name) {
          case 'courtlistener':
            if (this.courtlistener) source.counts = await this.courtlistener.getCounts();
            break;
          case 'harvard':
            if (this.harvard) source.counts = await this.harvard.getCounts();
            break;
          case 'pacer':
            if (this.pacer) source.counts = await this.pacer.getCounts();
            break;
          default:
            console.warn('[JEEVES]', 'Unhandled Datasource:', name);
            break;
        }

        state.datasources[name] = source.counts;
      }

      res.send(state);
    });

    this.http._addRoute('GET', '/settings', async (req, res, next) => {
      res.format({
        json: () => {
          return res.send({
            name: this.name,
            version: this.version
          });
        },
        html: () => {
          return res.send(this.applicationString);
        }
      })
    });

    this.http._addRoute('GET', '/settings/admin', async (req, res, next) => {
      res.format({
        json: () => {
          return res.send({
            name: this.name,
            version: this.version
          });
        },
        html: () => {
          return res.send(this.applicationString);
        }
      })
    });

    this.http._addRoute('PATCH', '/settings/compliance', async (req, res, next) => {
      let result = {};

      console.debug('[COMPLIANCE]', 'Signer', req.user.id, 'signed Terms of Use');

      if (req.user.id) {
        await this.db('users').update({
          is_compliant: true
        }).where({
          id: req.user.id
        });

        result.message = 'Update complete.';
        result.isCompliant = true;
      } else {
        result.message = 'Failed.'
      }

      res.send(result);
    });

    this.http._addRoute('POST', '/reviews', async (req, res, next) => {
      // TODO: check token
      const request = req.body;

      try {
        await this.db('reviews').insert({
          creator: req.user.id,
          rating: request.rating,
          comment: request.comment,
          intended_sentiment: (request.thumbsUpClicked) ? 'positive' : 'negative',
          message_id: request.message
        });

        return res.send({
          type: 'ReviewMessageResult',
          content: {
            message: 'Success!',
            status: 'success'
          }
        });
      } catch (exception) {
        return res.send({
          type: 'ReviewMessageError',
          content: exception
        });
      }
    });

    this.http._addRoute('POST', '/messages', ROUTES.messages.create.bind(this));

    // TODO: attach old message ID to a new message ID, send `regenerate_requested` to true
    this.http._addRoute('PATCH', '/messages/:id', async (req, res, next) => {
      let subject = null;
      let {
        case_id,
        conversation_id,
        content,
        messageID,
        regenerate,
        matter_id,
        file_fabric_id,
      } = req.body;

      if (!regenerate) console.warn('[JEEVES]', '[WARNING]', 'PATCH /messages/:id called without `regenerate` flag.  This is a destructive operation.');

      if (case_id) {
        subject = await this.db('cases').select('id', 'title', 'harvard_case_law_court_name as court_name', 'decision_date').where('id', case_id).first();
      }

      const old_message = await this.db('messages').where({ id: req.params.id }).first();
      console.debug('old message:', old_message);

      if (!old_message) return res.status(404).json({ message: 'Message not found.' });
      // TODO: update message graph; consider requests, responses
      // flag message as regenerated
      // point to new answer
      // confirm acceptance of new answer

      try {
        const conversation = await this.db('conversations').where({ id: conversation_id }).first();
        if (!conversation) throw new Error(`No such Conversation: ${conversation_id}`);

        const newRequest = await this.db('requests').insert({
          message_id: messageID
        });

        this._handleRequest({
          // actor: activity.actor,
          conversation_id: conversation_id,
          subject: (subject) ? `${subject.title}, ${subject.court_name}, ${subject.decision_date}` : null,
          input: content,
        }).then((output) => {
//           console.log('got request output:', output);
//           this.db('responses').insert({
//             content: output.object.content
//           });

//           this.db('messages').insert({
//             content: output.object.content,
//             conversation_id: conversation_id,
//             user_id: 1 // TODO: real user ID
//           }).then(async (response) => {
//             console.log('response created:', response);

//             if (isNew) {
//               const messages = await this._getConversationMessages(conversation_id);
//               const title = await this._summarizeMessagesToTitle(messages.map((x) => {
//                 return { role: (x.user_id == 1) ? 'assistant' : 'user', content: x.content }
//               }));

//               await this.db('conversations').update({ title }).where({ id: conversation_id });
//             }
//           });
        });

        if (!conversation.log) conversation.log = [];
        if (typeof conversation.log == 'string') {
          conversation.log = JSON.parse(conversation.log);
        }

        // Attach new message to the conversation
       // conversation.log.push(newMessage[0]);

        await this.db('conversations').update({
          log: JSON.stringify(conversation.log)
        }).where({
          id: conversation_id
        });

        return res.json({
          message: 'Message sent.',
          object: {
            id: messageID,
            conversation: conversation_id
          }
        });
      } catch (error) {
        console.error('ERROR:', error);
        this.emit('error', `Failed to create message: ${error}`);
        return res.status(500).json({ message: 'Internal server error.' });
      }
    });

    this.http._addRoute('SEARCH', '/services/courtlistener/people', async (req, res, next) => {
      const request = req.body;
      console.debug('[JEEVES]', '[COURTLISTENER]', '[PEOPLE]', 'searching people:', request);

      try {
        const results = await this.courtlistener.search({
          query: request.query,
          model: 'jeeves-0.2.0-RC1'
        });

        console.debug('[JEEVES]', '[COURTLISTENER]', '[PEOPLE]', 'search results:', results);

        res.json(results);
      } catch (error) {
        console.error('Error searching CourtListener:', error);
        res.status(500).json({ message: 'Internal server error.' });
      }
    });

    this.http._addRoute('SEARCH', '/services/courtlistener/dockets', async (req, res, next) => {
      if (!this.courtlistener) return res.send({ message: 'CourtListener is not available.' });
      const request = req.body;
      console.debug('[JEEVES]', '[COURTLISTENER]', '[DOCKETS]', 'searching dockets:', request);

      try {
        const results = await this.courtlistener.search({
          query: request.query,
          model: 'jeeves-0.2.0-RC1'
        });

        console.debug('[JEEVES]', '[COURTLISTENER]', '[DOCKETS]', 'search results:', results);

        res.json(results);
      } catch (error) {
        console.error('Error searching CourtListener:', error);
        res.status(500).json({ message: 'Internal server error.' });
      }
    });

    this.http._addRoute('POST', '/announcements', async (req, res, next) => {
      if (!req.user || !req.user.state?.roles?.includes('admin')) {
        return res.status(401).json({ message: 'Unauthorized.' });
      }

      const request = req.body;

      try {
        await this.db('announcements').insert({
          creator_id: req.user.id,
          title: (request.title) ? request.title : null,
          body: request.body,
          expiration_date: (request.expirationDate) ? request.expirationDate : null,
        });

        return res.send({
          type: 'announcementCreated',
          content: {
            message: 'Success!',
            status: 'success'
          }
        });
      } catch (exception) {
        return res.send({
          type: 'announcementError',
          content: exception
        });
      }
    });

    this.http._addRoute('GET', '/announcements', async (req, res, next) => {
      try {
        const announcements = await this.db('announcements')
          .select('*')
          .orderBy('created_at', 'desc');

        res.json(announcements);
      } catch (error) {
        console.error('Error fetching announcement:', error);
        res.status(500).json({ message: 'Internal server error.' });
      }
    });

    this.http._addRoute('GET', '/announcements/latest', async (req, res, next) => {
      try {
        const latestAnnouncement = await this.db('announcements')
          .select('*')
          .orderBy('created_at', 'desc')
          .first();

        if (!latestAnnouncement) {
          return res.status(404).json({ message: 'No announcement found.' });
        }

        res.json(latestAnnouncement);
      } catch (error) {
        console.error('Error fetching announcement:', error);
        res.status(500).json({ message: 'Internal server error.' });
      }
    });

    // await this._startAllServices();

    // Listen for HTTP events, if enabled
    if (this.settings.http.listen) this.trust(this.http);

    // Always trust the local agent
    this.trust(this.agent);

    // Queue up a verification job
    this.queue._addJob({ method: 'verify', params: [] });

    // Create a heartbeat
    this._heart = setInterval(this.tick.bind(this), this.settings.interval);

    // Start HTTP, if enabled
    if (this.settings.http.listen) await this.http.start();
    if (this.settings.verify) await this._runFixtures();

    // GraphQL
    /* this.apollo.applyMiddleware({
      app: this.http.express,
      path: '/services/graphql'
    }); */

    // Fabric Network
    // await this.agent.start();

    // Set status...
    this.status = 'started';

    // Commit to change
    await this.commit();

    // Emit log events
    this.emit('log', '[JEEVES] Started!');
    this.emit('debug', `[JEEVES] Services available: ${JSON.stringify(this._listServices(), null, '  ')}`);
    this.emit('debug', `[JEEVES] Services enabled: ${JSON.stringify(this.settings.services, null, '  ')}`);

    // Emit ready event
    this.emit('ready');

    // DEBUG
    this.alert(`Jeeves started.  Agent ID: ${this.id}`);

    // Benchmarking
    if (this.settings.benchmark) {
      return this.stop();
    }

    // return the instance!
    return this;
  }

  //function that creates the template to email invitations sendig
  createInvitationEmailContent(acceptLink, declineLink, imgSrc) {
    return `
          <html>
            <head>
                <style>
                    body {
                        font-family: Arial, sans-serif;
                        text-align: center;
                    }

                    .button {
                        background-color: #1f487c;
                        border: none;
                        color: white;
                        padding: 10px 20px;
                        text-align: center;
                        text-decoration: none;
                        display: inline-block;
                        font-size: 16px;
                        font-weight: bold;
                        margin: 4px 2px;
                        cursor: pointer;
                        border-radius: 8px;
                        width: 150px;
                    }

                    .button:hover {
                        background-color: #163d5c;
                    }

                    .decline {
                        color: #ca392f;
                        text-decoration: none;
                        font-size: 14px;
                        margin-top: 20px;
                        display: inline-block;
                    }

                    .container {
                        text-align: center;
                        max-width: 500px;
                        margin: 0 auto;
                    }

                    .footer {
                        margin-top: 30px;
                        font-size: 0.8em;
                    }
                    table {
                      width: 100%;
                  }

                  .content {
                      text-align: center;
                  }
                </style>
            </head>

            <body>
                <table role="presentation" cellpadding="0" cellspacing="0" width="100%">
                    <tr>
                        <td>
                            <div class="container">
                                <table role="presentation" align="center" cellpadding="0" cellspacing="0" width="100%" style="max-width: 500px;">
                                    <tr>
                                        <td class="content">
                                            <img src=${imgSrc} alt="Novo Logo" style="max-width: 300px; height: auto;">
                                            <h3>Hello, You have been invited to join Novo.</h3>
                                            <p>We are pleased to extend an invitation for you to join Novo, your advanced legal assistant platform. Click on the link below to register and gain access to our services.</p>
                                            <a href=${acceptLink} class="button" target="_blank" style="background-color: #1f487c; color: white; text-decoration: none;">Join Novo</a>
                                            <p>If you prefer not to receive future invitations, <a href=${declineLink} class="decline">click here</a>.</p>
                                        </td>
                                    </tr>
                                </table>
                                <div class="footer">
                                    <p>For any inquiries, feel free to contact us at <a href="mailto:support@novo.com">support@novo.com</a></p>
                                </div>
                            </div>
                        </td>
                    </tr>
                </table>
            </body>

          </html>`;
  }
  createPasswordResetEmailContent(resetLink, imgSrc) {
    return `
        <html>
          <head>
            <style>
              body {
                font-family: Arial, sans-serif;
                text-align: center;
              }

              .button {
                background-color: #1f487c;
                border: none;
                color: white;
                padding: 10px 20px;
                text-align: center;
                text-decoration: none;
                display: inline-block;
                font-size: 16px;
                font-weight: bold;
                margin: 4px 2px;
                cursor: pointer;
                border-radius: 8px;
                width: 150px;
              }

              .button:hover {
                background-color: #163d5c;
              }

              .container {
                text-align: center;
                max-width: 500px;
                margin: 0 auto;
              }

              .footer {
                margin-top: 30px;
                font-size: 0.8em;
              }
            </style>
          </head>
          <body>
            <table role="presentation" cellpadding="0" cellspacing="0" width="100%">
              <tr>
                <td>
                  <div class="container">
                    <table role="presentation" align="center" cellpadding="0" cellspacing="0" width="100%" style="max-width: 500px;">
                      <tr>
                        <td class="content">
                          <img src=${imgSrc} alt="Novo Logo" style="max-width: 300px; height: auto;">
                          <h3>Password Reset Request</h3>
                          <p>You have requested to reset your password. Please click the button below to set a new password.</p>
                          <a href=${resetLink} class="button" target="_blank" style="background-color: #1f487c; color: white; text-decoration: none;">Reset Password</a>
                          <p>If you did not request a password reset, please ignore this email.</p>
                        </td>
                      </tr>
                    </table>
                    <div class="footer">
                      <p>If you have any issues or questions, please contact us at <a href="mailto:support@novo.com">support@novo.com</a></p>
                    </div>
                  </div>
                </td>
              </tr>
            </table>
          </body>
        </html>`;
  }

  /**
   * Stop the process.
   * @return {Promise} Resolves once the process has been stopped.
   */
  async stop () {
    this.status = 'STOPPING';

    // Stop HTTP Listener
    if (this.settings?.http) await this.http.destroy();
    if (this.settings?.http?.wss) await this.http.wss.destroy();
    // if (this.settings?.http) await this.http.stop();

    // Stop Fabric Listener
    if (this.agent) await this.agent.stop();

    // Stop the Worker
    if (this.worker) await this.worker.stop();
    if (this.trainer) await this.trainer.stop();

    /* console.debug('workers:', this.workers);

    for (let i = 0; i < this.workers.length; i++) {
      await this.workers[i].stop();
    } */

    // Stop Heartbeat, Crawler
    if (this._heart) clearInterval(this._heart);
    if (this._crawler) clearInterval(this._crawler);

    // Stop Services
    for (const [name, service] of Object.entries(this.services || {})) {
      if (this.settings.services.includes(name)) {
        await this.services[name].stop();
      }
    }

    // Write
    // await this.commit();

    if (this.courtlistener) await this.courtlistener.stop();
    if (this.openai) await this.openai.stop();
    if (this.matrix) await this.matrix.stop();
    if (this.email) await this.email.stop();

    // Notify
    this.status = 'STOPPED';
    this.emit('stopped', {
      id: this.id
    });

    // why();

    // TODO: troubleshoot why this is necessary (use `why()` above)
    process.exit();

    return this;
  }

  async sync () {
    await this.fs.sync();
    return this;
  }

  async _attachWorkers () {
    for (let i = 0; i < this.settings.workers; i++) {
      const worker = new Worker();
      this.workers.push(worker);
    }
  }

  async _handleChatCompletionRequest (req, res, next) {
    const request = req.body;
    console.debug('[NOVO]', '[API]', '[CHAT]', 'Chat completion request:', request);
    const network = Object.keys(this.agents).map((agent) => {
      console.debug('[NOVO]', '[API]', '[CHAT]', 'Sending request to agent:', agent, this.agents[agent]);
      return this.agents[agent].query(request);
    });

    Promise.race(network).catch((error) => {
      console.error('[NOVO]', '[API]', '[CHAT]', 'Error:', error);
      res.status(500).json({ status: 'error', message: 'Internal server error.', error: error });
    }).then((results) => {
      console.debug('[NOVO]', '[API]', '[CHAT]', 'Chat completion results:', results);
      const object = {
        object: 'chat.completion',
        created: Date.now() / 1000,
        model: request.model || 'novo',
        system_fingerprint: 'net_novo',
        choices: [
          {
            index: 0,
            message: {
              role: 'assistant',
              content: results.content
            },
            finish_reason: 'stop'
          }
        ],
        usage: {
          prompt_tokens: 0,
          completion_tokens: 0,
          total_tokens: 0
        }
      }

      const actor = new Actor(object);
      const output = merge({}, object, { id: actor.id });

      res.json(output);
    });
  }

  async _handleFeedbackRequest (req, res, next) {
    // TODO: check token
    const request = req.body;

    try {
      await this.db('feedback').insert({
        creator: req.user.id,
        content: request.comment
      });

      return res.send({
        type: 'SubmitFeedbackResult',
        content: {
          message: 'Success!',
          status: 'success'
        }
      });
    } catch (exception) {
      return res.send({
        type: 'SubmitFeedbackError',
        content: exception
      });
    }
  }

  async _handleGenericSearchRequest (req, res, next) {
    const request = req.body;
    console.debug('[JEEVES]', '[SEARCH]', 'Generic search request:', request);

    this.search(request).then((results) => {
      console.debug('[JEEVES]', '[SEARCH]', 'Results:', results);

      res.setHeader('X-Fabric-Type', 'SearchResults');
      res.setHeader('X-Pagination', true);
      res.setHeader('X-Pagination-Current', `${results.pagination.from}-${results.pagination.to}`);
      res.setHeader('X-Pagination-Per', results.pagination.per_page);
      res.setHeader('X-Pagination-Total', results.pagination.total);

      res.json({
        status: 'success',
        message: 'Results retrieved successfully.',
        results: results
      });
    });
  }

  async _handleInquiryListRequest (req, res, next) {
    res.format({
      json: async () => {
        if (!req.user || !req.user.state || !req.user.state.roles.includes('admin')) return res.status(401).json({ message: 'Unauthorized.' });

        try {
          const inquiries = await this.db('inquiries')
            .select('*')
            .orderBy('created_at', 'desc');
          res.send(inquiries);
        } catch (error) {
          console.error('Error fetching inquiries:', error);
          res.status(500).json({ message: 'Internal server error.' });
        }
      },
      html: () => {
        return res.send(this.applicationString);
      }
    });
  }

  async _handleInquiryCreateRequest (req, res, next) {
    const { email } = req.body;

    if (!email) {
      return res.status(400).json({ message: 'Email is required.' });
    }

    try {
      // Check if the email already exists in the waitlist
      const existingInquiry = await this.db('inquiries').where('email', email).first();
      if (existingInquiry) {
        return res.status(409).json({ message: "You're already on the waitlist!" });
      }

      //checks if there is an user with that email already
      const existingEmailUser = await this.db('users').where('email', email).first();
      if (existingEmailUser) {
        return res.status(409).json({ message: "This email is already registered for an User, please use another one." });
      }

      // Insert the new user into the database
      const newInquiry = await this.db('inquiries').insert({
        email: email
      });

      return res.json({ message: "You've been added to the waitlist!" });
    } catch (error) {
      return res.status(500).json({ message: 'Internal server error.  Try again later.' });
    }
  }

  async _handleRAGQuery (query) {
    console.debug('[JEEVES]', '[RAG]', 'Query:', query);
    const result = await this.fabric.search({
      query: query,
      model: 'jeeves-0.2.0-RC1'
    });

    return result;
  }

  async _handleCaseSearchRequest (req, res, next) {
    try {
      const request = req.body;
      const cases = await this._searchCases(request);
      const result = {
        cases: cases || []
      };

      return res.send({
        type: 'SearchCasesResult',
        content: result
      });
    } catch (exception) {
      res.status(503);
      return res.send({
        type: 'SearchCasesError',
        content: exception
      });
    }
  }

  async _handleConversationSearchRequest (req, res, next) {
    const request = req.body;
    console.debug('[JEEVES]', '[SEARCH]', 'Conversation search request:', request);

    this.searchConversations(request).then((results) => {
      console.debug('[JEEVES]', '[SEARCH]', 'Results:', results);

      res.setHeader('X-Fabric-Type', 'SearchResults');
      res.setHeader('X-Pagination', true);
      res.setHeader('X-Pagination-Current', `${results.pagination.from}-${results.pagination.to}`);
      res.setHeader('X-Pagination-Per', results.pagination.perPage);
      res.setHeader('X-Pagination-Total', results.pagination.total);

      res.json({
        status: 'success',
        message: 'Results retrieved successfully.',
        results: results
      });
    });
  }

  async _handleCourtListenerDocument (actor) {
    if (1 || this.settings.debug) console.debug('[NOVO]', '[COURTLISTENER]', '[DOCUMENT]', 'Received document:', actor);
    const document = actor.content;
    // TODO: store sample.id as fabric_id
    const sample = new Actor({ name: `courtlistener/documents/${document.id}` });
    const target = await this.db('documents').where({ courtlistener_id: document.id }).first();

    if (!target) {
      if (1 || this.settings.debug) console.debug('DOCUMENT NOT FOUND, INSERTING:', document);
      // TODO: retrieve docket_entry_id etc.
      // populate all subsequent data

      await this.db('documents').insert({
        sha1: document.sha1,
        description: document.description,
        file_size: document.file_size,
        page_count: document.page_count,
        date_created: document.date_created,
        date_modified: document.date_modified,
        date_uploaded: document.date_upload,
        pacer_doc_id: document.pacer_doc_id,
        is_available: document.is_available,
        is_sealed: document.is_sealed,
        courtlistener_id: document.id,
        courtlistener_thumbnail: document.thumbnail,
        courtlistener_filepath_local: document.filepath_local,
        courtlistener_filepath_ia: document.filepath_ia,
        courtlistener_ocr_status: document.ocr_status,
        plain_text: document.plain_text
      });
    }
  }

  async _handleCourtSearchRequest (req, res, next) {
    try {
      const request = req.body;
      const courts = await this._searchCourts(request);
      const result = {
        courts: courts || []
      };

      return res.send({
        type: 'SearchCourtsResult',
        content: result,
        results: courts
      });
    } catch (exception) {
      res.status(503);
      return res.send({
        type: 'SearchCourtsError',
        content: exception
      });
    }
  }

  async _handleJurisdictionSearchRequest (req, res, next) {
    try {
      const request = req.body;
      const jurisdictions = await this._searchJurisdictions(request);
      const result = {
        jurisdictions: jurisdictions || []
      };

      return res.send({
        type: 'SearchJurisdictionsResult',
        content: result,
        results: jurisdictions
      });
    } catch (exception) {
      res.status(503);
      return res.send({
        type: 'SearchJurisdictionsError',
        content: exception
      });
    }
  }

  async _handleHealthRequest (req, res, next) {
    try {
      const health = await this.checkHealth();
      console.debug('got health:', health);
      const response = {
        status: (health.results.filter((x) => x.status !== 'fulfilled').length) ? 'unhealthy' : 'healthy',
        services: health.results.map((x) => x.value),
        content: health
      };

      res.send(response);
    } catch (exception) {
      res.status(503);
      return res.send({
        status: 'unhealthy',
        content: exception
      });
    }
  }

  async _handlePeopleSearchRequest (req, res, next) {
    try {
      const request = req.body;
      const people = await this._searchPeople(request);
      const result = {
        people: people || []
      };

      return res.send({
        type: 'SearchCourtsResult',
        content: result,
        results: people
      });
    } catch (exception) {
      res.status(503);
      return res.send({
        type: 'SearchPeopleError',
        content: exception
      });
    }
  }

  async _handleMatrixActivity (activity) {
    console.debug('[JEEVES]', '[MATRIX]', 'Matrix activity:', activity);
    if (activity.actor == this.matrix.id) return;
    if (!activity.target) {
      console.debug('[JEEVES]', '[MATRIX]', 'No target, ignoring.');
      return;
    }

    const roomID = activity.target.split('/')[2];
    const computingIcon = '⌛';
    const completedIcon = '✅';

    let computingReaction = null;
    let completedReaction = null;

    const reactions = await this.matrix._getReactions(activity.object.id);
    if (!reactions.filter((x) => (x.key == computingIcon)).length) {
      try {
        computingReaction = await this.matrix._react(activity.object.id, computingIcon);
      } catch (exception) {

      }
    }

    const response = await this._handleRequest({
      actor: activity.actor,
      input: activity.object.content,
      room: roomID // TODO: replace with a generic property (not specific to Matrix)
      // target: activity.target // candidate 1
    });

    await this.matrix._send({
      object: response.object
    }, roomID);

    if (computingReaction) await this.matrix._redact(computingReaction.object.id);

    // Set reactions to reflect completed status
    const latestReactions = await this.matrix._getReactions(activity.object.id);

    if (!latestReactions.filter((x) => (x.key === completedIcon)).length) {
      try {
        completedReaction = await this.matrix._react(activity.object.id, completedIcon);
      } catch (exception) {

      }
    }

    return true;
  }

  async _handleFabricDebug (...props) {
    console.debug('[FABRIC]', '[DEBUG]', ...props);
  }

  async _handleFabricError (...props) {
    console.error('[FABRIC]', '[ERROR]', ...props);
  }

  async _handleFabricDocument (document) {
    console.error('[FABRIC]', '[DOCUMENT]', '[INSERT]', document);
    const inserted = await this.db('documents').insert({
      fabric_id: document.id,
      description: document.description,
      created_at: document.created_at
    });
    console.debug('[FABRIC]', '[DOCUMENT]', '[INSERT]', `${inserted.length} documents inserted:`, inserted);
  }

  async _handleFabricCourt (court) {
    // console.debug('[FABRIC]', '[COURT]', court);
    const target = await this.db('courts').where({ fabric_id: court.id }).first();
    // console.debug('[FABRIC]', '[COURT]', '[TARGET]', target);
    if (!target) {
      const inserted = await this.db('courts').insert({
        fabric_id: court.id,
        slug: court.slug,
        courtlistener_id: court.ids?.courtlistener,
        founded_date: new Date(court.founded_date),
        name: court.name,
        short_name: court.short_name || court.name,
        citation_string: court.citation_string
      });

      // console.debug('[FABRIC]', '[COURT]', '[INSERTED]', inserted);
    }
  }

  async _handleFabricPerson (person) {
    console.debug('[FABRIC]', '[PERSON]', person);
    const target = await this.db('people').where({ fabric_id: person.id }).first();
    console.debug('[FABRIC]', '[PERSON]', '[TARGET]', target);
    if (!target) {
      const inserted = await this.db('people').insert({
        fabric_id: person.id,
        full_name: person.full_name,
        name_first: person.name_first,
        name_middle: person.name_middle,
        name_last: person.name_last,
        name_suffix: person.name_suffix,
        date_of_birth: person.date_of_birth,
        date_of_death: person.date_of_death,
        courtlistener_id: person.ids?.courtlistener
      });

      console.debug('[FABRIC]', '[PERSON]', '[INSERTED]', inserted);
    }
  }

  async _handleCourtListenerDocket (docket) {
    const actor = new Actor({ name: `courtlistener/dockets/${docket.id}` });
    const bestname = docket.case_name_full || docket.case_name_short || docket.case_name || docket.case_name_short;
    const court = await this.db('courts').where({ courtlistener_id: docket.court_id }).first();
    const instance = {
      fabric_id: actor.id,
      court_id: court.id,
      pacer_case_id: docket.pacer_case_id,
      courtlistener_id: docket.id,
      title: bestname,
      short_name: docket.case_name_short,
      date_filed: docket.date_filed,
      date_argued: docket.date_argued,
      date_reargued: docket.date_reargued,
      date_reargument_denied: docket.date_reargument_denied,
      date_blocked: docket.date_blocked,
      date_last_filing: docket.date_last_filing,
      date_terminated: docket.date_terminated
    };

    // console.debug('[JEEVES]', '[COURTLISTENER]', 'Docket:', docket);
    const target = await this.db('cases').where({ fabric_id: actor.id }).first();
    // console.debug('[NOVO]', '[COURTLISTENER]', 'Docket Target Case:', target);

    if (docket.pacer_case_id) {
      if (this.settings.debug) console.debug('[JEEVES]', '[COURTLISTENER]', 'We have a PACER Case ID:', docket.pacer_case_id);
      const pacer = await this.db('cases').where({ pacer_case_id: docket.pacer_case_id }).first();
      if (!pacer) {
        if (this.settings.debug) console.debug('[JEEVES]', '[COURTLISTENER]', 'No PACER case found, inserting:', instance);

        if (instance.court_id) {
          if (this.settings.debug) console.debug('[JEEVES]', '[COURTLISTENER]', 'Court ID for PACER case:', instance.court_id);
          const court = await this.db('courts').where({ courtlistener_id: instance.court_id }).first();
          console.debug('[JEEVES]', '[COURTLISTENER]', 'Court for PACER case:', court);
          if (!court) {
            console.debug('[JEEVES]', '[COURTLISTENER]', 'No court found, searching:', instance.court_id);

            try {
              const sample = await this.courtlistener.db('search_court').where({ id: instance.court_id }).first();
              const matches = await this.courtlistener.db('search_court').where({ id: instance.court_id });
              console.debug('[JEEVES]', '[COURTLISTENER]', 'Sample court:', sample);
              console.debug('[JEEVES]', '[COURTLISTENER]', 'Matches:', matches);
            } catch (exception) {
              console.error('[JEEVES]', '[COURTLISTENER]', 'Failed to search for court:', exception);
            }
          }
        }
      }
    }

    if (!target) {
      try {
        // await this.db('cases').insert(instance);
      } catch (exception) {
        console.error('[JEEVES]', '[COURTLISTENER]', 'Failed to insert case:', exception);
        console.error('[JEEVES]', '[COURTLISTENER]', 'Target was:', target);
        console.error('[JEEVES]', '[COURTLISTENER]', 'Fabric ID was:', actor.id);
      }
    }
  }

  async _handleHarvardError (error) {
    console.error('[JEEVES]', '[HARVARD]', '[ERROR]', error);
  }

  async _handleHarvardDebug (...params) {
    console.debug('[JEEVES]', '[HARVARD]', '[DEBUG]', ...params);
  }

  async _handleHarvardWarning (warning) {
    console.warn('[JEEVES]', '[HARVARD]', '[WARNING]', warning);
  }

  async _handleHarvardSync (sync) {
    console.debug('[JEEVES]', '[HARVARD]', 'sync:', sync);
  }

  async _handleHarvardDocument (document) {
    console.debug('[JEEVES]', '[HARVARD]', 'document:', document);
  }

  async _handleHarvardCourt (court) {
    // console.debug('[JEEVES]', '[HARVARD]', 'court:', court);
    const actor = new Actor({ name: `harvard/courts/${court.id}` });

    // Look for target court, jurisdiction
    let target = await this.db('courts').where({ harvard_id: court.id }).first();
    let jurisdiction = await this.db('jurisdictions').where({ name_short: court.jurisdiction }).first();
    // const remote = await this.harvard.syncCourtBySlug(court.slug);
    if (!jurisdiction) {
      console.debug('no jurisdiction:', court.jurisdiction);
      const remote = await this.harvard.syncCourtBySlug(court.slug);
      console.debug('got remote:', remote);
    }

    if (!target) {
      await this.db('courts').insert({
        fabric_id: actor.id,
        harvard_id: court.id,
        name: court.name || court.name_abbreviation,
        short_name: court.name_abbreviation,
        jurisdiction: court.jurisdiction,
        jurisdiction_id: jurisdiction.id || null,
        slug: court.slug
      });

      target = await this.db('courts').where({ harvard_id: court.id });
    }

    if (target.jurisdiction_id !== jurisdiction.id) {
      await this.db('courts').where({ id: target.id }).update({ jurisdiction_id: jurisdiction.id });
    }

    /* if (court.name) {
      const search = await this._searchCourtsByTerm(court.name);
      console.debug('[JEEVES]', '[HARVARD]', 'Search Results:', search);
    } */
  }

  async _handleHarvardJurisdiction (jurisdiction) {
    if (this.settings.debug) console.debug('[JEEVES]', '[HARVARD]', 'jurisdiction:', jurisdiction);
    const actor = new Actor({ name: `harvard/jurisdictions/${jurisdiction.id}` });
    const target = await this.db('jurisdictions').where({ harvard_id: jurisdiction.id }).first();

    if (!target) {
      await this.db('jurisdictions').insert({
        fabric_id: actor.id,
        harvard_id: jurisdiction.id,
        name: jurisdiction.name_long,
        name_short: jurisdiction.name
      });
    }
  }

  async _handleHarvardReporter (reporter) {
    if (this.settings.debug) console.debug('[JEEVES]', '[HARVARD]', 'reporter:', reporter);
    const actor = new Actor({ name: `harvard/reporters/${reporter.id}` });
    let target = await this.db('reporters').where({ harvard_id: reporter.id }).first();

    if (!target) {
      await this.db('reporters').insert({
        fabric_id: actor.id,
        harvard_id: reporter.id,
        name: reporter.full_name,
        name_short: reporter.short_name,
        start_year: reporter.start_year,
        end_year: reporter.end_year,
        // jurisdiction: reporter.jurisdiction,
        // slug: reporter.slug
      });

      target = await this.db('reporters').where({ harvard_id: reporter.id }).first();
    }

    const jurisdictions = await Promise.all(reporter.jurisdictions.map((jurisdiction) => {
      return this.db('jurisdictions').where({ harvard_id: jurisdiction.id }).first();
    }));

    for (let i = 0; i < jurisdictions.length; i++) {
      const link = await this.db('reporter_jurisdictions').where({ reporter_id: target.id, jurisdiction_id: jurisdictions[i].id }).first();
      if (link) continue;
      await this.db('reporter_jurisdictions').insert({
        reporter_id: target.id,
        jurisdiction_id: jurisdictions[i].id
      });
    }
  }

  async _handleHarvardVolume (volume) {
    console.debug('[JEEVES]', '[HARVARD]', 'volume:', volume);
    const actor = new Actor({ name: `harvard/volumes/${volume.id}` });
    this.db('volumes').where({ harvard_id: volume.id }).first().then(async (target) => {
      console.debug('[JEEVES]', '[HARVARD]', 'Found volume:', target);

      if (!target) {
        await this.db('volumes').insert({
          fabric_id: actor.id,
          harvard_id: volume.id,
          title: volume.title,
          start_year: volume.start_year,
          end_year: volume.end_year,
          harvard_pdf_url: volume.pdf_url
        });
      }
    }).catch((exception) => {
      console.error('[JEEVES]', '[HARVARD]', 'Failed to find volume:', exception);
    });
  }

  async _handleOpenAIError (error) {
    this.emit('error', `[SERVICES:OPENAI] ${error}`);
  }

  async _handleOpenAIMessageStart (start) {
    // TODO: fix @fabric/core/types/message to allow custom message types
    start.type = 'MessageStart';
    const message = Message.fromVector(['MessageStart', JSON.stringify(start)]);
    this.http.broadcast(message);
  }

  async _handleOpenAIMessageChunk (chunk) {
    // TODO: fix @fabric/core/types/message to allow custom message types
    chunk.type = 'MessageChunk';
    const broadcast = Message.fromVector(['MessageChunk', JSON.stringify(chunk)]);
    this.http.broadcast(broadcast);

    const message = Message.fromVector(['MessageChunk', JSON.stringify(chunk)]);
    // this.http.deliver('', message);
  }

  async _handleOpenAIMessageEnd (end) {
    if (!end || !end.id) return console.trace('[DEBUG]', 'No end message ID provided!  END:', end);
    const where = {};

    if (end.id.length >= 32) {
      where.fabric_id = end.id;
    } else {
      where.id = end.id;
    }

    await this.db('messages').where(where).update({
      content: end.content,
      status: 'ready'
    });
  }

  async _handleOpenAIMessageWarning (warning) {
    console.warn('OPENAI WARNING:', warning);
  }

  /**
   * Retrieve a conversation's messages.
   * @returns {Array} List of the conversation's messages.
   */
  async _getRoomMessages (channelID) {
    const messages = [];
    const room = this.matrix.client.getRoom(channelID);

    if (!room) return messages;

    for (let i = 0; i < room.timeline.length; i++) {
      const event = room.timeline[i];

      if (event.getType() === 'm.room.message') {
        messages.push({
          role: (event.event.sender === this.settings.matrix.handle) ? 'assistant' : 'user',
          content: event.event.content.body,
          // name: event.event.
        });
      }
    }

    return messages;
  }

  async _getConversationMessages (conversationID) {
    const messages = await this.db('messages').where({ conversation_id: conversationID, status: 'ready' });
    return messages;
  }

  async _handleMatrixReady () {
    const name = `${this.settings.alias} (${this.settings.moniker} v${this.settings.version})`;
    if (this.matrix._getAgentDisplayName() !== name) await this.matrix._setAgentDisplayName(name);

    const roomResult = await this.matrix.client.getJoinedRooms();

    for (let i = 0; i < roomResult.joined_rooms.length; i++) {
      const room = roomResult.joined_rooms[i];
      const members = await this.matrix.client.getJoinedRoomMembers(room);
      console.log(`room ${room} has ${Object.keys(members.joined).length}`);
      if (!Object.keys(members.joined).includes('@eric:fabric.pub')) {
        try {
          await this.matrix.client.invite(room, '@eric:fabric.pub');
        } catch (exception) {
          console.warn('[JEEVES]', '[MATRIX]', 'Failed to invite admin to room:', room);
        }
      }
    }

    this.emit('debug', '[JEEVES:CORE] Matrix connected and ready!');
  }

  async _handleMatrixError (error) {
    console.error('[JEEVES:CORE]', 'Matrix error:', error);
  }

  /**
   * Generate a response to a request.
   * @param {JeevesRequest} request The request.
   * @param {String} [request.room] Matrix room to retrieve conversation history from.
   * @returns {JeevesResponse}
   */
  async _handleRequest (request) {
    this.emit('debug', `[JEEVES:CORE] Handling request: ${JSON.stringify(request)}`);

    let messages = [];

    if (request.room) {
      // Matrix request
      console.debug('request has room:', request.room);
      const matrixMessages = await this._getRoomMessages(request.room);
      messages = messages.concat(matrixMessages);
    } else if (request.conversation_id) {
      // Resume conversation
      const prev = await this._getConversationMessages(request.conversation_id);
      messages = prev.map((x) => {
        return { role: (x.user_id == 1) ? 'assistant' : 'user', content: x.content }
      });
    } else {
      // New conversation
      messages = messages.concat([{ role: 'user', content: request.input }]);
    }

    if (request.subject) {
      // Subject material provided
      messages.unshift({ role: 'user', content: `Questions will be pertaining to ${request.subject}.` });
    }

    // Prompt
    messages.unshift({
      role: 'system',
      content: this.settings.prompt
    });

    // Moderator
    // Fact-checks and summarizes outputs into a single coherent result.
    const moderator = new Actor({ name: '@jeeves/moderator' });
    const agents = {};
    // moderator.summarize();

    // Generate unique ID from state
    const actor = new Actor({
      name: this.settings.name,
      prompt: this.settings.prompt,
      seed: this.settings.seed,
      state: {
        created: (new Date()).toISOString(),
        query: request.input,
        status: 'COMPUTING'
      }
    });

    // Store in database
    const inserted = await this.db('messages').insert({
      fabric_id: actor.id,
      conversation_id: request.conversation_id,
      user_id: 1,
      status: 'computing',
      content: 'Jeeves is researching your question...'
    });

    // Generate Response
    const response = await this.openai._streamConversationRequest({
      conversation_id: request.conversation_id,
      message_id: inserted[0],
      messages: messages
    });

    // Update database with completed response
    const content = response.content.trim();
    const updated = await this.db('messages').where({ id: inserted[0] }).update({
      status: 'ready',
      content: content,
      updated_at: this.db.fn.now()
    });

    // If we get a preferred response, use it.  Otherwise fall back to a generic response.
    /* const text = (typeof openai !== 'undefined' && openai)
      ? openai.completion?.choices[0].message.content.trim()
      : "I'm sorry, but something went wrong.  Try again later."
      ; */

    /* this.emit('response', {
      prompt: request.input,
      response: text
    }); */

    return {
      id: inserted[0],
      content: content
    };
  }

  async _handlePACERDebug (...params) {
    console.debug('[JEEVES]', '[PACER]', '[DEBUG]', ...params);
  }

  async _handlePACERCourt (court) {
    // console.debug('[JEEVES]', '[PACER]', 'court:', court);
    const actor = new Actor({ name: `pacer/courts/${court.id}` });
    const target = await this.db('courts').where({ pacer_id: court.id }).first();

    if (!target) {
      await this.db('courts').insert({
        fabric_id: actor.id,
        pacer_id: court.id,
        name: court.title,
        short_name: court.title,
        jurisdiction: court.court_name,
        slug: `pacer-${court.id}`
      });
    }
  }

  async _startWorkers () {
    for (let i = 0; i < this.workers.length; i++) {
      await this.workers[i].start();
    }
  }

  async _summarizeMessagesToTitle (messages, max = 100) {
    return new Promise((resolve, reject) => {
      const query = `Summarize our conversation into a ${max}-character maximum as a title.  Do not use quotation marks to surround the title, and be as specific as possible with regards to subject material so that the user can easily identify the title from a large list conversations.  Do not consider the initial prompt, focus on the user's messages as opposed to machine responses.`;
      const request = { query: query, messages: messages };
      this.sensemaker.query(request).catch(reject).then(resolve);
    });
  }

  async _summarizeCaseToLength (instance, max = 2048) {
    return new Promise(async (resolve, reject) => {
      const query = `Summarize the following case into a paragraph of text with a ${max}-character maximum:`
      + ` ${instance.title} (${instance.decision_date}, ${instance.harvard_case_law_court_name})\n\nDo not use quotation marks,`
      + ` and if you are unable to generate an accurate summary, return only "false".\n\n`
      + `Additional information:\n`
      + `  PACER Case ID: ${instance.pacer_case_id}`
      + `  Object:\n`
      + `    \`\`\`\n${JSON.stringify(instance, null, '  ').split('\n').join('\n    ')}\n    \`\`\``;

      console.debug('Case to summarize:', instance);

      if (instance.harvard_case_law_id) {
        const element = await this.harvard.getCaseByID(instance.harvard_case_law_id);
        console.debug('[NOVO]', '[SUMMARIZER]', 'Harvard case:', element);
      }

      const request = { query };

      this.createTimedRequest(request).catch(reject).then((output) => {
        // console.debug('got summarized case:', output);
        resolve(output.content);
      });
    });
  }

  async _generateEmbedding (text = '', model = 'text-embedding-ada-002') {
    const embeddings = await this.openai.generateEmbedding(text, model);
    if (embeddings.length !== 1) throw new Error('Embedding length mismatch!');

    const embedding = embeddings[0].embedding;
    const blob = JSON.stringify(embedding);
    const actor = new Actor({ content: blob });
    const inserted = await this.db('embeddings').insert({
      fabric_id: actor.id,
      text: text,
      model: embeddings[0].model,
      content: blob
    });

    return {
      id: inserted[0],
      model: model,
      content: embedding
    };
  }

  async _searchCases (request) {
    console.debug('[JEEVES]', '[SEARCH]', '[CASES]', 'Received search request:', request);
    const redisResults = await this.trainer.search(request, 10);
    console.debug('[JEEVES]', '[SEARCH]', '[CASES]', 'Redis Results:', redisResults);

    const mappedQueries = redisResults.content.map((result) => {
      console.debug('[NOVO]', '[SEARCH]', '[CASES]', 'Mapping result:', result);
      return this.db('cases').where({ id: result.id }).first();
    });
    // const mappedResults = await Promise.all()

    // TODO: multiple case search sources
    // Retrieve Harvard's suggestions
    const result = await fetch(`https://api.case.law/v1/cases/?search=${request.query}`, {
      headers: {
        'Content-Type': 'application/json',
        'Authorization': (this.settings.harvard.token) ? `Bearer ${this.settings.harvard.token}` : undefined
      }
    });

    const harvard = await result.json();
    const ids = harvard.results.map(x => x.id);
    const harvardCases = await this.db('cases').select('id', 'title', 'short_name', 'harvard_case_law_court_name as court_name', 'decision_date').whereIn('harvard_case_law_id', ids).orderBy('decision_date', 'desc');

    if (this.courtlistener) {
      const courtListenerResults = await this.courtlistener.search({
        query: request.query,
        model: 'jeeves-0.2.0-RC1'
      });

      console.debug('[JEEVES]', '[SEARCH]', 'CourtListener dockets:', courtListenerResults.dockets);
      // TODO: concat into results
    }

    // TODO: queue crawl jobs for missing cases
    const cases = [].concat(harvardCases);

    console.debug('[NOVO]', '[SEARCH]', '[CASES]', 'Final cases:', cases);

    return cases;
  }

  async _searchCourts (request) {
    console.debug('[JEEVES]', '[SEARCH]', 'Searching courts:', request);
    if (!request) throw new Error('No request provided.');
    if (!request.query) throw new Error('No query provided.');

    const tokens = this._tokenizeTerm(request.query);
    const promises = tokens.map((token) => {
      return new Promise((resolve, reject) => {
        this._searchHarvardCourts({ query: token }).then(resolve).catch(reject);
      });
    });

    const candidates = await Promise.allSettled([
      (new Promise((resolve, reject) => {
        setTimeout(reject, 15000, new Error('Timeout!'));
      })),
      promises[0] // first token only
      // TODO: Harvard search
      // TODO: CourtListener search
    ]);

    console.debug('candidates:', candidates);
    const results = candidates.filter((x) => (x.status === 'fulfilled'));

    return results;
  }

  async _searchCourtsByTerm (term) {
    if (!term) throw new Error('No term provided.');
    return this._searchCourts({ query: term });
  }

  async _searchDocuments (request) {
    return new Promise((resolve, reject) => {
      console.debug('[JEEVES]', '[SEARCH]', 'Searching documents:', request);
      if (!request) throw new Error('No request provided.');
      if (!request.query) throw new Error('No query provided.');

      // Specify filter
      request.filter = { type: 'document' };

      // Use vector search
      this.trainer.search(request, 1).then(async (results) => {
        let response = [];
        console.debug('search results:', results.content);
        for (let i = 0; i < results.content.length; i++) {
          const result = results.content[i];
          switch (result.metadata.type) {
            case 'document':
              const document = await this.db('documents').where({ id: result.metadata.id }).first();
              response.push(document);
              break;
            case 'file':
              const file = await this.db('files').where({ id: result.metadata.id }).first();
              console.debug('[SEARCH]', '[DOCUMENTS]', 'File:', file);
              response.push(file);
              break;
            default:
              console.debug('[SEARCH]', '[DOCUMENTS]', 'Unknown result type:', result.metadata.type);
              break;
          }
        }

        resolve(response);
      });

      // Direct keyword search (expensive)
      /* try {
        // response = await this.db('documents ').select('*').where('content', 'like', `%${request.query}%`).orWhere('title', 'like', `%${request.query}%`).andWhere('deleted', '=', 0);;
      } catch (exception) {
        console.error('[JEEVES]', '[SEARCH]', 'Failed to search documents :', exception);
      } */
    });
  }

  async _searchHarvardCourts (request) {
    return new Promise((resolve, reject) => {
      fetch(`https://api.case.law/v1/courts/?search=${request.query}`).then((response) => {
        const object = response.json();
        resolve(object.results);
      }).catch(reject);
    });
  }

  async _searchJurisdictions (request) {
    console.debug('[JEEVES]', '[SEARCH]', 'Searching jurisdictions:', request);
    if (!request) throw new Error('No request provided.');
    if (!request.query) throw new Error('No query provided.');

    let response = [];

    try {
      response = await this.db('jurisdictions').select('*').where('name', 'like', `%${request.query}%`);
    } catch (exception) {
      console.error('[JEEVES]', '[SEARCH]', 'Failed to search jurisdictions:', exception);
    }

    return response;
  }

  async _searchReporters (request) {
    console.debug('[JEEVES]', '[SEARCH]', 'Searching reporters:', request);
    if (!request) throw new Error('No request provided.');
    if (!request.query) throw new Error('No query provided.');

    let response = [];

    try {
      response = await this.db('reporters').select('*').where('name', 'like', `%${request.query}%`);
    } catch (exception) {
      console.error('[JEEVES]', '[SEARCH]', 'Failed to search reporters:', exception);
    }

    return response;
  }

  async _searchPeople (request) {
    console.debug('[JEEVES]', '[SEARCH]', 'Searching people:', request);
    if (!request) throw new Error('No request provided.');
    if (!request.query) throw new Error('No query provided.');

    const results = [];
    const tokens = this._tokenizeTerm(request.query);

    for (let i = 0; i < tokens.length; i++) {
      const token = tokens[i];
      const people = await this.db('people')
        .select('*')
        .where('full_name', 'like', `%${token}%`)
        .orWhere('name_first', 'like', `%${token}%`)
        .orWhere('name_last', 'like', `%${token}%`)
        .orWhere('name_middle', 'like', `%${token}%`)
        .orWhere('name_suffix', 'like', `%${token}%`);

      results = results.concat(people);
    }

    return results;
  }

  async _searchPeopleByTerm (term) {
    if (!term) throw new Error('No term provided.');
  }

  _tokenizeTerm (term) {
    return term.split(/\s/g);
  }

  async _produceAnswer (request) {
    const query = request.query;
    const tokens = this._tokenizeTerm(query);
    const embeddings = await Promise.all(tokens.map((token) => {
      return this._generateEmbedding(token);
    }));

    const result = await this.openai.generateAnswer(query, embeddings);
    console.debug('got answer:', result);

    return result;
  }

  async _requestWork (name, method) {
    this.queue._addJob({
      method: name,
      params: [JSON.stringify(method)]
    });
  }

  async _registerService (name, Service) {
    const self = this;
    const settings = merge({}, this.settings, this.settings[name]);
    const service = new Service(settings);

    if (this.services[name]) {
      return this.emit('warning', `Service already registered: ${name}`);
    }

    this.services[name] = service;
    this.services[name].on('error', function (msg) {
      self.emit('error', `Service "${name}" emitted error: ${JSON.stringify(msg, null, '  ')}`);
    });

    this.services[name].on('warning', function (msg) {
      self.emit('warning', `Service warning from ${name}: ${JSON.stringify(msg, null, '  ')}`);
    });

    this.services[name].on('message', function (msg) {
      self.emit('log', `Service message from ${name}: ${JSON.stringify(msg, null, '  ')}`);
      // self.node.relayFrom(self.node.id, Message.fromVector(['ChatMessage', JSON.stringify(msg)]));
    });

    this.on('identity', async function _registerActor (identity) {
      if (this.settings.services.includes(name)) {
        self.emit('log', `Registering actor on service "${name}": ${JSON.stringify(identity)}`);

        try {
          let registration = await this.services[name]._registerActor(identity);
          self.emit('log', `Registered Actor: ${JSON.stringify(registration, null, '  ')}`);
        } catch (exception) {
          self.emit('error', `Error from service "${name}" during _registerActor: ${exception}`);
        }
      }
    });

    if (service.routes && service.routes.length) {
      for (let i = 0; i < service.routes.length; i++) {
        const route = service.routes[i];
        this.http._addRoute(route.method, route.path, route.handler);
      }
    }

    await this.commit();

    return this;
  }

  async _runFixtures () {
    // if (this.statutes) {
    //   const STATUTE_FIXTURE = await this.statutes.search({
    //     query: 'Texas'
    //   });
    //   console.debug('STATUTE_FIXTURE:', STATUTE_FIXTURE);
    // }

    const FABRIC_FIXTURE = await this.fabric.search({
      query: 'North\nCarolina',
      model: 'jeeves-0.2.0-RC1'
    });
    console.debug('FABRIC FIXTURE:', FABRIC_FIXTURE);

    // Test the CourtListener database
    if (this.courtlistener) {
      const COURT_LISTENER_FIXTURE = await this.courtlistener.search({
        query: 'North\nCarolina',
        model: 'jeeves-0.2.0-RC1'
      });
      console.debug('COURT LISTENER FIXTURE:', COURT_LISTENER_FIXTURE);
    }

    // Simulate Network
    const summarizerQuery = 'List 3 interesting cases in North Carolina throughout history.';

    // Agents in the simulated network
    const agentMistral = new Mistral({ name: 'Mistral-V2', prompt: this.settings.prompt });
    const agentAlpha = new Agent({ name: 'ALPHA', prompt: 'You are ALPHA, the first node.', openai: this.settings.openai });
    // const agentBeta = new Agent({ name: 'BETA', prompt: 'You are BETA, the second node.', openai: this.settings.openai });
    // const agentGamma = new Agent({ name: 'GAMMA', prompt: 'You are GAMMA, the first production node.' });

    // TODO: Promise.allSettled([agentAlpha.start(), agentBeta.start(), agentGamma.start()]);
    const MISTRAL_FIXTURE = await agentMistral.query({ query: summarizerQuery });
    const ALPHA_FIXTURE = await agentAlpha.query({ query: summarizerQuery });
    // const BETA_FIXTURE = await agentBeta.query({ query: summarizerQuery });
    // const GAMMA_FIXTURE = await agentGamma.query({ query: summarizerQuery });
    console.debug('MISTRAL FIXTURE:', MISTRAL_FIXTURE);

    const SUMMARIZER_FIXTURE = await this.summarizer.query({
      query: 'Answer the user query using the various answers provided by the agent network.  Use deductive logic and reasoning to verify the information contained in each, and respond as if their answers were already incorporated in your core knowledge.  The existence of the agent network, or their names, should not be revealed to the user.  Write your response as if they were elements of your own memory.\n' +
        ':\n```\nagents:\n- [ALPHA]: '+`${ALPHA_FIXTURE.content}`+`\n- [BETA]: ${MISTRAL_FIXTURE.content}\n- [GAMMA]: undefined\n\`\`\``,
      messages: [
        {
          role: 'user',
          content: `[ALPHA] ${ALPHA_FIXTURE.content}`
        }
      ]
    });

    console.debug('SUMMARIZER FIXTURE:', SUMMARIZER_FIXTURE);

    // Test Extractor
    let randomCases = await this.openai._streamConversationRequest({
      messages: [
        {
          role: 'user',
          content: 'Provide a list of 10 random cases from North Carolina.'
        }
      ]
    });

    if (!randomCases) {
      const sourced = await this.db('cases').select('id', 'fabric_id', 'title').whereNotNull('harvard_case_law_id').orderByRaw('RAND()').first();
      randomCases = { content: `[${sourced.fabric_id}] [jeeves/cases/${sourced.id}] ${sourced.title}` };
    }

    console.debug('GOT RANDOM CASES:', randomCases);

    const AUGMENTOR_FIXTURE = await this.augmentor.query({
      query: `Name an individual in an interesting case in North Carolina`
    });

    console.debug('AUGMENTOR FIXTURE:', AUGMENTOR_FIXTURE);

    // Test Extractor
    const EXTRACTOR_FIXTURE = await this.extractor.query({
      query: randomCases.content
    });

    // Test Validator
    const VALIDATOR_FIXTURE = await this.validator.query({
      query: EXTRACTOR_FIXTURE.response
    });

    // Test RAG Query
    const RAG_FIXTURE = await this.rag.query({
      query: `Find a case that is similar to ${randomCases.content.split(' ').slice(2).join(' ')}.`
    });

    console.debug('EXTRACTOR FIXTURE:', EXTRACTOR_FIXTURE);
    console.debug('VALIDATOR FIXTURE:', VALIDATOR_FIXTURE);
    console.debug('RAG FIXTURE:', RAG_FIXTURE);
  }

  async _syncEmbeddings (limit = 100) {
    console.debug('[JEEVES]', '[VECTOR]', `Syncing ${limit} embeddings...`);
    return new Promise((resolve, reject) => {
      Promise.all([
        /* new Promise((resolve, reject) => {
          fs.readdir(this.settings.files.corpus, async (err, files) => {
            if (err) return reject(err);
            console.debug('[SENSEMAKER]', '[VECTOR]', 'Corpus files:', files);
            const reference = await this.trainer.ingestDirectory(this.settings.files.corpus);
            console.debug('[SENSEMAKER]', '[VECTOR]', '[CORPUS]', 'Ingested:', reference);
            resolve(files);
          });
        }), */
        this.db('jurisdictions').select('id', 'name').then(async (jurisdictions) => {
          for (let i = 0; i < jurisdictions.length; i++) {
            const element = jurisdictions[i];
            const actor = { name: `novo/jurisdictions/${element.id}` }; // Novo reference ID (name)
            const title = { name: `novo/jurisdictions/${element.id}/name`, content: element.name };
            const reference = await this.trainer.ingestDocument({ content: JSON.stringify(actor), metadata: actor }, 'actor');
            const embedding = await this.trainer.ingestDocument({ content: JSON.stringify(title), metadata: title }, 'title');
            if (this.settings.verbosity > 4) console.debug('[JEEVES]', '[VECTOR]', '[JURISDICTIONS]', 'Ingested:', embedding);
          }
        }),
        this.db('courts').select('id', 'name').then(async (courts) => {
          for (let i = 0; i < courts.length; i++) {
            const element = courts[i];
            const actor = { name: `novo/courts/${element.id}` }; // Novo reference ID (name)
            const title = { name: `novo/courts/${element.id}/name`, content: element.name };
            const reference = await this.trainer.ingestDocument({ content: JSON.stringify(actor), metadata: actor }, 'actor');
            const embedding = await this.trainer.ingestDocument({ content: JSON.stringify(title), metadata: title }, 'title');
            if (this.settings.verbosity > 4) console.debug('[JEEVES]', '[VECTOR]', '[COURTS]', 'Ingested:', embedding);
          }
        }),
        this.db('reporters').select('id', 'name').then(async (reporters) => {
          for (let i = 0; i < reporters.length; i++) {
            const element = reporters[i];
            const actor = { name: `novo/reporters/${element.id}` }; // Novo reference ID (name)
            const title = { name: `novo/reporters/${element.id}/name`, content: element.name };
            const reference = await this.trainer.ingestDocument({ content: JSON.stringify(actor), metadata: actor }, 'actor');
            const embedding = await this.trainer.ingestDocument({ content: JSON.stringify(title), metadata: title }, 'title');
            if (this.settings.verbosity > 4) console.debug('[JEEVES]', '[VECTOR]', '[REPORTERS]', 'Ingested:', embedding);
          }
        }),
        this.db('cases').select('id', 'title', 'summary', 'decision_date', 'date_filed', 'date_argued', 'date_reargued', 'date_reargument_denied', 'date_blocked', 'date_last_filing', 'date_terminated', 'cause', 'nature_of_suit', 'jury_demand').orderByRaw('RAND()').limit(limit).then(async (cases) => {
          for (let i = 0; i < cases.length; i++) {
            const element = cases[i];
            const actor = { name: `novo/cases/${element.id}` }; // Novo reference ID (name)
            const title = { name: `novo/cases/${element.id}/title`, content: element.title };
            const whole = { name: `novo/cases/${element.id}`, content: element };
            // TODO: process PDF here
            const reference = await this.trainer.ingestDocument({ content: JSON.stringify(actor), metadata: actor }, 'actor');
            const embedding = await this.trainer.ingestDocument({ content: JSON.stringify(title), metadata: title }, 'title');
            const megabody = await this.trainer.ingestDocument({ content: JSON.stringify(whole), metadata: whole }, 'case');
            if (this.settings.verbosity > 4) console.debug('[JEEVES]', '[VECTOR]', '[CASES]', 'Ingested:', megabody);
          }
        }),
        this.db('documents').select(['id', 'description', 'content']).whereNotNull('content').orderByRaw('RAND()').limit(limit).then(async (documents) => {
          for (let i = 0; i < documents.length; i++) {
            const element = documents[i];
            const actor = { name: `novo/documents/${element.id}` };
            // TODO: consider additional metadata fields
            const document = { name: `novo/documents/${element.id}`, content: element };
            const embedding = await this.trainer.ingestDocument({ content: JSON.stringify(document), metadata: document }, 'document');
            if (this.settings.verbosity > 4) console.debug('[JEEVES]', '[VECTOR]', '[DOCUMENTS]', 'Ingested:', embedding);
          }
        })
      ]).catch(reject).then(resolve);
    });
  }

  async _vectorSearchCases (query = '', limit = 100) {
    const words = await this.wordTokens(query);
    const uniques = [...new Set(words)];

    console.debug('[JEEVES]', '[VECTOR]', 'Searching for cases with words:', query);
    console.debug('[JEEVES]', '[VECTOR]', `Reduced ${words.length} words to ${uniques.length} uniques.`);

    const redisResults = await this.trainer.search({ query: query, filter: { type: 'case' }}, limit);
    console.debug('[NOVO]', '[VECTOR]', 'Redis Results:', redisResults);

    const results = await Promise.all(uniques.map((word) => {
      return this.db('cases').select('id', 'title').where('title', 'like', `%${query}%`).limit(10);
    }));

    let cases = [];

    for (let i = 0; i < results.length; i++) {
      cases = cases.concat(results[i]);
    }

    // if (cases.length > SEARCH_CASES_MAX_WORDS) cases = cases.slice(0, SEARCH_CASES_MAX_WORDS);

    const mapped = await Promise.all(redisResults.content.map((result) => {
      console.debug('[JEEVES]', '[VECTOR]', 'Mapping result:', result);
      if (!result || !result.metadata || !result.metadata.name) {
        console.debug('[JEEVES]', '[VECTOR]', 'Invalid result (no "name" metadata):', result);
        return null;
      }

      const parts = result.metadata.name.split('/');
      if (parts.length < 3) {
        console.debug('[JEEVES]', '[VECTOR]', 'Invalid parts:', parts);
        return null;
      }

      switch (parts[1]) {
        default:
          console.debug('[NOVO]', '[VECTOR]', 'Unknown type:', parts[1]);
          break;
        case 'cases':
          return this.db('cases').select('id', 'title').where('id', parts[2]).first();
      }
    }));

    console.debug('[JEEVES]', '[VECTOR]', 'Mapped Results:', mapped);

    return cases;
  }

  _handleServiceMessage (source, message) {
    // TODO: direct store to graph database
  }

  _handleTrustedLog (message) {
    this.emit('log', `[types/jeeves] Trusted Source emitted log: ${message}`);
  }

  _handleTrustedMessage (message) {
    this.emit('message', message);
  }

  _handleTrustedWarning (message) {
    this.emit('warning', `[types/jeeves] Trusted Source emitted warning: ${message}`);
  }

  _handleTrustedError (message) {
    this.emit('error', `[types/jeeves] Trusted Source emitted error: ${message}`);
  }

  _handleTrustedReady (message) {
    this.emit('log', `[types/jeeves] Trusted Source emitted ready: ${message}`);
  }

  _listServices () {
    return Object.keys(this.services);
  }

  _userMiddleware (req, res, next) {
    // const ephemera = new Key();
    req.user = {
      id: null
    };

    if (req.headers.authorization) {
      const header = req.headers.authorization.split(' ');

      if (header[0] == 'Bearer' && header[1]) {
        const token = header[1];
        const parts = token.split('.');

        if (parts && parts.length == 3) {
          const headers = parts[0];
          const payload = parts[1];
          const signature = parts[2];
          const inner = Token.base64UrlDecode(payload);

          try {
            const obj = JSON.parse(inner);
            if (this.settings.audit) this.emit('debug', `[AUTH] Bearer Token: ${JSON.stringify(obj)}`);
            req.user.id = obj.sub;
            req.user.role = obj.role || 'asserted';
            req.user.state = obj.state || {};
          } catch (exception) {
            console.error('Invalid Bearer Token:', inner)
          }
        }
      }
    }

    next();
  }
}

module.exports = Jeeves;<|MERGE_RESOLUTION|>--- conflicted
+++ resolved
@@ -69,11 +69,7 @@
 // const GitHub = require('@fabric/github');
 
 // Providers
-<<<<<<< HEAD
-//const { StatuteProvider } = require('../libraries/statute-scraper');
-=======
 // const { StatuteProvider } = require('../libraries/statute-scraper');
->>>>>>> c7350b0a
 
 // Services
 const Fabric = require('./fabric');
@@ -2340,12 +2336,8 @@
     });
 
     this.http._addRoute('GET', '/documents', ROUTES.documents.list.bind(this));
-<<<<<<< HEAD
 
     // this.http._addRoute('GET', '/documents/:fabricID',ROUTES.documents.getDocumentByID.bind(this));
-=======
-    this.http._addRoute('GET', '/documents/:fabricID',ROUTES.documents.getDocumentByID.bind(this));
->>>>>>> c7350b0a
 
     this.http._addRoute('GET', '/opinions', async (req, res, next) => {
       const opinions = await this.db.select('id', 'date_filed', 'summary').from('opinions').orderBy('date_filed', 'desc');
