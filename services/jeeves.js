--- conflicted
+++ resolved
@@ -1323,7 +1323,6 @@
       password: this.settings.redis.password,
       socket: this.settings.redis
     });
-<<<<<<< HEAD
     function updateAPI(job, result) {
       console.log(`Updating API for job ${job} with job ID: ${job.id} with result:`, result);
 
@@ -1340,8 +1339,6 @@
       const message = Message.fromVector([fileUploadMessage.type, JSON.stringify(fileUploadMessage)]);
       this.http.broadcast(message);
     }
-=======
->>>>>>> d44d1ff3
 
     redisSubscriber.connect().then(() => {
       console.log('Connected to Redis for subscribing');
@@ -1353,13 +1350,9 @@
       });
     });
     // random function to show the queue results
-<<<<<<< HEAD
-
-=======
     function updateAPI(job, result) {
       console.log(`Updating API for job ${job.id} with result:`, result);
     }
->>>>>>> d44d1ff3
 
     // Queue
     try {
