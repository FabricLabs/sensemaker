--- conflicted
+++ resolved
@@ -2473,8 +2473,6 @@
     });
   }
 
-<<<<<<< HEAD
-=======
   async _handleRAGQuery (query) {
     console.debug('[JEEVES]', '[RAG]', 'Query:', query);
     const result = await this.fabric.search({
@@ -2484,8 +2482,7 @@
 
     return result;
   }
-  
->>>>>>> 6a050c73
+
   async _handleCaseSearchRequest (req, res, next) {
     try {
       const request = req.body;
