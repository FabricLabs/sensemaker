'use strict';

// Prepare transpilation
require('@babel/register');

// Package
const definition = require('../package');
const {
  SNAPSHOT_INTERVAL,
  AGENT_MAX_TOKENS,
  MAX_RESPONSE_TIME_MS,
  PER_PAGE_LIMIT,
  PER_PAGE_DEFAULT,
  SEARCH_CASES_MAX_WORDS,
  USER_QUERY_TIMEOUT_MS,
  SYNC_EMBEDDINGS_COUNT
} = require('../constants');

// Dependencies
const fs = require('fs');
const crypto = require('crypto');

// External Dependencies
const fetch = require('cross-fetch');
const debounce = require('lodash.debounce');
const merge = require('lodash.merge');
// TODO: use levelgraph instead of level?
// const levelgraph = require('levelgraph');
const knex = require('knex');
const { createClient } = require('redis');

const multer = require('multer');
// const { ApolloServer, gql } = require('apollo-server-express');
// TODO: use bcryptjs instead of bcrypt?
const { attachPaginate } = require('knex-paginate'); // pagination
const { hashSync, compareSync, genSaltSync } = require('bcrypt'); // user authentication
const { getEncoding, encodingForModel } = require('js-tiktoken'); // local embeddings

// Fabric
const Hub = require('@fabric/hub'); // messaging hub

// HTTP Bridge
const HTTPServer = require('@fabric/http/types/server'); // fabric edge server
// const Sandbox = require('@fabric/http/types/sandbox'); // edge client sandbox (web browser)

// Fabric Types
// TODO: reduce to whole library import?
// const App = require('@fabric/core/types/app');
const Key = require('@fabric/core/types/key'); // fabric keys
const Peer = require('@fabric/core/types/peer'); // fabric peers
const Token = require('@fabric/core/types/token'); // fabric tokens
const Actor = require('@fabric/core/types/actor'); // fabric actors
const Chain = require('@fabric/core/types/chain'); // fabric chains
const Logger = require('@fabric/core/types/logger');
// const Worker = require('@fabric/core/types/worker');
const Message = require('@fabric/core/types/message');
const Service = require('@fabric/core/types/service');
const Collection = require('@fabric/core/types/collection');
const Filesystem = require('@fabric/core/types/filesystem');

// Sources
// const Bitcoin = require('@fabric/core/services/bitcoin');
// const WebHooks = require('@fabric/webhooks');
// const Discord = require('@fabric/discord');
// const Ethereum = require('@fabric/ethereum');
// const GitHub = require('@fabric/github');
const Matrix = require('@fabric/matrix');
// const Shyft = require('@fabric/shyft');
// const Twilio = require('@fabric/twilio');
// const Twitter = require('@fabric/twitter');
// const GitHub = require('@fabric/github');

// Providers
// const { StatuteProvider } = require('../libraries/statute-scraper');

// Services
const Fabric = require('./fabric');
const EmailService = require('./email');
const Gemini = require('./gemini');
const PACER = require('./pacer');
const Harvard = require('./harvard');
const Mistral = require('./mistral');
const OpenAI = require('./openai');
const CourtListener = require('./courtlistener');
// const WestLaw = require('./westlaw');
const Stripe = require('./stripe');

// Internal Types
const Agent = require('../types/agent');
// const Brain = require('../types/brain');
const Coordinator = require('../types/coordinator');
const Learner = require('../types/learner');
const Trainer = require('../types/trainer');
const Worker = require('../types/worker');
const Queue = require('../types/queue');

// Components
const CaseHome = require('../components/CaseHome');
const CaseView = require('../components/CaseView');
const Conversations = require('../components/Conversations');

// Functions
const toMySQLDatetime = require('../functions/toMySQLDatetime');
const IngestFile = require('../functions/IngestFile');

// Routes (Request Handlers)
const ROUTES = require('../routes');

/**
 * Jeeves is a Fabric-powered application, capable of running autonomously
 * once started by the user.  By default, earnings are enabled.
 * @type {Object}
 * @extends {Service}
 */
class Jeeves extends Hub {
  /**
   * Constructor for the Jeeves application.
   * @param  {Object} [settings={}] Map of configuration values.
   * @param  {Number} [settings.port=7777] Fabric messaging port.
   * @return {Jeeves} Resulting instance of Jeeves.
   */
  constructor (settings = {}) {
    super(settings);

    // Settings
    this.settings = merge({
      crawl: false,
      debug: false,
      seed: null,
      port: 7777,
      precision: 8, // precision in bits for floating point compression
      persistent: true,
      path: './logs/jeeves',
      coordinator: '!TsLXBhlUcDLbRtOYIU:fabric.pub',
      frequency: 0.01, // Hz (once every ~100 seconds)
      temperature: 0,
      rules: [
        'do not provide hypotheticals'
      ],
      db: {
        host: 'localhost',
        user: 'db_user_jeeves',
        password: '',
        database: 'db_jeeves'
      },
      files: {
        corpus: './sensemaker',
        path: './jeeves-files',
        userstore: './jeeves-files/uploads/users'
      },
      http: {
        hostname: 'localhost',
        listen: true,
        port: 4242
      },
      commitments: [],
      constraints: {
        tolerance: 100, // 100ms
        memory: {
          max: Math.pow(2, 26) // ~64MB RAM
        }
      },
      matrix: {},
      agents: null,
      ollama: {},
      openai: {},
      pacer: {},
      harvard: {},
      courtlistener: {},
      statutes: {
        jurisdictions: [
          'Texas'
        ]
      },
      services: [
        'bitcoin',
        'harvard',
        'matrix'
      ],
      state: {
        status: 'INITIALIZED',
        agents: {},
        collections: {
          cases: {},
          courts: {},
          documents: {},
          people: {}
        },
        counts: {
          cases: 0,
          courts: 0,
          documents: 0,
          people: 0
        },
        services: {
          bitcoin: {
            balance: 0
          },
          courtlistener: {
            cases: 0,
            courts: 0,
            documents: 0,
            people: 0
          },
          harvard: {
            counts: {
              cases: 0,
              courts: 0,
              documents: 0,
              people: 0
            }
          }
        }
      },
      crawlDelay: 2500,
      interval: 86400 * 1000,
      verbosity: 2,
      verify: true,
      workers: 1,
    }, settings);

    // Vector Clock
    this.clock = 0;

    // Internals
    this.agent = new Peer(this.settings);
    // this.brain = new Brain(this.settings);
    this.chain = new Chain(this.settings);
    this.queue = new Queue(this.settings);
    this.audits = new Logger(this.settings);
    this.learner = new Learner(this.settings);
    this.trainer = new Trainer(this.settings);
    this.coordinator = new Coordinator({ name: 'Jeeves', goals: this.settings.goals, actions: ['idle', 'search_cases', 'proceed'], agent: this.settings.ollama });
    this.router = new Coordinator({ name: 'Novo', goals: this.settings.goals, actions: ['idle', 'search_cases', 'proceed'], agent: this.settings.ollama });
    // this.sandbox = new Sandbox(this.settings.sandbox);
    this.worker = new Worker(this.settings);

     // Services
    // Optional Services
    this.email = (this.settings.email && this.settings.email.enable) ? new EmailService(this.settings.email) : null;
    this.matrix = (this.settings.matrix && this.settings.matrix.enable) ? new Matrix(this.settings.matrix) : null;
    // this.github = (this.settings.github.enable) ? new GitHub(this.settings.github) : null;
    // this.discord = (this.settings.discord.enable) ? new Discord(this.settings.discord) : null;
    this.courtlistener = (this.settings.courtlistener.enable) ? new CourtListener(this.settings.courtlistener) : null;
    // this.statutes = (this.settings.statutes.enable) ? new StatuteProvider(this.settings.statutes) : null;

    // Other Services
    this.pacer = new PACER(this.settings.pacer);
    this.openai = new OpenAI(this.settings.openai);
    this.harvard = new Harvard(this.settings.harvard);
    this.stripe = new Stripe(this.settings.stripe);

    // Collections
    this.actors = new Collection({ name: 'Actors' });
    this.feeds = new Collection({ name: 'Feeds '});
    this.messages = new Collection({ name: 'Messages' });
    this.objects = new Collection({ name: 'Objects' });
    this.sources = new Collection({ name: 'Sources' });

    // TODO: use path
    // TODO: enable recursive Filesystem (directories)
    this.fs = new Filesystem({ path: './stores/jeeves' });

    // Fabric Setup
    this._rootKey = new Key({ xprv: this.settings.xprv });
    this._fabric = {
      ephemera: this._rootKey,
      token: new Token({ issuer: this._rootKey })
    };

    // Fabric
    this.fabric = new Fabric(this.settings.fabric);
    this.cluster = new Trainer(this.settings);

    // HTTP Interface
    this.http = new HTTPServer({
      path: 'assets',
      hostname: this.settings.http.hostname,
      interface: this.settings.http.interface,
      port: this.settings.http.port,
      middlewares: {
        userIdentifier: this._userMiddleware.bind(this)
      },
      resources: {
        Document: {
          route: '/documents',
          components: {
            list: 'DocumentHome',
            view: 'DocumentView'
          }
        },
        Index: {
          route: '/',
          components: {
            list: 'jeeves-index',
            view: 'jeeves-index'
          }
        },
        Service: {
          route: '/services',
          components: {
            list: 'jeeves-index',
            view: 'jeeves-index'
          }
        }
      },
      sessions: false
    });

    // File Uploads
    this.uploader = new multer({ dest: this.settings.files.path });

    // TODO: evaluate use of temperature
    this.openai.settings.temperature = this.settings.temperature;
    this.apollo = null;

    // Internals
    this.agents = {};
    this.healths = {};
    this.services = {};
    this.sources = {};
    this.workers = [];
    this.changes = new Logger({
      name: 'jeeves',
      path: './stores'
    });

    // Sensemaker
    this.sensemaker = new Agent({
      name: 'SENSEMAKER',
      model: 'llama3',
      rules: this.settings.rules,
      host: this.settings.ollama.host,
      port: this.settings.ollama.port,
      secure: this.settings.ollama.secure,
      prompt: this.settings.prompt
    });

    // Agent Collection
    this.lennon = new Agent({ name: 'LENNON', rules: this.settings.rules, prompt: `You are LennonAI, designed to come up with a list of relevant citations of cases and statutes.  Use analytical reasoning to determine the best historical cases to cite, including text from the arguments and closing opinions.`, openai: this.settings.openai });
    this.alpha = new Agent({ name: 'ALPHA', host: null, prompt: this.settings.prompt, openai: this.settings.openai });
    this.beta = new Agent({ name: 'BETA', model: this.settings.ollama.model, host: 'ollama.trynovo.com', port: 443, secure: true, prompt: this.settings.prompt, openai: this.settings.openai });
    this.gamma = new Agent({ name: 'GAMMA', model: this.settings.ollama.model, host: this.settings.ollama.host, port: this.settings.ollama.port, secure: this.settings.ollama.secure, prompt: this.settings.prompt, openai: this.settings.openai });
    this.delta = new Agent({ name: 'DELTA', model: this.settings.ollama.model, host: this.settings.ollama.host, port: this.settings.ollama.port, secure: this.settings.ollama.secure, prompt: this.settings.prompt, openai: this.settings.openai });

    // External Agents
    // this.gemini = new Gemini({ name: 'GEMINI', prompt: this.settings.prompt, ...this.settings.gemini, openai: this.settings.openai });

    // Well-known Models
    this.llama = new Agent({ name: 'LLAMA', model: 'llama3', host: this.settings.ollama.host, port: this.settings.ollama.port, secure: this.settings.ollama.secure, prompt: this.settings.prompt, openai: this.settings.openai });
    this.mistral = new Agent({ name: 'MISTRAL', model: 'mistral', host: this.settings.ollama.host, port: this.settings.ollama.port, secure: this.settings.ollama.secure, prompt: this.settings.prompt });
    this.mixtral = new Agent({ name: 'MIXTRAL', model: 'mixtral', host: 'ollama.trynovo.com', port: 443, secure: true, prompt: this.settings.prompt });
    this.gemma = new Agent({ name: 'GEMMA', model: 'gemma', host: this.settings.ollama.host, port: this.settings.ollama.port, secure: this.settings.ollama.secure, prompt: this.settings.prompt });

    // Custom Models
    // NOTE: these are tested with `llama3` but not other models
    this.outliner = new Agent({ name: 'OUTLINER', rules: this.settings.rules, model: this.settings.ollama.model, host: this.settings.ollama.host, port: this.settings.ollama.port, secure: this.settings.ollama.secure, prompt: 'You are OutlinerAI, an artificial intelligence (AI) designed to generate a list of section headers for a document to be written by other drafting AIs.  For each request, list all headings sequentially in an array, with each heading as an object containing `number`, `content` and `depth` properties.  Your responses should use the following template:\n```\n{\n  "type": "DocumentOutline",\n  "content": [\n    {\n      "number": 1,\n      "content": "Section 1",\n      "depth": 1\n    }\n  ]\n}\n```' });
    this.drafter = new Agent({ name: 'DRAFTER', rules: this.settings.rules, model: this.settings.ollama.model, host: this.settings.ollama.host, port: this.settings.ollama.port, secure: this.settings.ollama.secure, prompt: 'You are DrafterAI, an artificial intelligence (AI) designed to draft sections of documents for later composition into complete documents.  For each request, generate the highest quality, most accurate and compelling text for the request.  Do not pretext the generated content with any decoration or explanation, simply produce the content.  You only ever produce the desired section, not the entire document, and you should expect your response to be concatenated verbatim to other sections for the complete document.  Respond using Markdown.' });
    this.citer = new Agent({ name: 'CITER', rules: this.settings.rules, prompt: 'You are CiterAI, designed to produce the correct legal citation for a specific case.  Respond using JSON.' });
    this.searcher = new Agent({ name: 'SEARCHER', rules: this.settings.rules, model: this.settings.ollama.model, host: this.settings.ollama.host, port: this.settings.ollama.port, secure: this.settings.ollama.secure, prompt: 'You are SearcherAI, designed to return only a search term most likely to return the most relevant results to the user\'s query, assuming your response is used elsewhere in collecting information from the Novo database.  Refrain from using generic terms such as "case", "v.", "vs.", etc., and simplify the search wherever possible to focus on the primary topic.  Only ever return the search query as your response.  For example, when the inquiry is: "Find a case that defines the scope of First Amendment rights in online speech." you should respond with "First Amendment" (excluding the quote marks).  Your responses will be sent directly to the network, so make sure to only ever respond with the best candidate for a search term for finding documents most relevant to the user question.  Leverage abstractions to extract the essence of the user request, using step-by-step reasoning to predict the most relevant search term.', openai: this.settings.openai });
    this.usa = new Agent({ name: 'USA', model: this.settings.ollama.model, prompt: this.settings.prompt, host: this.settings.ollama.host, port: this.settings.ollama.port, secure: this.settings.ollama.secure });
    this.proofreader = new Agent({ name: 'PROOFREADER', prompt: 'You are ProofreaderAI, designed to correct the grammar and spelling of a given text.  Respond using Markdown.' });

    // Pipeline Datasources
    this.datasources = {
      bitcoin: { name: 'Bitcoin' },
      courtlistener: { name: 'CourtListener' },
      harvard: { name: 'Harvard' },
      pacer: { name: 'PACER' },
      statutes: { name: 'Statutes' }
    };

    // Streaming
    this.completions = {};
    this.primes = {};

    // State
    this._state = {
      clock: this.clock,
      status: 'STOPPED',
      actors: {},
      agents: {},
      audits: {},
      epochs: [],
      messages: {},
      objects: {},
      content: this.settings.state
    };

    // Database connections
    this.db = knex({
      client: 'mysql2',
      connection: {
        host: this.settings.db.host,
        port: this.settings.db.port,
        user: this.settings.db.user,
        password: this.settings.db.password,
        database: this.settings.db.database
      },
      pool: {
        min: 8,
        max: 128,
        afterCreate: (conn, done) => {
          // console.debug('[JEEVES]', '[DB]', 'Connection created.');
          done(null, conn);
        }
      }
    });

    attachPaginate();

    // Stop case
    /* process.on('exit', async () => {
      console.warn('Jeeves is shutting down...');
      await this.stop();
    }); */

    return this;
  }

  get authority () {
    return `https://${this.settings.domain}`;
  }

  get version () {
    return definition.version;
  }

  combinationsOf (tokens, prefix = '') {
    if (!tokens.length) return prefix;
    if (tokens.length > 10) tokens = tokens.slice(0, 10);

    let result = [];

    // Recursively combine tokens
    for (let i = 0; i < tokens.length; i++) {
      const rest = tokens.slice(0, i).concat(tokens.slice(i + 1));
      const combinations = this.combinationsOf(rest, prefix + tokens[i] + ' ');
      result = result.concat(combinations);
    }

    // Add the original tokens
    result = result.concat(tokens);

    // Return unique results
    return [...new Set(result.map((item) => item.trim()))];
  }

  commit () {
    // console.debug('[JEEVES]', '[COMMIT]', 'Committing state:', this._state);
    const commit = new Actor({
      type: 'Commit',
      object: {
        content: this.state
      }
    });

    // console.warn('Jeeves is attempting a safe shutdown...');
    // TODO: safe shutdown
    this.emit('commit', commit);

    return this;
  }

  /**
   * Creates (and registers) a new {@link Agent} instance.
   * @param {Object} configuration Settings for the {@link Agent}.
   * @returns {Agent} Instance of the {@link Agent}.
   */
  createAgent (configuration = {}) {
    const agent = new Agent(configuration);
    // TODO: define Agent methods from `documentation`
    if (!this._state.agents[agent.id]) this._state.agents[agent.id] = agent;
    this._state.content.agents[agent.id] = configuration;
    // this.commit();
    this.emit('agent', agent);
    return agent;
  }

  estimateTokens (input) {
    const tokens = input.split(/\s+/g);
    const estimate = tokens.length * 4;
    return estimate;
  }

  importantPhrases (input) {
    const tokens = input.replace(/[^\w\s\']|_/g, '').split(/\s+/g);
    const uniques = [...new Set(tokens)].filter((x) => x.length > 3);

    uniques.sort((a, b) => {
      return b.length - a.length;
    });

    return uniques;
  }

  importantWords (input, limit = 5) {
    const tokens = input.replace(/[^\w\s\']|_/g, '').split(/\s+/g);
    const uniques = [...new Set(tokens)].filter((x) => x.length > 3);
    const nouns = this.properNouns(input);

    uniques.sort((a, b) => {
      return b.length - a.length;
    });

    uniques.sort((a, b) => {
      return nouns.includes(b) - nouns.includes(a);
    });

    return uniques.slice(0, limit);
  }

  properNouns (input) {
    return this.uniqueWords(input).filter((word) => /^[A-Z][a-z]*$/.test(word));
  }

  uniqueWords (input) {
    return [...new Set(this.words(input))].filter((x) => x.length > 3);
  }

  words (input) {
    return this.wordTokens(input);
  }

  wordTokens (input) {
    return input.replace(/[^\w\s\']|_/g, '').split(/\s+/g);
  }

  async alert (message) {
    if (this.email) {
      try {
        // Alert Tech
        await this.email.send({
            from: 'agent@trynovo.com',
            to: 'tech@jeeves.dev',
            subject: `[ALERT] [JEEVES] Jeeves Alert`,
            html: message
        });
        console.debug('Alert email sent successfully!');
      } catch (error) {
        console.error('Error sending alert email:', error);
      }
    }
  }

  async generateDocumentOutline (request) {
    const message = `Generate an outline of a document for the following request:\n\`\`\`\n${JSON.stringify(request, null, '  ')}\n\`\`\`\`\n\nRespond using JSON.`;
    return new Promise((resolve, reject) => {
      //nahuel: the only change i made in this is that actually the JSON.parse() wasnt calling response correctly
      this.outliner.query({ query: message }).then((response) => {
        console.debug('[NOVO]', 'Generated Document Outline (1st Pass):', response);

        let outline = null;

        try {
          outline = JSON.parse(response.content);
        } catch (exception) {
          console.error('[NOVO]', 'First pass generated incorrect JSON:', outline);
        }

        resolve(outline);
      }).catch((exception) => {
        reject(exception);
      });
    });
  }

  async generateDocumentSection (request) {
    const message = `Your next message is the appropriate text for the following section of the document for the following request:\n\`\`\`\n${JSON.stringify(request, null, '  ')}\n\`\`\`\``;
    return new Promise((resolve, reject) => {
      this.drafter.query({ query: message }).then((response) => {
        resolve(response);
      }).catch((exception) => {
        reject(exception);
      });
    });
  }

  async tick () {
    const now = (new Date()).toISOString();
    this._lastTick = JSON.parse(JSON.stringify(this.clock || 0));
    ++this.clock;
    this.commit();
    return {
      clock: this.clock,
      timestamp: now
    };
  }

  async ff (count = 0) {
    for (let i = 0; i < count; i++) {
      try {
        await this.tick();
      } catch (exception) {
        this.emit('error', `Could not fast-forward: ${exception}`);
      }
    }

    return this;
  }

  async beat () {
    const now = (new Date()).toISOString();
    const start = JSON.parse(JSON.stringify(this.clock));
    console.debug('[JEEVES]', '[BEAT]', 'Start:', start);

    // TODO: remove async, use local state instead
    // i.e., queue worker job
    const balance = await this.services.bitcoin._syncBalanceFromOracle();
    const beat = Message.fromVector(['Generic', {
      clock: this.clock,
      balance: balance.data.content,
      created: now
    }]);

    await this.tick();

    this.worker.addJob({
      type: 'ScanCourtListener',
      params: [
        { query: 'Cases not yet synchronized with Jeeves.' }
      ]
    });

    let data = beat.data;

    try {
      data = JSON.parse(data);
      data = JSON.stringify(data, null, '  ');
    } catch (exception) {
      this.emit('error', `Exception parsing beat: ${exception}`);
    }

    // this.alert('Heartbeat: ```\n' + data + '\n```');

    this.emit('beat', beat);
    this.emit('block', {
      created: now,
      transactions: []
    });

    return beat;
  }

  async checkHealth () {
    const CHAT_QUERY = 'Health check!  Tell me some status values.';

    return new Promise(async (resolve, reject) => {
      const now = new Date();
      const results = await Promise.allSettled(
        Object.values(this.agents).map((agent) => {
          return agent.query({ query: CHAT_QUERY, prompt: this.settings.prompt });
        })
      );

      const summaries = await Promise.allSettled([
        this.summarizer.query({ query: `Initial input: ${CHAT_QUERY}\nNetwork responses: ${JSON.stringify(results)}`, prompt: this.settings.prompt }),
      ]);

      resolve({
        created: now.toISOString(),
        duration: (new Date()) - now,
        results: results.concat(summaries)
      });
    });
  }

  /**
   * Execute the default pipeline for an inbound request.
   * @param {Object} request Request object.
   * @param {Number} [timeout] How long to wait for a response.
   * @param {Number} [depth] How many times to recurse.
   * @returns {Message} Request as a Fabric {@link Message}.
   */
  async createTimedRequest (request, timeout = MAX_RESPONSE_TIME_MS, depth = 0) {
    return new Promise(async (resolve, reject) => {
      const now = new Date();
      const created = now.toISOString();

      if (this.settings.debug) console.debug('[NOVO]', '[PIPELINE]', 'Handling request:', request);
      if (this.settings.debug) console.debug('[NOVO]', '[PIPELINE]', 'Initial query:', request.query);
      if (this.settings.debug) console.trace('[NOVO]', '[PIPELINE]', 'Initial messages:', request.messages);
      if (this.settings.debug) console.debug('[NOVO]', '[PIPELINE]', 'Initial timeout:', request.timeout);

      // Add Request to Database
      // TODO: assign `then` to allow async processing
      const inserted = await this.db('requests').insert({
        // TODO: add `user_id` to request, assign to `creator`
        created_at: toMySQLDatetime(now),
        content: JSON.stringify(request)
      });

      // Store user request
      // TODO: assign `then` to allow async processing
      const responseMessage = await this.db('messages').insert({
        conversation_id: request.conversation_id,
        user_id: 1,
        status: 'computing',
        content: `${this.settings.name} is researching your question...`
      });

      if (this.settings.debug) console.debug('[JEEVES]', '[TIMEDREQUEST]', 'Created response placeholder message:', responseMessage);

      // Create Request Message
      const message = Message.fromVector(['TimedRequest', JSON.stringify({
        created: created,
        request: request,
        response_message_id: responseMessage[0]
      })]);

      // Notify workers
      this.emit('request', { id: inserted [0] });

      // TODO: prepare maximum token length
      if (this.settings.debug) console.debug('[JEEVES]', '[TIMEDREQUEST]', 'Request:', request);

      // Get Matter, if relevant
      if (request.matter_id) {
        request.matter = await this.db('matters').where({ id: request.matter_id }).first();
        const matterFiles = await this.db('matters_files').where({ matter_id: request.matter_id });
        request.matter.files = await this.db('files').whereIn('id', matterFiles.map((x) => x.file_id));
      }

      // Action Model (Coordinator/Decider)
      const action = 'none';

      // Get the recommended action
      this.router.chooseAction({ action, request }).catch((error) => {
        console.error('[NOVO]', '[PIPELINE]', 'Coordinator error:', error);
      }).then(async (decision) => {
        console.debug('[NOVO]', '[PIPELINE]', 'Coordinator decision:', decision);
        const action = decision?.action;
        switch (action) {
          default:
            console.debug('[NOVO]', '[PIPELINE]', 'Unhandled action:', action);
            break;
        }

        // RAG
        const cases = await this._vectorSearchCases(request.query, 10);
        // const recently = await this.db('cases').orderBy('created_at', 'desc').limit(5);
        const recently = [];

        // Variables
        let topical = [];
        let searchterm = null;

        // Expander
        // BEGIN EXPANDER
        if (this.settings.expander) {
          // Compute most relevant tokens
          // const hypotheticals = await this.lennon.query({ query: request.query });
          const words = this.importantWords(request.query);
          const phrases = this.importantPhrases(request.query);

          try {
            searchterm = await this.searcher.query({ query: `---\nquery:\n  ${request.query}\nmatter: ${JSON.stringify(request.matter || null)}\n---\nConsidering the metadata, what search term do you recommend?  Remember, return only the search term.`, tools: null, messages: request.messages });
            if (this.settings.debug) this.emit('debug', `Search Term: ${JSON.stringify(searchterm, null, '  ')}`);
            console.debug('[JEEVES]', '[TIMEDREQUEST]', 'Search Term content:', searchterm.content);

            if (!searchterm.content) searchterm.content = '';

            // Remove whitespace
            searchterm.content = searchterm.content.trim();

            // Remove wrapping quotes
            searchterm.content = searchterm.content.replace(/^"/, '').replace(/"$/, ''); // exact double quotes
            searchterm.content = searchterm.content.replace(/^'/, '').replace(/'$/, ''); // exact single quotes
            searchterm.content = searchterm.content.replace(/^“/, '').replace(/”$/, ''); // fancy double quotes
            searchterm.content = searchterm.content.replace(/^‘/, '').replace(/’$/, ''); // fancy single quotes

            // Still too long!
            // TODO: convert limit here to constant
            if (searchterm.content.length > 50) {
              searchterm.content = searchterm.content.substr(0, 50);
            }

            console.debug('[NOVO]', '[PIPELINE]', 'Final Search Term:', searchterm.content);

            // Search for cases
            topical = await this._vectorSearchCases(searchterm.content);
          } catch (exception) {
            console.error('[NOVO]', '[PIPELINE]', 'Search Exception:', exception);
          }
        }
        // END EXPANDER

        // Format Metadata
        const caseCount = await this.db('cases').count('id as count').first();
        const meta = `metadata:\n` +
          `  created: ${created}\n` +
          `  clock: ${this.clock}\n` +
          `  matter: ${JSON.stringify(request.matter || null)}\n` +
          // `  topics: ${searchterm.content || ''}\n` +
          // `  words: ${words.slice(0, 10).join(', ') + ''}\n` +
          // `  documents: null\n` +
          `  cases:\n` +
          cases.concat(recently).concat(topical).map((x) => `    - [novo/cases/${x.id}] "${x.title || 'undefined title'}" ${x.decision_date || ''} "${x.citation || 'undefined citation'}" ${x.harvard_case_law_court_name} ${JSON.stringify(x.summary || '')}`).join('\n') + `\n` +
          `  counts:\n` +
          `    cases: ` + caseCount.count +
          `\n`;

        // Format Query Text
        const query = `---\n` +
          meta +
          `---\n` +
          `${request.query}`;

        // Estimate Cost
        const metaTokenCount = this.estimateTokens(meta);
        const requestTokenCount = this.estimateTokens(request.query);
        const estimatedCost = requestTokenCount * 0.0001;

        if (this.settings.debug) console.debug('[JEEVES]', '[TIMEDREQUEST]', 'Meta:', meta);
        if (this.settings.debug) console.debug('[JEEVES]', '[TIMEDREQUEST]', 'Meta Token Count:', metaTokenCount);
        if (this.settings.debug) console.debug('[JEEVES]', '[TIMEDREQUEST]', 'Request Token Count:', requestTokenCount);
        if (this.settings.debug) console.debug('[JEEVES]', '[TIMEDREQUEST]', 'Available Tokens:', AGENT_MAX_TOKENS - metaTokenCount - requestTokenCount);
        if (this.settings.debug) console.debug('[JEEVES]', '[TIMEDREQUEST]', 'Estimated query embedding cost:', estimatedCost);

        let messages = [];

        if (request.conversation_id) {
          console.debug('[NOVO]', '[TIMEDREQUEST]', 'Resuming conversation:', request.conversation_id);
          // Resume conversation
          const prev = await this._getConversationMessages(request.conversation_id);
          messages = prev.map((x) => {
            return { role: (x.user_id == 1) ? 'assistant' : 'user', content: x.content }
          });
        } else {
          // New conversation
          // messages = messages.concat([{ role: 'user', content: request.query }]);
        }

        if (request.subject) {
          // Subject material provided
          messages.unshift({ role: 'user', content: `Questions will be pertaining to ${request.subject}.` });
        }

        if (request.matter_id) {
          messages = messages.concat([{ role: 'user', content: `Questions will be pertaining to ${request.matter.title}:\n\n\`\`\`\n${JSON.stringify(request.matter)}\n\`\`\`` }]);
        }

        if (this.settings.debug) console.debug('[JEEVES]', '[TIMEDREQUEST]', 'Matter Messages:', messages);

        // Prompt
        messages.unshift({
          role: 'system',
          content: this.settings.prompt
        });

        if (this.settings.debug) this.emit('debug', `[NOVO] [TIMEDREQUEST] Messages to evaluate: ${JSON.stringify(messages)}`);
        if (this.settings.debug) console.debug('[NOVO]', '[TIMEDREQUEST]', 'Agents to test:', Object.keys(this.agents));

        // TODO: Compressor
        // Use a reliable high-context agent to compress the query

        /* this.rag.query({ query: `Generate a SQL query for the following user request:\n\`\`\`\n${request.query}\n\`\`\`\n\nRemember, only ever respond with a SQL query that can be executed by me to return the results.  Do not wrap it in Markdown or a code block, the response must be only the raw query.`, messages }).catch((exception) => {
          console.error('[NOVO]', '[TIMEDREQUEST]', '[RAG]', 'Exception:', exception);
        }).then(async (ragged) => {
          console.debug('RAGGED:', ragged);
          let results = null;
          try {
            results = await this.db.raw(ragged.content);
          } catch (exception) {
            console.error('[NOVO]', '[RAGGER]', 'Exception:', exception);
            console.debug('[NOVO]', '[TIMEDREQUEST]', '[RAG]', 'Messages to regenerate with:', messages);
            this.rag.query({ query: `Your query failed:\n\`\`\`\n${exception.message}\n\`\`\`\n\nTry again, making sure to only return a valid SQL query given the provided schema.`, messages }).catch((exception) => {
              console.error('[NOVO]', '[TIMEDREQUEST]', '[RAG]', 'Secondary Exception:', exception);
            }).then((ultimate) => {
              console.debug('[NOVO]', '[TIMEDREQUEST]', '[RAG]', 'Ultimate:', ultimate);
            });
          }

          console.debug('[NOVO]', '[TIMEDREQUEST]', '[RAG]', 'Results:', results);
        }); */

        // Initiate Network Query
        const networkPromises = Object.keys(this.agents).map((name) => {
          // console.debug('[NOVO]', '[TIMEDREQUEST]', '[NETWORK]', 'Agent name:', name);
          // console.debug('[NOVO]', '[TIMEDREQUEST]', '[NETWORK]', 'Agent:', this.agents[name]);
          return this.agents[name].query({ query, messages, /* requery: true */ });
        }).concat([
          // this.chatgpt.query({ query, messages, requery: true }),
          this.trainer.query({ query, messages }),
        ]);

        // Either all settle, or timeout
        Promise.race([
          Promise.allSettled(networkPromises),
          new Promise((resolve, reject) => setTimeout(reject, timeout, new Error('Timeout!')))
        ]).catch((error) => {
          console.error('[NOVO]', '[TIMEDREQUEST]', '[NETWORK]', '[RESOLVER]', 'Error:', error);
        }).then(async (results) => {
          console.debug('[NOVO]', '[TIMEDREQUEST]', '[NETWORK]', '[RESOLVER]', '[SETTLEMENT]', 'Results:', results);
        });

        // Handle Results and return
        Promise.allSettled(networkPromises).catch((error) => {
          console.error('[NOVO]', '[TIMEDREQUEST]', '[NETWORK]', '[RESOLVER]', 'Error:', error);
        }).then(async (results) => {
          console.debug('[NOVO]', '[TIMEDREQUEST]', '[NETWORK]', '[RESOLVER]', '[DEBUG]', 'Results:', results);
          if (this.settings.debug) console.debug('[NOVO]', '[TIMEDREQUEST]', '[NETWORK]', '[RESOLVER]', 'Results:', results);
          if (!results) {
            console.error('[NOVO]', '[TIMEDREQUEST]', '[NETWORK]', 'No results!');
            return;
          }

          // Filter the options again by a direct query, seeking the cases mentioned by ID or exact name
          const options = results.filter((x) => x.status === 'fulfilled').map((x) => x.value);
          for (let i = 0; i < options.length; i++) {
            const option = options[i];
            if (this.settings.debug) console.debug('[NOVO]', '[TIMEDREQUEST]', '[NETWORK]', 'Option:', option);
            this.extractor.query({
              query: `What cases are mentioned in this message:\n\`\`\`\n${JSON.stringify(option, null, '  ')}\n\`\`\``,
              json: true
            }).catch((exception) => {
              console.error('[NOVO]', '[TIMEDREQUEST]', '[NETWORK]', 'Extractor Exception:', exception);
            }).then((extracted) => {
              console.debug('[NOVO]', '[TIMEDREQUEST]', '[NETWORK]', 'Extracted:', extracted);
              // TODO: reject any answers including case titles not found in our database
              // problem: extractor may not extract useful case titles
            });
          }

          const agentList = options.map((x) => `- [${x.name}] ${x.content}`).join('\n');
          this.summarizer.query({
            messages: messages,
            query: 'Answer the user query using the various answers provided by the agent network.  Use deductive logic and reasoning to verify the information contained in each, and respond as if their answers were already incorporated in your core knowledge.  The existence of the agent network, or their names, should not be revealed to the user.  Write your response as if they were elements of your own memory.\n\n```\nquery: ' + query + '\nagents:\n' + agentList + `\n\`\`\``,
          }).catch((exception) => {
            console.error('[NOVO]', '[TIMEDREQUEST]', 'Summarizer Exception:', exception);
          }).then(async (summarized) => {
            if (this.settings.debug) console.debug('[NOVO]', '[TIMEDREQUEST]', 'Summarized:', summarized);
            try {
              const actor = new Actor({ content: summarized.content });
              const documentIDs = await this.db('documents').insert({
                fabric_id: actor.id,
                content: summarized.content,
                owner: 1
              });

              const responseIDs = await this.db('responses').insert({
                actor: this.summarizer.id,
                content: `/documents/${documentIDs[0]}`
              });

              // Update database with completed response
              const updated = await this.db('messages').where({ id: responseMessage[0] }).update({
                status: 'ready',
                content: summarized.content,
                updated_at: this.db.fn.now()
              });

              console.debug('[JEEVES]', '[HTTP]', '[MESSAGE]', 'Updated message:', updated);
              this.emit('response', {
                id: responseIDs[0],
                content: summarized.content
              });
            } catch (exception) {
              console.error('[JEEVES]', '[HTTP]', '[MESSAGE]', 'Error inserting response:', exception);
            }

            let caseCards = null;
            const extracted = await this.extractor.query({
              query: `$CONTENT\n\`\`\`\n${summarized.content}\n\`\`\``
            });
            console.debug('[JEEVES]', '[HTTP]', 'Got extractor output:', extracted);

            if (extracted && extracted.content) {
              console.debug('[JEEVES]', '[EXTRACTOR]', 'Extracted:', extracted);
              try {
                caseCards = JSON.parse(extracted.content).map((x) => {
                  const actor = new Actor({ name: x });
                  return {
                    type: 'CaseCard',
                    content: {
                      id: actor.id,
                      title: x
                    }
                  };
                });

                console.debug('[JEEVES]', '[HTTP]', '[MESSAGE]', 'Case Cards:', caseCards)
                // Find each case in the database and reject if not found
                const updated = await this.db('messages').where({ id: newMessage[0] }).update({
                  cards: JSON.stringify(caseCards.map((x) => x.content.id))
                });
              } catch (exception) {
                console.error('[JEEVES]', '[HTTP]', '[MESSAGE]', 'Error updating cards:', exception);
              }
            }

            const end = new Date();
            console.debug('[JEEVES]', '[TIMEDREQUEST]', 'Duration:', (end.getTime() - now.getTime()) / 1000, 'seconds.');

            const answer = merge({}, summarized, {
              cards: caseCards
            });

            resolve(answer);
          });
        });
      });
    });
  }

  async findCaseByName (name) {
    const instance = await this.db('cases').where('name', name).first();
    console.debug('[JEEVES]', 'Found case by name:', instance);
    return instance;
  }

  async findCourtByName (name) {
    const court = await this.db('courts').where('name', name).first();
    const result = await Promise.race([
      new Promise(async (resolve, reject) => {
        try {
          const instance = await this.courtlistener.db('search_court').select('*').where('name', name).first();
          console.debug('[NOVO]', '[COURT]', 'Found court by name:', instance);
          resolve(instance);
        } catch (exception) {
          console.error('[NOVO]', '[COURT]', 'Error searching court:', exception);
          reject(exception);
        }
      })
    ]);

    // console.debug('[JEEVES]', 'Found court by name:', court);
    console.debug('[JEEVES]', 'Court search by name, results:', result);

    return court;
  }

  async _getState () {
    // WARNING: this loads the int32 for every entity in the database
    const cases = await this.db('cases').select('id').from('cases');
    const courts = await this.db('courts').select('id').from('courts');
    const conversations = await this.db('conversations').select('id').from('conversations');
    const documents = await this.db('documents').select('id').from('documents');
    const inquiries = await this.db('inquiries').select('id', 'created_at', 'email').from('inquiries');
    const invitations = await this.db('invitations').select('id', 'created_at', 'updated_at', 'status').from('invitations');
    const messages = await this.db('messages').select('id').from('messages');

    // User Analytics
    const users = await this.db('users').select('id', 'username');

    for (let i = 0; i < users.length; i++) {
      const user = users[i];
      const conversations = await this.db('conversations').select('id').where({ creator_id: user.id });
      const messages = await this.db('messages').select('id').where({ user_id: user.id });

      user.conversations = conversations.length;
      user.messages = messages.length;
    }

    const state = {
      cases: {
        total: cases.length,
        // content: cases.map(x => x.id)
      },
      conversations: {
        total: conversations.length,
        // content: conversations.map(x => x.id)
      },
      courts: {
        total: courts.length,
        // content: courts.map(x => x.id)
      },
      documents: {
        total: documents.length,
        // content: documents.map(x => x.id)
      },
      inquiries: {
        total: inquiries.length,
        content: inquiries
      },
      invitations: {
        total: invitations.length,
        content: invitations
      },
      messages: {
        total: messages.length
        // content: messages.map(x => x.id)
      },
      users: {
        total: users.length,
        content: users
      },
    };

    return state;
  }

  async processData (limit = 1000) {
    const now = new Date();
    const stats = { total: 0, processed: 0, unprocessed: 0 };
    const other = await this._getUnprocessedCaseStats();
    const chunk = await this._getUnprocessedCases(limit);

    console.debug('[JEEVES]', '[ETL]', 'Stats:', other, stats);

    const start = new Date();
    for (let i = 0; i < chunk.length; i++) {
      const instance = chunk[i];
      console.debug('[JEEVES]', '[ETL]', 'Processing case:', instance.title, `[${instance.id}]`);
      // const nativeEmbedding = await this._generateEmbedding(`[novo/cases/${instance.id}] ${instance.title}`);
      const titleEmbedding = await this._generateEmbedding(instance.title);
      await this.db('cases').where('id', instance.id).update({ title_embedding_id: titleEmbedding.id });
      stats.processed++;
    }

    console.debug('[JEEVES]', '[ETL]', 'Complete in ', (new Date().getTime() - now.getTime()) / 1000, 'seconds.');
    console.debug('[JEEVES]', '[ETL]', `Generated ${stats.processed} embeddings in ${(new Date().getTime() - start.getTime()) / 1000} seconds. (${stats.processed / ((new Date().getTime() - start.getTime()) / 1000)} embeddings per second)`);

    return this;
  }

  async _getUnprocessedCases (limit = 20) {
    const cases = await this.db('cases').select('id', 'title', 'summary', 'title_embedding_id', 'body_embedding_id').where(function () {
      this.whereNull('title_embedding_id')// .orWhereNull('body_embedding_id')
    }).limit(limit);

    return cases;
  }

  async _getUnprocessedCaseStats () {
    const caseCount = await this.db('cases').count('id as count').first();
    const withTitleEmbeddings = await this.db('cases').count('id as count').whereNotNull('title_embedding_id').first();
    const missingTitleEmbeddings = await this.db('cases').count('id as count').whereNull('title_embedding_id').first();

    return {
      total: caseCount,
      withTitleEmbeddings: withTitleEmbeddings,
      missingTitleEmbeddings: missingTitleEmbeddings
    };
  }

  async query (query) {
    console.debug('[JEEVES]', '[QUERY]', 'Received query:', query);
    const collections = {
      courts: {}
    };

    const candidates = await Promise.allSettled([
      (new Promise((resolve, reject) => {
        setTimeout(reject, USER_QUERY_TIMEOUT_MS, new Error('Timeout!'));
      })),
      this._searchCourts(query)
    ]);

    console.debug('[JEEVES]', '[QUERY]', 'Candidates:', candidates);

    return candidates;
  }

  async restore () {
    const last = await this.changes._getLastLine();
    // TODO: load from STATE file
    return this;
  }

  async ingest (data) {
    await this.queue._addJob('ingest', [data]);
  }

  async prime () {
    console.debug('[NOVO]', '[PRIME]', 'Priming...');
    for (let i = 0; i < this.settings.ollama.models.length; i++) {
      console.debug('[NOVO]', '[PRIME]', 'Priming:', this.settings.ollama.models[i]);
      const prime = await fetch(`http${(this.settings.ollama.secure) ? 's' : ''}://${this.settings.ollama.host}:${this.settings.ollama.port}/api/generate`, {
        method: 'POST',
        headers: {
          'Accept': 'application/json',
          'Content-Type': 'application/json'
        },
        body: JSON.stringify({ model: this.settings.ollama.models[i] })
      });

      // TODO: check for successful prime
      console.debug('[NOVO]', '[PRIME]', 'Primed:', await prime.json());
    }
  }

  async search (request) {
    console.debug('[JEEVES]', '[SEARCH]', 'Received search request:', request);
    const redisResults = await this.trainer.search(request);
    console.debug('[JEEVES]', '[SEARCH]', 'Redis Results:', redisResults);

    const cases = await this._searchCases(request);
    // const courts = await this._searchCourts(request);
    // const documents = await this._searchDocuments(request);
    // const people = await this._searchPeople(request);

    const elements = [];

    for (let i = 0; i < cases.length; i++) {
      const instance = cases[i];
      const element = { type: 'Case', content: instance };
      elements.push(element);
    }

    // Construct Results Object
    const results = {
      request: request,
      query: request.query,
      cases: cases,
      courts: [], // TODO: implement
      documents: [], // TODO: implement
      people: [], // TODO: implement
      results: elements,
      content: elements,
      pagination: {
        total: elements.length,
        per_page: PER_PAGE_DEFAULT,
        current_page: 1,
        last_page: 1
      }
    };

    return results;
  }

  async searchConversations (request) {
    const components = request.query.split(' ');
    const tokens = this.combinationsOf(components);

    // Search for all tokens
    for (let i = 0; i < tokens.length; i++) {
      const token = tokens[i];
      const results = await this.db('messages').where('content', 'like', `%${token}%`);
      console.debug('[JEEVES]', '[SEARCH]', '[CONVERSATIONS]', 'Found results:', results);
    }

    const messages = await this.db('messages').select('id').where('content', 'like', `%${request.query}%`);
    const conversations = await this.db('conversations').in('id', messages.map((message) => message.conversation_id)).paginate({
      perPage: PER_PAGE_DEFAULT,
      currentPage: 1
    });

    console.debug('[JEEVES]', '[SEARCH]', '[CONVERSATIONS]', 'Found conversations:', conversations);

    // Result Constructor
    const elements = [];

    for (let i = 0; i < conversations.data.length; i++) {
      const instance = conversations[i];
      const element = { type: 'Conversation', content: instance };
      elements.push(element);
    }

    // Construct Results Object
    const results = {
      request: request,
      query: request.query,
      conversations: conversations,
      results: [],
      pagination: {
        total: elements.length,
        per_page: PER_PAGE_DEFAULT,
        current_page: 1,
        last_page: 1
      }
    };

    return results;
  }

  async secureEmbeddingsForCase (id) {
    const target = await this.db('cases').where('id', id).first();
    console.debug('secured:', target);

    // Secure Summary
    if (!target.summary) {
      console.debug('No summary found for case:', target);
      return;
    }
  }

  /**
   * Start the process.
   * @return {Promise} Resolves once the process has been started.
   */
  async start () {
    const self = this;
    this.applicationString = fs.readFileSync('./assets/index.html').toString('utf8');

    // Create all worker agents
    console.debug('[NOVO]', 'Creating network:', Object.keys(this.settings.agents));
    for (const [name, agent] of Object.entries(this.settings.agents)) {
      const configuration = merge({}, agent, { name: name });
      console.debug('[NOVO]', 'Creating network agent:', name, configuration.host, configuration.port, configuration.secure);
      this.agents[name] = this.createAgent(configuration);
    }

    // Worker Methods
    // TODO: define these with a map / loop
    // Document Ingest
    this.queue._registerMethod('IngestDocument', async (...params) => {
      console.debug('[NOVO]', '[QUEUE]', 'Ingesting document...', params);
      const document = await this.db('documents').where('id', params[0]).first();
      const ingested = await this.trainer.ingestDocument({ content: JSON.stringify(document.content), metadata: { id: document.id }}, 'document');
      return { status: 'COMPLETED', ingested };
    });

    // User Upload Ingest
    this.queue._registerMethod('IngestFile', IngestFile, this);

    // Trainer
    this.trainer.attachDatabase(this.db);

    try {
      await this.trainer.start();
    } catch (exception) {
      console.error('[JEEVES]', '[REDIS]', 'Error starting Trainer:', exception);
      process.exit();
    }

    // Redis client for subscribing to channels
    const redisSubscriber = createClient({
      username: this.settings.redis.username,
      password: this.settings.redis.password,
      socket: this.settings.redis
    });

    redisSubscriber.connect().then(() => {
      console.log('Connected to Redis for subscribing');

      redisSubscriber.subscribe('job:completed', async (message) => {
        const { job, result } = JSON.parse(message);

        //job.method gives the job type, like 'IngestFile'
        //job.params[0] will give us the file/document id
        //result.status we can check if the job was 'COMPLETED'

        const queueMessage = {
          type: job.method,
          param_id: job.params[0],
        }

        if (result.status === 'COMPLETED') {
          try {
            switch (job.method) {
              case 'IngestFile':
                this._handleFileIngested(job.params[0]);
                const file = await this.db.select('creator').from('files').where({ id: job.params[0] }).first();
                queueMessage.creator = file.creator;
                const messageFile = Message.fromVector([queueMessage.type, JSON.stringify(queueMessage)]);
                this.http.broadcast(messageFile);
                break;
              case 'IngestDocument':
                this._handleDocumentIngested(job.params[0]);
                const document = await this.db.select('owner','fabric_id','title').from('documents').where({ id: job.params[0] }).first();
                queueMessage.creator = document.owner;
                queueMessage.fabric_id = document.fabric_id;
                queueMessage.title = document.title;
                const messageDocument = Message.fromVector([queueMessage.type, JSON.stringify(queueMessage)]);
                this.http.broadcast(messageDocument);
                break;
              default:
                console.log('[NOVO] Unhandled complete Job Method: ', job.method);
                break;
            }
          } catch (exception) {
            console.error('[NOVO] Redis subscriber error:', exception);
          }
        }
      });
    });


    // Queue
    try {
      await this.queue.start();
    } catch (exception) {
      console.error('[JEEVES]', '[REDIS]', 'Error starting Redis:', exception);
      process.exit();
    }

    // Action Model
    try {
      await this.coordinator.start();
    } catch (exception) {
      console.error('[NOVO]', '[COORDINATOR]', 'Error starting Coordinator:', exception);
    }

    /* this.db.on('error', (...error) => {
      console.error('[JEEVES]', '[DB]', '[ERROR]', ...error);
    }); */

    // Register Services
    // await this._registerService('webhooks', WebHooks);
    // await this._registerService('bitcoin', Bitcoin);
    // await this._registerService('discord', Discord);
    // await this._registerService('ethereum', Ethereum);
    // await this._registerService('github', GitHub);
    // await this._registerService('matrix', Matrix);
    // await this._registerService('twilio', Twilio);
    // await this._registerService('twitter', Twitter);
    // await this._registerService('shyft', Shyft);
    // await this._registerService('github', GitHub);
    // await this._registerService('pricefeed', Prices);

    // this.products = await this.stripe.enumerateProducts();

    // if (this.settings.statutes.enable && this.statutes) {
    //   this.statutes.start().then((output) => {
    //     console.debug('[JEEVES]', '[STATUTES]', 'Started:', output);
    //   });
    // }

    // Primary Worker
    // Job Types
    this.worker.register('SearchCourts', async (...params) => {
      console.debug('[WORKER]', 'Searching courts:', params);
      return this._searchCourts(...params);
    });

    this.worker.register('DownloadMissingRECAPDocument', async (...params) => {
      console.debug('[WORKER]', 'Downloading missing RECAP document:', params);
      const target = await self.db('documents')
        .where(function () {
          this.where('pdf_acquired', 0).orWhereNull('pdf_acquired');
        })
        .whereNotNull('courtlistener_filepath_ia')
        .where(self.db.raw('LENGTH(courtlistener_filepath_ia)'), '>', 0)
        .first();

      if (!target) {
        console.debug('No target found!');
        return;
      };

      const url = target.courtlistener_filepath_ia;
      const doc = await fetch(url);
      const blob = await doc.blob();
      const buffer = await blob.arrayBuffer();
      const body = Buffer.from(buffer);

      try {
        fs.writeFileSync(`stores/recap/${target.courtlistener_id}.pdf`, body);
      } catch (exception) {
        this.emit('error', `Worker could not write RECAP file: ${exception}`);
        return;
      }

      try {
        await self.db('documents').update({
          pdf_acquired: true
        }).where('courtlistener_id', target.courtlistener_id);
      } catch (exception) {
        this.emit('error', `Worker could not update database: ${params} ${exception}`);
      }
    });

    this.worker.register('Ingest', async (...params) => {
      console.debug('[WORKER]', 'Ingesting:', params);
      try {
        await self.db('cases').update({
          last_harvard_crawl: this.db.raw('now()')
        }).where('id', params[2].id);
      } catch (exception) {
        this.emit('error', `Worker could not update database: ${params} ${exception}`);
      }

      const doc = await fetch(params[0], {
        headers: {
          'Authorization': `Token ${this.settings.harvard.token}`
        }
      });

      const blob = await doc.blob();
      const buffer = await blob.arrayBuffer();
      const body = Buffer.from(buffer);

      try {
        fs.writeFileSync(params[1], body);
      } catch (exception) {
        this.emit('error', `Worker could not write file ${params[1]} ${params[2]} ${exception}`);
        return;
      }

      try {
        await self.db('cases').update({
          pdf_acquired: true
        }).where('id', params[2].id);
      } catch (exception) {
        this.emit('error', `Worker could not update database: ${params} ${exception}`);
      }

      console.debug('Ingest complete:', params[1]);
    });

    this.worker.register('ScanCourtListener', async (...params) => {
      console.debug('[WORKER]', 'Scanning CourtListener:', params);
      // console.debug('SCANNING COURT LISTENER WITH PARAMS:', params);
      /* try {
        const dockets = await this.courtlistener.query('search_docket').select('*').limit(5);
        console.debug('POSTGRES DOCKETS:', dockets.data);
      } catch (exception) {
        console.error('COURTLISTENER ERROR:', exception);
      } */
    });

    // Worker Events
    this.worker.on('debug', (...debug) => console.debug(...debug));
    this.worker.on('log', (...log) => console.log(...log));
    this.worker.on('warning', (...warning) => console.warn(...warning));
    this.worker.on('error', (...error) => console.error(...error));

    // Email Events
    if (this.email) {
      this.email.on('debug', (...debug) => console.debug('[EMAIL]', ...debug));
      this.email.on('log', (...log) => console.log('[EMAIL]', ...log));
      this.email.on('warning', (...warning) => console.warn('[EMAIL]', ...warning));
      this.email.on('error', (...error) => console.error('[EMAIL]', ...error));
    }

    // Fabric Events
    this.fabric.on('error', this._handleFabricError.bind(this));
    // this.fabric.on('warning', (...warning) => console.warn(...warning));
    this.fabric.on('debug', this._handleFabricDebug.bind(this));
    this.fabric.on('log', (...log) => console.log(...log));

    // Collect Jeeves-specific
    // Courts
    this.fabric.on('document', this._handleFabricDocument.bind(this));
    this.fabric.on('court', this._handleFabricCourt.bind(this));
    this.fabric.on('person', this._handleFabricPerson.bind(this));

    // Matrix Events
    if (this.matrix) {
      this.matrix.on('activity', this._handleMatrixActivity.bind(this));
      this.matrix.on('ready', this._handleMatrixReady.bind(this));
      this.matrix.on('error', this._handleMatrixError.bind(this));
    }

    // PACER Events
    this.pacer.on('debug', this._handlePACERDebug.bind(this));
    this.pacer.on('court', this._handlePACERCourt.bind(this));

    // Harvard Events
    this.harvard.on('error', this._handleHarvardError.bind(this));
    this.harvard.on('debug', this._handleHarvardDebug.bind(this));
    this.harvard.on('warning', this._handleHarvardWarning.bind(this));
    this.harvard.on('sync', this._handleHarvardSync.bind(this));
    this.harvard.on('document', this._handleHarvardDocument.bind(this));
    this.harvard.on('court', this._handleHarvardCourt.bind(this));
    this.harvard.on('jurisdiction', this._handleHarvardJurisdiction.bind(this));
    this.harvard.on('reporter', this._handleHarvardReporter.bind(this));
    this.harvard.on('volume', this._handleHarvardVolume.bind(this));

    // OpenAI Events
    this.openai.on('error', this._handleOpenAIError.bind(this));
    this.openai.on('MessageStart', this._handleOpenAIMessageStart.bind(this));
    this.openai.on('MessageChunk', this._handleOpenAIMessageChunk.bind(this));
    this.openai.on('MessageEnd', this._handleOpenAIMessageEnd.bind(this));
    this.openai.on('MessageWarning', this._handleOpenAIMessageWarning.bind(this));

    // CourtListener Events
    if (this.courtlistener) {
      this.courtlistener.on('sync', (sync) => {
        console.debug('[JEEVES]', '[COURTLISTENER]', '[SYNC]', sync);
      });

      this.courtlistener.on('debug', (...debug) => {
        console.debug('[JEEVES]', '[COURTLISTENER]', '[DEBUG]', ...debug);
      });

      this.courtlistener.on('error', (...error) => {
        console.error('[JEEVES]', '[COURTLISTENER]', '[ERROR]', ...error);
      });

      this.courtlistener.on('warning', (...warning) => {
        console.warn('[JEEVES]', '[COURTLISTENER]', '[WARNING]', ...warning);
      });

      this.courtlistener.on('message', (message) => {
        console.debug('[JEEVES]', '[COURTLISTENER]', '[MESSAGE]', message);
      });

      this.courtlistener.on('document', this._handleCourtListenerDocument.bind(this));
      this.courtlistener.on('court', async (court) => {
        const actor = new Actor({ name: `courtlistener/courts/${court.id}` });
        const target = await this.db('courts').where({ courtlistener_id: court.id }).first();
        if (!target) {
          await this.db('courts').insert({
            fabric_id: actor.id,
            slug: court.id,
            start_date: court.start_date,
            end_date: court.end_date,
            courtlistener_id: court.id,
            founded_date: court.start_date,
            name: court.full_name,
            short_name: court.short_name,
            citation_string: court.citation_string,
            jurisdiction: court.jurisdiction,
            url: court.url
          });
        }
      });

      this.courtlistener.on('person', async (person) => {
        const actor = new Actor({ name: `courtlistener/people/${person.id}` });
        const target = await this.db('people').where({ courtlistener_id: person.id }).first();
        if (!target) {
          if (this.settings.debug) console.debug('[JEEVES]', '[COURTLISTENER]', '[PERSON]', 'No target found, inserting person:', person);
          await this.db('people').insert({
            fabric_id: actor.id,
            courtlistener_id: person.id,
            name_first: person.name_first,
            name_middle: person.name_middle,
            name_last: person.name_last,
            name_suffix: person.name_suffix,
            date_of_birth: person.date_dob,
            date_of_death: person.date_dod,
            birth_city: person.dob_city,
            birth_state: person.dob_state,
            death_city: person.dod_city,
            death_state: person.dod_state
          });
        }
      });

      this.courtlistener.on('docket', this._handleCourtListenerDocket.bind(this));
      this.courtlistener.on('opinioncluster', async (cluster) => {
        const target = await this.db('opinions').where({ courtlistener_cluster_id: cluster.id }).first();

        if (!target) {
          await this.db('opinions').insert({
            courtlistener_cluster_id: cluster.id,
            scdb_id: (cluster.scdb_id) ? cluster.scdb_id : null,
            date_created: cluster.date_created,
            date_modified: cluster.date_modified,
            date_filed: cluster.date_filed,
            judges: cluster.judges,
            case_name: cluster.case_name,
            case_name_short: cluster.case_short,
            case_name_full: cluster.case_name_full,
            scdb_decision_direction: cluster.scdb_decision_direction,
            scdb_votes_majority: cluster.scdb_votes_majority,
            scdb_votes_minority: cluster.scdb_votes_minority,
            source: cluster.source,
            procedural_history: cluster.procedural_history,
            attorneys: cluster.attorneys,
            nature_of_suit: cluster.nature_of_suit,
            posture: cluster.posture,
            syllabus: cluster.syllabus,
            precedential_status: cluster.precedential_status,
            date_blocked: cluster.date_blocked,
            blocked: cluster.blocked,
            courtlistener_docket_id: cluster.docket_id,
            date_filed_is_approximate: cluster.date_filed_is_approximate,
            correction: cluster.correction,
            cross_reference: cluster.cross_reference,
            disposition: cluster.disposition,
            filepath_json_harvard: cluster.filepath_json_harvard,
            headnotes: cluster.headnotes,
            history: cluster.history,
            other_dates: cluster.other_dates,
            summary: cluster.summary
          });
        }
      });

      this.courtlistener.on('opinion', async (opinion) => {
        const actor = new Actor({ name: `courtlistener/opinions/${opinion.id}` });
        const target = await this.db('opinions').where({ courtlistener_id: opinion.id }).first();

        if (!target) {
          await this.db('opinions').insert({
            sha1: opinion.sha1,
            date_created: opinion.date_created,
            date_modified: opinion.date_modified,
            courtlistener_id: opinion.id,
            courtlistener_cluster_id: opinion.cluster_id,
            courtlistener_download_url: opinion.download_url,
            courtlistener_local_path: opinion.local_path,
            plain_text: opinion.plain_text,
            html: opinion.html,
            html_lawbox: opinion.html_lawbox,
            html_with_citations: opinion.html_with_citations,
            extracted_by_ocr: opinion.extracted_by_ocr,
            per_curiam: opinion.per_curiam,
            page_count: opinion.page_count,
            author_str: opinion.author_str,
            joined_by_str: opinion.joined_by_str,
            xml_harvard: opinion.xml_harvard,
            html_anon_2020: opinion.html_anon_2020
          });
        }
      });

      this.courtlistener.on('person', async (person) => {
        const actor = new Actor({ name: `courtlistener/people/${person.id}` });
        const target = await this.db('people').where({ courtlistener_id: person.id }).first();
        if (!target) {
          await this.db('people').insert({
            fabric_id: actor.id,
            courtlistener_id: person.id,
            name_first: person.name_first,
            name_middle: person.name_middle,
            name_last: person.name_last,
            name_suffix: person.name_suffix,
            date_of_birth: person.date_dob,
            date_of_death: person.date_dod,
            birth_city: person.dob_city,
            birth_state: person.dob_state,
            death_city: person.dod_city,
            death_state: person.dod_state
          });
        }
      });
    }

    // Retrieval Augmentation Generator (RAG)
    this.augmentor = new Agent({ name: 'AugmentorAI', listen: false, model: this.settings.ollama.model, host: this.settings.ollama.host, secure: this.settings.ollama.secure, port: this.settings.ollama.port, openai: this.settings.openai, prompt: 'You are AugmentorAI, designed to augment any input as a prompt with additional information, using a YAML header to denote specific properties, such as collection names.' });
    this.extractor = new Agent({ name: 'ExtractorAI', listen: false, model: this.settings.ollama.model, host: this.settings.ollama.host, secure: this.settings.ollama.secure, port: this.settings.ollama.port, prompt: 'You are CaseExtractorAI, designed extract a list of every case name in the input, and return it as a JSON array.  Use the most canonical, searchable, PACER-compatible format for each entry as possible, such that an exact text match could be returned from a database.  Only return the JSON string as your answer, without any Markdown wrapper.', openai: this.settings.openai });
    this.validator = new Agent({ name: 'ValidatorAI', listen: false, model: this.settings.ollama.model, host: this.settings.ollama.host, secure: this.settings.ollama.secure, port: this.settings.ollama.port, prompt: 'You are CaseValidatorAI, designed to determine if any of the cases provided in the input are missing from the available databases.  You can use `$HTTP` to start your message to run an HTTP SEARCH against the local database, which will add a JSON list of results to the conversation.  For your final output, prefix it with `$RESPONSE`.', openai: this.settings.openai });
    this.summarizer = new Agent({ name: this.settings.name, listen: false, model: this.settings.ollama.model, host: this.settings.ollama.host, secure: this.settings.ollama.secure, port: this.settings.ollama.port, prompt: this.prompt, /* ...this.settings.gemini,  */openai: this.settings.openai });

    // ChatGPT
    this.chatgpt = new Agent({ name: 'GPT4', host: null, model: this.settings.openai.model, prompt: this.prompt, rules: this.settings.rules, openai: this.settings.openai });

    // RAG, Augmentor
    const caseDef = await this.db.raw(`SHOW CREATE TABLE cases`);
    const documentDef = await this.db.raw(`SHOW CREATE TABLE documents`);

    // TODO: allow configurable whitelist
    this.rag = new Agent({
      name: 'AugmentorRAG',
      listen: this.settings.fabric.listen,
      host: null,
      openai: this.settings.openai,
      prompt: 'You are AugmentorRAG, designed to create SQL queries which will return the most relevant results to the user\'s query.  You must not use any UPDATE or DELETE queries; ONLY use the SELECT command.  You can use JOIN to create a unified data view, but be sure that the user query and conversation history are considered carefully to generate the most relevant results.\n\n' +
        'Supported tables:\n' +
        '  - cases\n' +
        // '  - documents\n' +
        'Schema definitions:\n' +
        '```\n' +
        caseDef[0][0]['Create Table'] + '\n' +
        // documentDef[0][0]['Create Table'] + '\n' +
        '```\n\n' +
        'Supported paths:\n' +
        '  - / (index, all object types)\n' +
        '  - /cases (case database)\n' +
        // '  - /documents (document database)\n' +
        '\nOnly ever return a raw SQL query, to be executed by the caller.  Do not return any other content, such as Markdown or JSON.  Remember, your response will be executed directly by a SQL client, so ensure it is a valid query given the schema.\n' +
        '\nFor example, if the user asks "How many cases are in the database?" you would respond with "SELECT count(id) as case_count FROM cases;" as an optimized query.'
    });

    this.rag.on('debug', (...debug) => console.debug('[RAG]', ...debug));
    this.rag.on('log', (...log) => console.log('[RAG]', ...log));
    this.rag.on('warning', (...warning) => console.warn('[RAG]', ...warning));
    this.rag.on('error', (...error) => console.error('[RAG]', ...error));
    this.rag.on('query', this._handleRAGQuery.bind(this));

    // Load models
    await this.searcher.start()
    await this.alpha.start();
    await this.beta.start();
    await this.llama.start();
    await this.augmentor.start();
    await this.summarizer.start();
    await this.extractor.start();
    await this.validator.start();
    await this.rag.start();

    try {
      await this.prime();
    } catch (exception) {
      console.error('[NOVO]', 'Error priming:', exception);
    }

    // Start the logging service
    await this.audits.start();
    await this.changes.start();

    // Load State
    await this.restore();

    // Internal Services
    await this.fabric.start();
    if (this.email) await this.email.start();
    if (this.matrix) await this.matrix.start();
    // if (this.github) await this.github.start();
    // if (this.discord) await this.discord.start();

    // Debug Services
    // await this.rag.start();

    // Data Sources
    if (this.settings.pacer.enable) await this.pacer.start();
    if (this.settings.harvard.enable) await this.harvard.start();
    if (this.settings.courtlistener.enable) await this.courtlistener.start();

    // AI Services
    // await this.rag.start();
    await this.openai.start();

    // Record all future activity
    this.on('commit', async function _handleInternalCommit (commit) {
      await self.audits.log(commit);
      // self.alert('Commitment: \n```\n' + JSON.stringify(commit, null, '  ') + '\n```');
    });

    // TODO: remove
    this.on('block', async function (block) {
      self.emit('log', `Proposed Block: ${JSON.stringify(block, null, '  ')}`);
    });

    // Sandbox
    // await this.sandbox.start();

    // Worker
    await this.worker.start();

    try {
      const stats = await this.db('cases').count('id as count').first();
      console.debug('[JEEVES]', 'Loaded', stats.count, 'cases.');
    } catch (exception) {
      console.error('[JEEVES]', 'Could not load cases:', exception);
    }

    if (this.settings.crawl) {
      this._crawler = setInterval(async () => {
        const db = this.db;
        const unknown = await this.db('cases').where('pdf_acquired', false).where(function () {
          this.where('last_harvard_crawl', '<', db.raw('DATE_SUB(NOW(), INTERVAL 1 DAY)')).orWhereNull('last_harvard_crawl');
        }).whereNotNull('harvard_case_law_id').whereNotNull('harvard_case_law_pdf').orderBy('decision_date', 'desc').first();

        // console.debug('[INGEST] Found uningested case:', unknown.title);
        if (!unknown || !unknown.harvard_case_law_pdf) return;

        /* this.worker.addJob({
          type: 'Ingest',
          params: [
            unknown.harvard_case_law_pdf,
            `stores/harvard/${unknown.harvard_case_law_id}.pdf`,
            { id: unknown.id }
          ]
        }); */

        /* this.worker.addJob({
          type: 'ScanCourtListener',
          params: [
            { query: unknown.title }
          ]
        }); */
      }, this.settings.crawlDelay);
    }

    this._slowcrawler = setInterval(async () => {
      // Sync Health First
      // const health = await this.checkHealth();
      // console.debug('[JEEVES]', 'Health:', health);

      /* this.worker.addJob({ type: 'DownloadMissingRECAPDocument', params: [] }); */
      if (this.courtlistener) this.courtlistener.syncSamples();
      if (this.settings.embeddings.enable) {
        /* this._syncEmbeddings(SYNC_EMBEDDINGS_COUNT).then((output) => {
          console.debug('[JEEVES]', 'Embedding sync complete:', output);
        }); */
      }
    }, SNAPSHOT_INTERVAL); // 10 minutes

    // Internal APIs
    // Counts
    this.http._addRoute('HEAD', '/people', async (req, res) => {
      const count = await this.db('people').count('id as count').first();
      res.set('X-Count', count.count);
      res.send();
    });

    this.http._addRoute('HEAD', '/documents', async (req, res) => {
      const count = await this.db('documents').count('id as count').first();
      res.set('X-Count', count.count);
      res.send();
    });

    this.http._addRoute('HEAD', '/cases', async (req, res) => {
      const count = await this.db('cases').count('id as count').first();
      res.set('X-Count', count.count);
      res.send();
    });

    // API
    this.http._addRoute('POST', '/v1/chat/completions', this._handleChatCompletionRequest.bind(this));

    // Search
    // TODO: test each search endpoint
    // - [ ] /
    // - [ ] /documents
    // - [ ] /cases
    // - [ ] /conversations
    // - [ ] /courts
    // - [ ] /jurisdictions
    // - [ ] /people
    this.http._addRoute('SEARCH', '/', this._handleGenericSearchRequest.bind(this));
    this.http._addRoute('SEARCH', '/documents', ROUTES.documents.search.bind(this));
    this.http._addRoute('SEARCH', '/cases', this._handleCaseSearchRequest.bind(this));
    this.http._addRoute('SEARCH', '/conversations', this._handleConversationSearchRequest.bind(this));
    this.http._addRoute('SEARCH', '/courts', this._handleCourtSearchRequest.bind(this));
    this.http._addRoute('SEARCH', '/jurisdictions', this._handleJurisdictionSearchRequest.bind(this));
    this.http._addRoute('SEARCH', '/people', this._handlePeopleSearchRequest.bind(this));
    this.http._addRoute('SEARCH', '/reporters', ROUTES.reporters.search.bind(this));

    // Health
    this.http._addRoute('GET', '/metrics/health', this._handleHealthRequest.bind(this));

    // Agents
    this.http._addRoute('GET', '/agents', ROUTES.agents.list.bind(this));

    // Files
    this.http.express.post('/files', this.uploader.single('file'), this._userMiddleware.bind(this), ROUTES.files.create.bind(this));
    // this.http._addRoute('GET', '/files/serve/:id', this._userMiddleware.bind(this), ROUTES.files.serve.bind(this));
    this.http._addRoute('GET', '/files/serve/:id', ROUTES.files.serve.bind(this));
    this.http._addRoute('GET', '/files', ROUTES.files.list.bind(this));
    this.http._addRoute('GET', '/files/:id', ROUTES.files.view.bind(this));
    this.http._addRoute('GET', '/files/find/:filename', ROUTES.files.find.bind(this));

    // Matters
    this.http._addRoute('GET', '/matters', ROUTES.matters.list.bind(this));
    this.http._addRoute('POST', '/matters', ROUTES.matters.create.bind(this));
    this.http._addRoute('GET', '/matters/new', ROUTES.matters.new.bind(this));
    this.http._addRoute('GET', '/matters/:id', ROUTES.matters.view.bind(this));
    this.http._addRoute('GET', '/conversations/new/:matterID', ROUTES.matters.newConversation.bind(this));
    this.http._addRoute('GET', '/matters/files/:id', ROUTES.matters.listFiles.bind(this));
    this.http._addRoute('GET', '/matters/notes/:id', ROUTES.matters.listNotes.bind(this));
    this.http._addRoute('GET', '/matters/:matterID/conversations', ROUTES.matters.getConversations.bind(this)); //this one gets the list of a specific Matter's conversations
    this.http._addRoute('PATCH', '/matters/context/:id', ROUTES.matters.addContext.bind(this));
    this.http._addRoute('PATCH', '/matters/:id', ROUTES.matters.edit.bind(this))
    this.http._addRoute('PATCH', '/matters/removefile/:idFile', ROUTES.matters.removeFile.bind(this));
    this.http._addRoute('PATCH', '/matters/removenote/:idNote', ROUTES.matters.removeNote.bind(this));

    // Products
    this.http._addRoute('GET', '/products', ROUTES.products.list.bind(this));

    // Jurisdictions
    this.http._addRoute('GET', '/jurisdictions/:id', ROUTES.jurisdictions.view.bind(this));

    // Courts
    this.http._addRoute('GET', '/courts', ROUTES.courts.list.bind(this));
    this.http._addRoute('GET', '/courts/:slug', ROUTES.courts.view.bind(this));
    this.http._addRoute('GET', '/courts/jurisdiction/:jurisdictionID', ROUTES.courts.listByJurisdiction.bind(this));
    this.http._addRoute('GET', '/courts/id/:id', ROUTES.courts.viewById.bind(this));

    // Statutes
    this.http._addRoute('GET', '/statutes', ROUTES.statutes.list.bind(this));

    // Reporters
    this.http._addRoute('GET', '/reporters/:id', ROUTES.reporters.view.bind(this));

    // Documents
    this.http._addRoute('POST', '/documents', ROUTES.documents.create.bind(this));
    this.http._addRoute('POST', '/documents/:fabricID/section/:id', ROUTES.documents.createSection.bind(this));
    this.http._addRoute('PATCH', '/documents/:fabricID/section/delete/:id', ROUTES.documents.deleteSection.bind(this));
    this.http._addRoute('PATCH', '/documents/:fabricID/section/:id', ROUTES.documents.editSection.bind(this));
    this.http._addRoute('GET', '/documents/:fabricID', ROUTES.documents.view.bind(this));
    this.http._addRoute('GET', '/documents/sections/:fabricID', ROUTES.documents.getSections.bind(this));
    this.http._addRoute('PATCH', '/documents/:fabricID', ROUTES.documents.edit.bind(this));
    this.http._addRoute('PATCH', '/documents/delete/:fabricID', ROUTES.documents.delete.bind(this));
    this.http._addRoute('GET', '/conversations/documents/:id', ROUTES.documents.newConversation.bind(this));


    // Users
    this.http._addRoute('GET', '/users', ROUTES.users.list.bind(this));
    this.http._addRoute('GET', '/users/:username', ROUTES.users.view.bind(this));
    // TODO: switch to PATCH `/users/:username`
    this.http._addRoute('PATCH', '/users/username', ROUTES.users.editUsername.bind(this)); //this one is for admin to change other user's username
    this.http._addRoute('PATCH', '/users/email', ROUTES.users.editEmail.bind(this)); //this one is for admin to change other user's email

    // Services
    this.http._addRoute('POST', '/services/feedback', this._handleFeedbackRequest.bind(this));

    // Feedback
    this.http._addRoute('POST', '/feedback', ROUTES.feedback.create.bind(this));

    // Help chat
    this.http._addRoute('GET', '/conversations/help', ROUTES.help.getConversations.bind(this));
    this.http._addRoute('GET', '/conversations/help/admin', ROUTES.help.getAdmConversations.bind(this));
    this.http._addRoute('GET', '/messages/help/:conversation_id', ROUTES.help.getMessages.bind(this));
    this.http._addRoute('POST', '/messages/help/:conversation_id', ROUTES.help.sendMessage.bind(this));
    this.http._addRoute('PATCH', '/messages/help/:conversation_id', ROUTES.help.setMessagesRead.bind(this));

    // TODO: move all handlers to class methods
    this.http._addRoute('POST', '/inquiries', this._handleInquiryCreateRequest.bind(this));
    this.http._addRoute('GET', '/inquiries', this._handleInquiryListRequest.bind(this));

    //endpoint to delete inquiry from admin panel
    this.http._addRoute('PATCH', '/inquiries/delete/:id', async (req, res) => {
      const inquiryID = req.params.id;
      try {
        const inquiry = await this.db.select('*').from('inquiries').where({ id: inquiryID }).first();

        if (!inquiry) {
          return res.status(404).json({ message: 'Invalid inquiry' });
        }

        // update the invitation status to deleted from the invitations list
        const inquiryDeleteStatus = await this.db('inquiries')
          .where({ id: inquiryID })
          .update({
            updated_at: new Date(),
            status: 'deleted',
          });

        if (!inquiryDeleteStatus) {
          return res.status(500).json({ message: 'Error deleting the invitation.' });
        }

        res.send({
          message: 'Invitation deleted successfully!'
        });

      } catch (error) {
        res.status(500).json({ message: 'Internal server error.', error });
      }

    });

    this.http._addRoute('GET', '/signup/:invitationToken', async (req, res, next) => {
      return res.send(this.http.app.render());
    });
    this.http._addRoute('GET', '/signup/decline/:invitationToken', async (req, res, next) => {
      return res.send(this.http.app.render());
    });

    //this endpoint creates the invitation and sends the email, for new invitations comming from inquiries
    this.http._addRoute('POST', '/invitations', ROUTES.invitations.createInvitations.bind(this) );

    //this endponint resends invitations to the ones created before
    this.http._addRoute('PATCH', '/invitations/:id', ROUTES.invitations.resendInvitation.bind(this));


    this.http._addRoute('GET', '/invitations/:id', async (req, res) => {
      // TODO: render page for accepting invitation
      // - create user account
      // - set user password
      // - create help conversation
    });

    this.http._addRoute('GET', '/invitations', ROUTES.invitations.getInvitations.bind(this));
    this.http._addRoute('POST', '/checkInvitationToken/:id',ROUTES.invitations.checkInvitationToken.bind(this));

    //endpoint to change the status of an invitation when its accepted
    this.http._addRoute('PATCH', '/invitations/accept/:id', ROUTES.invitations.acceptInvitation.bind(this));

    //endpoint to change the status of an invitation when its declined
    this.http._addRoute('PATCH', '/invitations/decline/:id', ROUTES.invitations.declineInvitation.bind(this));

    //endpoint to delete invitation from admin panel
    this.http._addRoute('PATCH', '/invitations/delete/:id', ROUTES.invitations.deleteInvitation.bind(this));

    this.http._addRoute('GET', '/dockets', async (req, res) => {
      const dockets = await this.courtlistener.paginateDockets();
      res.send(dockets);
    });

    this.http._addRoute('GET', '/services/courtlistener/recapdocuments', async (req, res) => {
      const documents = await this.courtlistener.paginateRecapDocuments();
      res.send(documents);
    });

    this.http._addRoute('POST', '/users', ROUTES.users.createUser.bind(this));

    this.http._addRoute('POST', '/users/full',ROUTES.users.createFullUser.bind(this));

    //endpoint to check if the username is available
    this.http._addRoute('POST', '/users/:id', ROUTES.users.checkExistingUsername.bind(this));

    //endpoint to check if the email is available
    this.http._addRoute('POST', '/users/email/:id', ROUTES.users.checkExistingEmail.bind(this));
    this.http._addRoute('GET', '/sessions',ROUTES.sessions.get.bind(this));

    // TODO: change to /sessions
    this.http._addRoute('GET', '/sessions/new', async (req, res, next) => {
      return res.redirect('/sessions');
    });

    this.http._addRoute('GET', '/passwordreset/:token', async (req, res, next) => {
      return res.send(this.http.app.render());
    });

    this.http._addRoute('POST', '/sessions', ROUTES.sessions.create.bind(this));

    // TODO: change this route from `/sessionRestore` to use authMiddleware?
    this.http._addRoute('GET', '/sessionRestore', async (req, res, next) => {
      try {
        const user = await this.db('users').where('id', req.user.id).first();
        if (!user) {
          return res.status(401).json({ message: 'Invalid session.' });
        }
        return res.json({
          username: user.username,
          email: user.email,
          isAdmin: user.is_admin,
          isBeta: user.is_beta,
          isCompliant: user.is_compliant,
          id: user.id
        });
      } catch (error) {
        console.error('Error authenticating user: ', error);
        return res.status(500).json({ message: 'Internal server error.' });
      }
    });

    this.http._addRoute('POST', '/passwordChange', ROUTES.account.changePassword.bind(this));

    this.http._addRoute('POST', '/usernameChange', ROUTES.account.changeUsername.bind(this));

    //this is the function that generates a password reset token
    this.http._addRoute('POST', '/passwordReset', async (req, res, next) => {
      const { email } = req.body;

      try {
        // Check if the email exists
        const existingUser = await this.db('users').where('email', email).first();
        if (!existingUser) {
          return res.status(409).json({
            message: 'This email you entered is not assigned to a registered user. Please check and try again or contact client services on support@novo.com '
          });
        }

        // Generate a unique token
        let uniqueTokenFound = false;
        let resetToken = '';
        while (!uniqueTokenFound) {
          resetToken = crypto.randomBytes(20).toString('hex');
          const tokenExists = await this.db.select('*').from('password_resets').where({ token: resetToken }).first();
          if (!tokenExists) {
            uniqueTokenFound = true;
          }
        };

        const newReset = await this.db('password_resets').insert({
          user_id: existingUser.id,
          token: resetToken,
        });
        //Flag for Eric
        //We have to change the resetLink when it goes to the server so it redirects to the right hostname
        //We have to upload the image somwhere so it can be open in the email browser, right now its in a firebasestoreage i use to test

        const resetLink = `${this.authority}/passwordreset/${resetToken}`;
        const imgSrc = "https://firebasestorage.googleapis.com/v0/b/imagen-beae6.appspot.com/o/novo-logo-.png?alt=media&token=7ee367b3-6f3d-4a06-afa2-6ef4a14b321b";

        const htmlContent =this.createPasswordResetEmailContent(resetLink,imgSrc);

        try {
          await this.email.send({
            from: 'agent@trynovo.com',
            to: email,
            subject: 'Password Reset',
            html: htmlContent
          });

          return res.json({
            message: 'Token sent successfully.',
          });
        } catch (error) {
          console.error('Error sending email', error);
          return res.status(500).json({
            message: 'Email could not be sent. Please try again later or contact client services on support@novo.com.'
          });
        }
      } catch (error) {
        console.error('Error processing request', error);
        return res.status(500).json({ message: 'Internal server error.' });
      }
    });

    //function to check if the reset token for password is valid
    this.http._addRoute('POST', '/resettokencheck', async (req, res, next) => {
      const { resetToken } = req.body;

      try {
        // Check if the token exists

        const existingToken = await this.db('password_resets').where('token', resetToken).orderBy('id', 'desc').first();

        if (!existingToken) {
          return res.status(409).json({
            message: 'Your reset link is not valid, please try reseting your password again'
          });
        }
        // Check if the token is older than 1 hour
        const tokenAge = new Date() - new Date(existingToken.created_at);
        const oneHour = 1000 * 60 * 60; // milliseconds in one hour

        if (tokenAge > oneHour) {
          return res.status(410).json({ // 410 Gone is often used for expired resources
            message: 'Your reset token has expired, please request a new one.'
          });
        }

        return res.json({
          message: 'Token correct.',
        });
      } catch (error) {
        return res.status(500).json({ message: 'Internal server error.' });
      }
    });

    //this is the function that updates the password of the user that came with a reset token
    this.http._addRoute('POST', '/passwordRestore', async (req, res, next) => {
      const { newPassword, resetToken } = req.body;

      try {
        const userReseting = await this.db('password_resets').where('token', resetToken).orderBy('id', 'desc').first();
        if (!userReseting) {
          return res.status(401).json({ message: 'Invalid reset token.' });
        }

        // Generate a salt and hash the new password
        const saltRounds = 10;
        const salt = genSaltSync(saltRounds);
        const hashedPassword = hashSync(newPassword, salt);

        // Update the user's password in the database
        await this.db('users').where('id', userReseting.user_id).update({
          password: hashedPassword,
          salt: salt
        });

        return res.json({
          message: 'Password updated successfully.',
        });
      } catch (error) {
        console.error('Error authenticating user: ', error);
        return res.status(500).json({ message: 'Internal server error.' });
      }
    });

    //route to edit a conversation title
    this.http._addRoute('PATCH', '/conversations/:id', ROUTES.conversations.editConversationsTitle.bind(this));

    this.http._addRoute('GET', '/statistics', async (req, res, next) => {
      const inquiries = await this.db('inquiries').select('id');
      const invitations = await this.db('invitations').select('id').from('invitations');
      const uningested = await this.db('cases').select('id').where('pdf_acquired', false).whereNotNull('harvard_case_law_id').orderBy('decision_date', 'desc');
      const ingestions = fs.readdirSync('./stores/harvard').filter((x) => x.endsWith('.pdf'));
      const stats = {
        ingestions: {
          remaining: uningested.length,
          complete: ingestions.length
        },
        inquiries: {
          total: inquiries.length
        },
        invitations: {
          total: invitations.length
        }
      };

      res.send(stats);
    });

    this.http._addRoute('GET', '/cases', ROUTES.cases.list.bind(this));
    this.http._addRoute('GET', '/cases/:id', async (req, res, next) => {
      const origin = {};
      const updates = {};
      const instance = await this.db.select('id', 'title', 'short_name', 'created_at', 'decision_date', 'summary', 'harvard_case_law_id', 'harvard_case_law_pdf', 'harvard_case_law_court_name as court_name', 'harvard_case_law_court_name', 'courtlistener_id', 'pacer_case_id').from('cases').where({
        id: req.params.id
      }).first();

      if (!instance) return res.status(404).json({ message: 'Case not found.' });
      // if (!instance.courtlistener_id) return res.status(404).json({ message: 'Case not found.' });

      this.secureEmbeddingsForCase(instance.id).then((output) => {
        console.debug('Secure embeddings for case:', output);
      }).catch((exception) => {
        console.debug('Secure embeddings error:', exception);
      });

      if (this.settings.courtlistener.enable) {
        this.courtlistener.search({ query: instance.title }).then((clr) => {
          console.debug('[NOVO]', '[COURTLISTENER]', '[SEARCH]', 'Jeeves got results:', clr);
        });
      }

      const canonicalTitle = `${instance.title} (${instance.decision_date}, ${instance.harvard_case_law_court_name})`;

      // Async Tasks
      // Embeddings
      /* const embeddedTitle = await */ this._generateEmbedding(instance.title);
      /* const embeddedKey = await */ this._generateEmbedding(canonicalTitle);

      // Data Updates
      if (instance.courtlistener_id && this.settings.courtlistener.enable) {
        const record = await this.courtlistener.db('search_docket').where({ id: instance.courtlistener_id }).first();
        console.debug('[NOVO]', '[CASE:VIEW]', '[COURTLISTENER]', 'docket record:', record);
        const title = record.case_name_full || record.case_name || instance.title;
        if (title !== instance.title) updates.title = title;
      }

      if (instance.pacer_case_id && this.settings.courtlistener.enable) {
        const record = await this.courtlistener.db('search_docket').where({ pacer_case_id: instance.pacer_case_id }).first();
        console.debug('[NOVO]', '[CASE:VIEW]', 'PACER record:', record);
        const title = record.case_name_full || record.case_name || instance.title;
        if (title !== instance.title) updates.title = title;
      }

      if (instance.harvard_case_law_id) {
        console.debug('[NOVO]', '[CASE:VIEW]', '[HARVARD]', 'Harvard record:', instance.harvard_case_law_id);
        fetch(`https://api.case.law/v1/cases/${instance.harvard_case_law_id}`, {
          // TODO: additional params (auth?)
        }).catch((exception) => {
          console.error('[NOVO]', '[CASE:VIEW]', 'FETCH FULL CASE ERROR:', exception);
        }).then(async (output) => {
          const target = await output.json();
          console.debug('[NOVO]', '[CASE:VIEW]', '[HARVARD]', '[FULLCASE]', 'Got output:', target);
          const message = Message.fromVector(['HarvardCase', JSON.stringify(target)]);
          this.http.broadcast(message);
        });
      }

      // Search Test
      if (!instance.title) {
        console.error('[JEEVES]', '[SEARCH]', 'Case has no title:', instance);
      } else {
        console.debug('[JEEVES]', '[SEARCH]', 'Searching for case backfill:', instance.title);
        this.search({
          query: instance.title
        }).then((results) => {
          console.debug('[JEEVES]', '[SEARCH]', 'Jeeves search results:', results);
          const message = Message.fromVector(['SearchResults', JSON.stringify(results)]);
          this.http.broadcast(message);

          if (results.cases && results.cases.length > 0) {
            const first = results.cases[0];
          }
        });
      }

      if (!instance.summary || instance.summary === 'false') {
        const merged = Object.assign({}, instance, updates);
        this._summarizeCaseToLength(merged).then(async (summary) => {
          if (summary) updates.summary = summary;
          if (Object.keys(updates).length > 0) {
            console.debug('[NOVO]', '[CASE:VIEW]', 'UPDATING CASE:', updates, instance);
            this.db('cases').update(updates).where('id', instance.id);
          }
        });
      }

      res.format({
        json: async () => {
          res.send(instance);
        },
        html: () => {
          // TODO: provide state
          // const page = new CaseView({});
          // TODO: fix this hack
          // const page = new CaseHome({}); // TODO: use CaseView
          // const html = page.toHTML();
          return res.send(this.applicationString);
        }
      });
    });

    this.http._addRoute('GET', '/cases/:id/pdf', ROUTES.cases.getCaseFile.bind(this));

    this.http._addRoute('GET', '/conversations', ROUTES.conversations.getConversations.bind(this));

    this.http._addRoute('GET', '/courts', ROUTES.courts.list.bind(this));
    this.http._addRoute('GET', '/courts/:slug', ROUTES.courts.findCourt.bind(this));

    this.http._addRoute('GET', '/people', ROUTES.people.list.bind(this));

    this.http._addRoute('GET', '/people/:fabricID', async (req, res, next) => {
      const person = await this.db.select(
        'id as dbid',
        'fabric_id as id',
        'full_name',
        'name_first',
        'name_middle',
        'name_last',
        'name_suffix',
        'date_of_birth',
        'date_of_death',
        'courtlistener_id'
      ).from('people').orderBy('name', 'asc').where({ fabric_id: req.params.fabricID }).first();

      res.format({
        json: () => {
          if (!person) return res.status(404).json({ message: 'Person not found.' });
          res.send(person);
        },
        html: () => {
          // TODO: pre-render application with request token, then send that string to the application's `_renderWith` function
          return res.send(this.applicationString);
        }
      });
    });

    this.http._addRoute('GET', '/documents', ROUTES.documents.list.bind(this));

    this.http._addRoute('GET', '/opinions', async (req, res, next) => {
      const opinions = await this.db.select('id', 'date_filed', 'summary').from('opinions').orderBy('date_filed', 'desc');

      res.format({
        json: () => {
          res.send(opinions);
        },
        html: () => {
          // TODO: pre-render application with request token, then send that string to the application's `_renderWith` function
          return res.send(this.applicationString);
        }
      })
    });

    this.http._addRoute('GET', '/judges', async (req, res, next) => {
      const judges = await this.db.select('id').from('judges').orderBy('name', 'asc');
      res.format({
        json: () => {
          res.send(judges);
        },
        html: () => {
          // TODO: pre-render application with request token, then send that string to the application's `_renderWith` function
          return res.send(this.applicationString);
        }
      });
    });

    this.http._addRoute('GET', '/jurisdictions', async (req, res, next) => {
      const jurisdictions = await this.db.select('id','name','name_short','harvard_id').from('jurisdictions').orderBy('id', 'desc');
      res.format({
        json: () => {
          res.send(jurisdictions);
        },
        html: () => {
          // TODO: pre-render application with request token, then send that string to the application's `_renderWith` function
          return res.send(this.applicationString);
        }
      });
    });

    this.http._addRoute('GET', '/reporters', async (req, res, next) => {
      const reporters = await this.db.select('*').from('reporters').orderBy('id', 'desc');
      res.format({
        json: () => {
          res.send(reporters);
        },
        html: () => {
          // TODO: pre-render application with request token, then send that string to the application's `_renderWith` function
          return res.send(this.applicationString);
        }
      });
    });

    this.http._addRoute('GET', '/volumes', async (req, res, next) => {
      const volumes = await this.db.select('id').from('volumes').orderBy('id', 'desc');
      res.format({
        json: () => {
          res.send(volumes);
        },
        html: () => {
          // TODO: pre-render application with request token, then send that string to the application's `_renderWith` function
          return res.send(this.applicationString);
        }
      });
    });

    this.http._addRoute('GET', '/messages', ROUTES.messages.getMessages.bind(this));

    this.http._addRoute('GET', '/conversations/:id', ROUTES.conversations.getConversationsByID.bind(this));

    this.http._addRoute('GET', '/contracts/terms-of-use', async (req, res, next) => {
      const contract = fs.readFileSync('./contracts/terms-of-use.md').toString('utf8');
      res.send({
        content: contract
      });
    });

    this.http._addRoute('GET', '/statistics/admin', async (req, res, next) => {
      const current = await this._getState();
      const waiting = await this.db('invitations').count('id as count').where({ status: 'waiting' }).first();
      current.inquiries.waiting = waiting.count;
      res.send(current);
    });

    this.http._addRoute('GET', '/statistics/accuracy', async (req, res, next) => {
      const reviews = await this.db('reviews').whereNotNull('id');
      const response = {
        accuracy: {
          positive: 0,
          negative: 0,
          neutral: 0
        },
        total: reviews.length
      };

      for (let review of reviews) {
        switch (review.intended_sentiment) {
          case 'positive':
            response.accuracy.positive++;
            break;
          case 'negative':
            response.accuracy.negative++;
            break;
          default:
            response.accuracy.neutral++;
            break;
        }
      }

      res.send(response);
    });

    this.http._addRoute('GET', '/statistics/sync', async (req, res, next) => {
      const current = await this._getState();
      const state = {
        current: current,
        datasources: {}
      };

      for (let [name, datasource] of Object.entries(this.datasources)) {
        let source = { name: datasource.name };
        switch (name) {
          case 'courtlistener':
            if (this.courtlistener) source.counts = await this.courtlistener.getCounts();
            break;
          case 'harvard':
            if (this.harvard) source.counts = await this.harvard.getCounts();
            break;
          case 'pacer':
            if (this.pacer) source.counts = await this.pacer.getCounts();
            break;
          default:
            console.warn('[JEEVES]', 'Unhandled Datasource:', name);
            break;
        }

        state.datasources[name] = source.counts;
      }

      res.send(state);
    });

    this.http._addRoute('GET', '/settings', async (req, res, next) => {
      res.format({
        json: () => {
          return res.send({
            name: this.name,
            version: this.version
          });
        },
        html: () => {
          return res.send(this.applicationString);
        }
      })
    });

    this.http._addRoute('GET', '/settings/admin', async (req, res, next) => {
      res.format({
        json: () => {
          return res.send({
            name: this.name,
            version: this.version
          });
        },
        html: () => {
          return res.send(this.applicationString);
        }
      })
    });

    this.http._addRoute('GET', '/settings/admin/Overview', ROUTES.adminSettings.overview.bind(this));
    this.http._addRoute('GET', '/settings/admin/Settings', ROUTES.adminSettings.settings.bind(this));
    this.http._addRoute('GET', '/settings/admin/Users', ROUTES.adminSettings.users.bind(this));
    this.http._addRoute('GET', '/settings/admin/Growth', ROUTES.adminSettings.growth.bind(this));
    this.http._addRoute('GET', '/settings/admin/Conversations', ROUTES.adminSettings.conversations.bind(this));
    this.http._addRoute('GET', '/settings/admin/Services', ROUTES.adminSettings.services.bind(this));
    this.http._addRoute('GET', '/settings/admin/Design', ROUTES.adminSettings.design.bind(this));


    this.http._addRoute('PATCH', '/settings/compliance', async (req, res, next) => {
      let result = {};

      console.debug('[COMPLIANCE]', 'Signer', req.user.id, 'signed Terms of Use');

      if (req.user.id) {
        await this.db('users').update({
          is_compliant: true
        }).where({
          id: req.user.id
        });

        result.message = 'Update complete.';
        result.isCompliant = true;
      } else {
        result.message = 'Failed.'
      }

      res.send(result);
    });

    this.http._addRoute('POST', '/reviews', async (req, res, next) => {
      // TODO: check token
      const request = req.body;

      try {
        await this.db('reviews').insert({
          creator: req.user.id,
          rating: request.rating,
          comment: request.comment,
          intended_sentiment: (request.thumbsUpClicked) ? 'positive' : 'negative',
          message_id: request.message
        });

        return res.send({
          type: 'ReviewMessageResult',
          content: {
            message: 'Success!',
            status: 'success'
          }
        });
      } catch (exception) {
        return res.send({
          type: 'ReviewMessageError',
          content: exception
        });
      }
    });

    this.http._addRoute('POST', '/messages', ROUTES.messages.create.bind(this));

    // TODO: attach old message ID to a new message ID, send `regenerate_requested` to true
    this.http._addRoute('PATCH', '/messages/:id', async (req, res, next) => {
      let subject = null;
      let {
        case_id,
        conversation_id,
        content,
        messageID,
        regenerate,
        matter_id,
        file_fabric_id,
      } = req.body;

      if (!regenerate) console.warn('[JEEVES]', '[WARNING]', 'PATCH /messages/:id called without `regenerate` flag.  This is a destructive operation.');

      if (case_id) {
        subject = await this.db('cases').select('id', 'title', 'harvard_case_law_court_name as court_name', 'decision_date').where('id', case_id).first();
      }

      const old_message = await this.db('messages').where({ id: req.params.id }).first();
      console.debug('old message:', old_message);

      if (!old_message) return res.status(404).json({ message: 'Message not found.' });
      // TODO: update message graph; consider requests, responses
      // flag message as regenerated
      // point to new answer
      // confirm acceptance of new answer

      try {
        const conversation = await this.db('conversations').where({ id: conversation_id }).first();
        if (!conversation) throw new Error(`No such Conversation: ${conversation_id}`);

        const newRequest = await this.db('requests').insert({
          message_id: messageID
        });

        this._handleRequest({
          // actor: activity.actor,
          conversation_id: conversation_id,
          subject: (subject) ? `${subject.title}, ${subject.court_name}, ${subject.decision_date}` : null,
          input: content,
        }).then((output) => {
//           console.log('got request output:', output);
//           this.db('responses').insert({
//             content: output.object.content
//           });

//           this.db('messages').insert({
//             content: output.object.content,
//             conversation_id: conversation_id,
//             user_id: 1 // TODO: real user ID
//           }).then(async (response) => {
//             console.log('response created:', response);

//             if (isNew) {
//               const messages = await this._getConversationMessages(conversation_id);
//               const title = await this._summarizeMessagesToTitle(messages.map((x) => {
//                 return { role: (x.user_id == 1) ? 'assistant' : 'user', content: x.content }
//               }));

//               await this.db('conversations').update({ title }).where({ id: conversation_id });
//             }
//           });
        });

        if (!conversation.log) conversation.log = [];
        if (typeof conversation.log == 'string') {
          conversation.log = JSON.parse(conversation.log);
        }

        // Attach new message to the conversation
       // conversation.log.push(newMessage[0]);

        await this.db('conversations').update({
          log: JSON.stringify(conversation.log)
        }).where({
          id: conversation_id
        });

        return res.json({
          message: 'Message sent.',
          object: {
            id: messageID,
            conversation: conversation_id
          }
        });
      } catch (error) {
        console.error('ERROR:', error);
        this.emit('error', `Failed to create message: ${error}`);
        return res.status(500).json({ message: 'Internal server error.' });
      }
    });

    this.http._addRoute('SEARCH', '/services/courtlistener/people', async (req, res, next) => {
      const request = req.body;
      console.debug('[JEEVES]', '[COURTLISTENER]', '[PEOPLE]', 'searching people:', request);

      try {
        const results = await this.courtlistener.search({
          query: request.query,
          model: 'jeeves-0.2.0-RC1'
        });

        console.debug('[JEEVES]', '[COURTLISTENER]', '[PEOPLE]', 'search results:', results);

        res.json(results);
      } catch (error) {
        console.error('Error searching CourtListener:', error);
        res.status(500).json({ message: 'Internal server error.' });
      }
    });

    this.http._addRoute('SEARCH', '/services/courtlistener/dockets', async (req, res, next) => {
      if (!this.courtlistener) return res.send({ message: 'CourtListener is not available.' });
      const request = req.body;
      console.debug('[JEEVES]', '[COURTLISTENER]', '[DOCKETS]', 'searching dockets:', request);

      try {
        const results = await this.courtlistener.search({
          query: request.query,
          model: 'jeeves-0.2.0-RC1'
        });

        console.debug('[JEEVES]', '[COURTLISTENER]', '[DOCKETS]', 'search results:', results);

        res.json(results);
      } catch (error) {
        console.error('Error searching CourtListener:', error);
        res.status(500).json({ message: 'Internal server error.' });
      }
    });

    this.http._addRoute('POST', '/announcements', async (req, res, next) => {
      if (!req.user || !req.user.state?.roles?.includes('admin')) {
        return res.status(401).json({ message: 'Unauthorized.' });
      }

      const request = req.body;

      try {
        await this.db('announcements').insert({
          creator_id: req.user.id,
          title: (request.title) ? request.title : null,
          body: request.body,
          expiration_date: (request.expirationDate) ? request.expirationDate : null,
        });

        return res.send({
          type: 'announcementCreated',
          content: {
            message: 'Success!',
            status: 'success'
          }
        });
      } catch (exception) {
        return res.send({
          type: 'announcementError',
          content: exception
        });
      }
    });

    this.http._addRoute('GET', '/announcements', async (req, res, next) => {
      try {
        const announcements = await this.db('announcements')
          .select('*')
          .orderBy('created_at', 'desc');

        res.json(announcements);
      } catch (error) {
        console.error('Error fetching announcement:', error);
        res.status(500).json({ message: 'Internal server error.' });
      }
    });

    this.http._addRoute('GET', '/announcements/latest', async (req, res, next) => {
      try {
        const latestAnnouncement = await this.db('announcements')
          .select('*')
          .orderBy('created_at', 'desc')
          .first();

        if (!latestAnnouncement) {
          return res.status(404).json({ message: 'No announcement found.' });
        }

        res.json(latestAnnouncement);
      } catch (error) {
        console.error('Error fetching announcement:', error);
        res.status(500).json({ message: 'Internal server error.' });
      }
    });

    // await this._startAllServices();

    // Listen for HTTP events, if enabled
    if (this.settings.http.listen) this.trust(this.http);

    // Always trust the local agent
    this.trust(this.agent);

    // Queue up a verification job
    // this.queue._addJob({ method: 'verify', params: [] });

    // Create a heartbeat
    this._heart = setInterval(this.tick.bind(this), this.settings.interval);

    // Start HTTP, if enabled
    if (this.settings.http.listen) await this.http.start();
    if (this.settings.verify) await this._runFixtures();

    // GraphQL
    /* this.apollo.applyMiddleware({
      app: this.http.express,
      path: '/services/graphql'
    }); */

    // Fabric Network
    // await this.agent.start();

    // Set status...
    this.status = 'started';

    // Commit to change
    await this.commit();

    // Emit log events
    this.emit('log', '[JEEVES] Started!');
    this.emit('debug', `[JEEVES] Services available: ${JSON.stringify(this._listServices(), null, '  ')}`);
    this.emit('debug', `[JEEVES] Services enabled: ${JSON.stringify(this.settings.services, null, '  ')}`);

    // Emit ready event
    this.emit('ready');

    // DEBUG
    this.alert(`Jeeves started.  Agent ID: ${this.id}`);

    // Benchmarking
    if (this.settings.benchmark) {
      return this.stop();
    }

    // return the instance!
    return this;
  }

  //function that creates the template to email invitations sendig
  createInvitationEmailContent(acceptLink, declineLink, imgSrc) {
    return `
          <html>
            <head>
                <style>
                    body {
                        font-family: Arial, sans-serif;
                        text-align: center;
                    }

                    .button {
                        background-color: #1f487c;
                        border: none;
                        color: white;
                        padding: 10px 20px;
                        text-align: center;
                        text-decoration: none;
                        display: inline-block;
                        font-size: 16px;
                        font-weight: bold;
                        margin: 4px 2px;
                        cursor: pointer;
                        border-radius: 8px;
                        width: 150px;
                    }

                    .button:hover {
                        background-color: #163d5c;
                    }

                    .decline {
                        color: #ca392f;
                        text-decoration: none;
                        font-size: 14px;
                        margin-top: 20px;
                        display: inline-block;
                    }

                    .container {
                        text-align: center;
                        max-width: 500px;
                        margin: 0 auto;
                    }

                    .footer {
                        margin-top: 30px;
                        font-size: 0.8em;
                    }
                    table {
                      width: 100%;
                  }

                  .content {
                      text-align: center;
                  }
                </style>
            </head>

            <body>
                <table role="presentation" cellpadding="0" cellspacing="0" width="100%">
                    <tr>
                        <td>
                            <div class="container">
                                <table role="presentation" align="center" cellpadding="0" cellspacing="0" width="100%" style="max-width: 500px;">
                                    <tr>
                                        <td class="content">
                                            <img src=${imgSrc} alt="Novo Logo" style="max-width: 300px; height: auto;">
                                            <h3>Hello, You have been invited to join Novo.</h3>
                                            <p>We are pleased to extend an invitation for you to join Novo, your advanced legal assistant platform. Click on the link below to register and gain access to our services.</p>
                                            <a href=${acceptLink} class="button" target="_blank" style="background-color: #1f487c; color: white; text-decoration: none;">Join Novo</a>
                                            <p>If you prefer not to receive future invitations, <a href=${declineLink} class="decline">click here</a>.</p>
                                        </td>
                                    </tr>
                                </table>
                                <div class="footer">
                                    <p>For any inquiries, feel free to contact us at <a href="mailto:support@novo.com">support@novo.com</a></p>
                                </div>
                            </div>
                        </td>
                    </tr>
                </table>
            </body>

          </html>`;
  }
  createPasswordResetEmailContent(resetLink, imgSrc) {
    return `
        <html>
          <head>
            <style>
              body {
                font-family: Arial, sans-serif;
                text-align: center;
              }

              .button {
                background-color: #1f487c;
                border: none;
                color: white;
                padding: 10px 20px;
                text-align: center;
                text-decoration: none;
                display: inline-block;
                font-size: 16px;
                font-weight: bold;
                margin: 4px 2px;
                cursor: pointer;
                border-radius: 8px;
                width: 150px;
              }

              .button:hover {
                background-color: #163d5c;
              }

              .container {
                text-align: center;
                max-width: 500px;
                margin: 0 auto;
              }

              .footer {
                margin-top: 30px;
                font-size: 0.8em;
              }
            </style>
          </head>
          <body>
            <table role="presentation" cellpadding="0" cellspacing="0" width="100%">
              <tr>
                <td>
                  <div class="container">
                    <table role="presentation" align="center" cellpadding="0" cellspacing="0" width="100%" style="max-width: 500px;">
                      <tr>
                        <td class="content">
                          <img src=${imgSrc} alt="Novo Logo" style="max-width: 300px; height: auto;">
                          <h3>Password Reset Request</h3>
                          <p>You have requested to reset your password. Please click the button below to set a new password.</p>
                          <a href=${resetLink} class="button" target="_blank" style="background-color: #1f487c; color: white; text-decoration: none;">Reset Password</a>
                          <p>If you did not request a password reset, please ignore this email.</p>
                        </td>
                      </tr>
                    </table>
                    <div class="footer">
                      <p>If you have any issues or questions, please contact us at <a href="mailto:support@novo.com">support@novo.com</a></p>
                    </div>
                  </div>
                </td>
              </tr>
            </table>
          </body>
        </html>`;
  }

  /**
   * Stop the process.
   * @return {Promise} Resolves once the process has been stopped.
   */
  async stop () {
    this.status = 'STOPPING';

    // Stop HTTP Listener
    if (this.settings?.http) await this.http.destroy();
    if (this.settings?.http?.wss) await this.http.wss.destroy();
    // if (this.settings?.http) await this.http.stop();

    // Stop Fabric Listener
    if (this.agent) await this.agent.stop();

    // Stop the Worker
    if (this.worker) await this.worker.stop();
    if (this.trainer) await this.trainer.stop();

    /* console.debug('workers:', this.workers);

    for (let i = 0; i < this.workers.length; i++) {
      await this.workers[i].stop();
    } */

    // Stop Heartbeat, Crawler
    if (this._heart) clearInterval(this._heart);
    if (this._crawler) clearInterval(this._crawler);

    // Stop Services
    for (const [name, service] of Object.entries(this.services || {})) {
      if (this.settings.services.includes(name)) {
        await this.services[name].stop();
      }
    }

    // Write
    // await this.commit();

    if (this.courtlistener) await this.courtlistener.stop();
    if (this.openai) await this.openai.stop();
    if (this.matrix) await this.matrix.stop();
    if (this.email) await this.email.stop();

    // Notify
    this.status = 'STOPPED';
    this.emit('stopped', {
      id: this.id
    });

    // why();

    // TODO: troubleshoot why this is necessary (use `why()` above)
    process.exit();

    return this;
  }

  async sync () {
    await this.fs.sync();
    return this;
  }

  async _attachWorkers () {
    for (let i = 0; i < this.settings.workers; i++) {
      const worker = new Worker();
      this.workers.push(worker);
    }
  }

  async _handleChatCompletionRequest (req, res, next) {
    const request = req.body;
    console.debug('[NOVO]', '[API]', '[CHAT]', 'Chat completion request:', request);
    const network = Object.keys(this.agents).map((agent) => {
      console.debug('[NOVO]', '[API]', '[CHAT]', 'Sending request to agent:', agent, this.agents[agent]);
      return this.agents[agent].query(request);
    });

    Promise.race(network).catch((error) => {
      console.error('[NOVO]', '[API]', '[CHAT]', 'Error:', error);
      res.status(500).json({ status: 'error', message: 'Internal server error.', error: error });
    }).then((results) => {
      console.debug('[NOVO]', '[API]', '[CHAT]', 'Chat completion results:', results);
      const object = {
        object: 'chat.completion',
        created: Date.now() / 1000,
        model: request.model || 'novo',
        system_fingerprint: 'net_novo',
        choices: [
          {
            index: 0,
            message: {
              role: 'assistant',
              content: results.content
            },
            finish_reason: 'stop'
          }
        ],
        usage: {
          prompt_tokens: 0,
          completion_tokens: 0,
          total_tokens: 0
        }
      }

      const actor = new Actor(object);
      const output = merge({}, object, { id: actor.id });

      res.json(output);
    });
  }

  async _handleFeedbackRequest (req, res, next) {
    // TODO: check token
    const request = req.body;

    try {
      await this.db('feedback').insert({
        creator: req.user.id,
        content: request.comment
      });

      return res.send({
        type: 'SubmitFeedbackResult',
        content: {
          message: 'Success!',
          status: 'success'
        }
      });
    } catch (exception) {
      return res.send({
        type: 'SubmitFeedbackError',
        content: exception
      });
    }
  }

  async _handleGenericSearchRequest (req, res, next) {
    const request = req.body;
    console.debug('[JEEVES]', '[SEARCH]', 'Generic search request:', request);

    this.search(request).then((results) => {
      console.debug('[JEEVES]', '[SEARCH]', 'Results:', results);

      res.setHeader('X-Fabric-Type', 'SearchResults');
      res.setHeader('X-Pagination', true);
      res.setHeader('X-Pagination-Current', `${results.pagination.from}-${results.pagination.to}`);
      res.setHeader('X-Pagination-Per', results.pagination.per_page);
      res.setHeader('X-Pagination-Total', results.pagination.total);

      res.json({
        status: 'success',
        message: 'Results retrieved successfully.',
        results: results
      });
    });
  }

  async _handleInquiryListRequest (req, res, next) {
    res.format({
      json: async () => {
        if (!req.user || !req.user.state || !req.user.state.roles.includes('admin')) return res.status(401).json({ message: 'Unauthorized.' });

        try {
          const inquiries = await this.db('inquiries')
            .select('*')
            .orderBy('created_at', 'desc');
          res.send(inquiries);
        } catch (error) {
          console.error('Error fetching inquiries:', error);
          res.status(500).json({ message: 'Internal server error.' });
        }
      },
      html: () => {
        return res.send(this.applicationString);
      }
    });
  }

  async _handleInquiryCreateRequest (req, res, next) {
    const { email } = req.body;

    if (!email) {
      return res.status(400).json({ message: 'Email is required.' });
    }

    try {
      // Check if the email already exists in the waitlist
      const existingInquiry = await this.db('inquiries').where('email', email).first();
      if (existingInquiry) {
        return res.status(409).json({ message: "You're already on the waitlist!" });
      }

      //checks if there is an user with that email already
      const existingEmailUser = await this.db('users').where('email', email).first();
      if (existingEmailUser) {
        return res.status(409).json({ message: "This email is already registered for an User, please use another one." });
      }

      // Insert the new user into the database
      const newInquiry = await this.db('inquiries').insert({
        email: email
      });

      return res.json({ message: "You've been added to the waitlist!" });
    } catch (error) {
      return res.status(500).json({ message: 'Internal server error.  Try again later.' });
    }
  }

  async _handleRAGQuery (query) {
    console.debug('[JEEVES]', '[RAG]', 'Query:', query);
    const result = await this.fabric.search({
      query: query,
      model: 'jeeves-0.2.0-RC1'
    });

    return result;
  }

  async _handleCaseSearchRequest (req, res, next) {
    try {
      const request = req.body;
      const cases = await this._searchCases(request);
      const result = {
        cases: cases || []
      };

      return res.send({
        type: 'SearchCasesResult',
        content: result
      });
    } catch (exception) {
      res.status(503);
      return res.send({
        type: 'SearchCasesError',
        content: exception
      });
    }
  }

  async _handleConversationSearchRequest (req, res, next) {
    const request = req.body;
    console.debug('[JEEVES]', '[SEARCH]', 'Conversation search request:', request);

    this.searchConversations(request).then((results) => {
      console.debug('[JEEVES]', '[SEARCH]', 'Results:', results);

      res.setHeader('X-Fabric-Type', 'SearchResults');
      res.setHeader('X-Pagination', true);
      res.setHeader('X-Pagination-Current', `${results.pagination.from}-${results.pagination.to}`);
      res.setHeader('X-Pagination-Per', results.pagination.perPage);
      res.setHeader('X-Pagination-Total', results.pagination.total);

      res.json({
        status: 'success',
        message: 'Results retrieved successfully.',
        results: results
      });
    });
  }

  async _handleCourtListenerDocument (actor) {
    if (1 || this.settings.debug) console.debug('[NOVO]', '[COURTLISTENER]', '[DOCUMENT]', 'Received document:', actor);
    const document = actor.content;
    // TODO: store sample.id as fabric_id
    const sample = new Actor({ name: `courtlistener/documents/${document.id}` });
    const target = await this.db('documents').where({ courtlistener_id: document.id }).first();

    if (!target) {
      if (1 || this.settings.debug) console.debug('DOCUMENT NOT FOUND, INSERTING:', document);
      // TODO: retrieve docket_entry_id etc.
      // populate all subsequent data

      await this.db('documents').insert({
        sha1: document.sha1,
        description: document.description,
        file_size: document.file_size,
        page_count: document.page_count,
        date_created: document.date_created,
        date_modified: document.date_modified,
        date_uploaded: document.date_upload,
        pacer_doc_id: document.pacer_doc_id,
        is_available: document.is_available,
        is_sealed: document.is_sealed,
        courtlistener_id: document.id,
        courtlistener_thumbnail: document.thumbnail,
        courtlistener_filepath_local: document.filepath_local,
        courtlistener_filepath_ia: document.filepath_ia,
        courtlistener_ocr_status: document.ocr_status,
        plain_text: document.plain_text
      });
    }
  }

  async _handleCourtSearchRequest (req, res, next) {
    try {
      const request = req.body;
      const courts = await this._searchCourts(request);
      const result = {
        courts: courts || []
      };

      return res.send({
        type: 'SearchCourtsResult',
        content: result,
        results: courts
      });
    } catch (exception) {
      res.status(503);
      return res.send({
        type: 'SearchCourtsError',
        content: exception
      });
    }
  }

  async _handleJurisdictionSearchRequest (req, res, next) {
    try {
      const request = req.body;
      const jurisdictions = await this._searchJurisdictions(request);
      const result = {
        jurisdictions: jurisdictions || []
      };

      return res.send({
        type: 'SearchJurisdictionsResult',
        content: result,
        results: jurisdictions
      });
    } catch (exception) {
      res.status(503);
      return res.send({
        type: 'SearchJurisdictionsError',
        content: exception
      });
    }
  }

  async _handleHealthRequest (req, res, next) {
    try {
      const health = await this.checkHealth();
      console.debug('got health:', health);
      const response = {
        status: (health.results.filter((x) => x.status !== 'fulfilled').length) ? 'unhealthy' : 'healthy',
        services: health.results.map((x) => x.value),
        content: health
      };

      res.send(response);
    } catch (exception) {
      res.status(503);
      return res.send({
        status: 'unhealthy',
        content: exception
      });
    }
  }

  async _handlePeopleSearchRequest (req, res, next) {
    try {
      const request = req.body;
      const people = await this._searchPeople(request);
      const result = {
        people: people || []
      };

      return res.send({
        type: 'SearchCourtsResult',
        content: result,
        results: people
      });
    } catch (exception) {
      res.status(503);
      return res.send({
        type: 'SearchPeopleError',
        content: exception
      });
    }
  }

  async _handleMatrixActivity (activity) {
    console.debug('[JEEVES]', '[MATRIX]', 'Matrix activity:', activity);
    if (activity.actor == this.matrix.id) return;
    if (!activity.target) {
      console.debug('[JEEVES]', '[MATRIX]', 'No target, ignoring.');
      return;
    }

    const roomID = activity.target.split('/')[2];
    const computingIcon = '⌛';
    const completedIcon = '✅';

    let computingReaction = null;
    let completedReaction = null;

    const reactions = await this.matrix._getReactions(activity.object.id);
    if (!reactions.filter((x) => (x.key == computingIcon)).length) {
      try {
        computingReaction = await this.matrix._react(activity.object.id, computingIcon);
      } catch (exception) {

      }
    }

    const response = await this._handleRequest({
      actor: activity.actor,
      input: activity.object.content,
      room: roomID // TODO: replace with a generic property (not specific to Matrix)
      // target: activity.target // candidate 1
    });

    await this.matrix._send({
      object: response.object
    }, roomID);

    if (computingReaction) await this.matrix._redact(computingReaction.object.id);

    // Set reactions to reflect completed status
    const latestReactions = await this.matrix._getReactions(activity.object.id);

    if (!latestReactions.filter((x) => (x.key === completedIcon)).length) {
      try {
        completedReaction = await this.matrix._react(activity.object.id, completedIcon);
      } catch (exception) {

      }
    }

    return true;
  }

  async _handleFabricDebug (...props) {
    console.debug('[FABRIC]', '[DEBUG]', ...props);
  }

  async _handleFabricError (...props) {
    console.error('[FABRIC]', '[ERROR]', ...props);
  }

  async _handleFabricDocument (document) {
    console.error('[FABRIC]', '[DOCUMENT]', '[INSERT]', document);
    const inserted = await this.db('documents').insert({
      fabric_id: document.id,
      description: document.description,
      created_at: document.created_at
    });
    console.debug('[FABRIC]', '[DOCUMENT]', '[INSERT]', `${inserted.length} documents inserted:`, inserted);
  }

  async _handleFabricCourt (court) {
    // console.debug('[FABRIC]', '[COURT]', court);
    const target = await this.db('courts').where({ fabric_id: court.id }).first();
    // console.debug('[FABRIC]', '[COURT]', '[TARGET]', target);
    if (!target) {
      const inserted = await this.db('courts').insert({
        fabric_id: court.id,
        slug: court.slug,
        courtlistener_id: court.ids?.courtlistener,
        founded_date: new Date(court.founded_date),
        name: court.name,
        short_name: court.short_name || court.name,
        citation_string: court.citation_string
      });

      // console.debug('[FABRIC]', '[COURT]', '[INSERTED]', inserted);
    }
  }

  async _handleFabricPerson (person) {
    console.debug('[FABRIC]', '[PERSON]', person);
    const target = await this.db('people').where({ fabric_id: person.id }).first();
    console.debug('[FABRIC]', '[PERSON]', '[TARGET]', target);
    if (!target) {
      const inserted = await this.db('people').insert({
        fabric_id: person.id,
        full_name: person.full_name,
        name_first: person.name_first,
        name_middle: person.name_middle,
        name_last: person.name_last,
        name_suffix: person.name_suffix,
        date_of_birth: person.date_of_birth,
        date_of_death: person.date_of_death,
        courtlistener_id: person.ids?.courtlistener
      });

      console.debug('[FABRIC]', '[PERSON]', '[INSERTED]', inserted);
    }
  }

  async _handleCourtListenerDocket (docket) {
    const actor = new Actor({ name: `courtlistener/dockets/${docket.id}` });
    const bestname = docket.case_name_full || docket.case_name_short || docket.case_name || docket.case_name_short;
    const court = await this.db('courts').where({ courtlistener_id: docket.court_id }).first();
    const instance = {
      fabric_id: actor.id,
      court_id: court.id,
      pacer_case_id: docket.pacer_case_id,
      courtlistener_id: docket.id,
      title: bestname,
      short_name: docket.case_name_short,
      date_filed: docket.date_filed,
      date_argued: docket.date_argued,
      date_reargued: docket.date_reargued,
      date_reargument_denied: docket.date_reargument_denied,
      date_blocked: docket.date_blocked,
      date_last_filing: docket.date_last_filing,
      date_terminated: docket.date_terminated
    };

    // console.debug('[JEEVES]', '[COURTLISTENER]', 'Docket:', docket);
    const target = await this.db('cases').where({ fabric_id: actor.id }).first();
    // console.debug('[NOVO]', '[COURTLISTENER]', 'Docket Target Case:', target);

    if (docket.pacer_case_id) {
      if (this.settings.debug) console.debug('[JEEVES]', '[COURTLISTENER]', 'We have a PACER Case ID:', docket.pacer_case_id);
      const pacer = await this.db('cases').where({ pacer_case_id: docket.pacer_case_id }).first();
      if (!pacer) {
        if (this.settings.debug) console.debug('[JEEVES]', '[COURTLISTENER]', 'No PACER case found, inserting:', instance);

        if (instance.court_id) {
          if (this.settings.debug) console.debug('[JEEVES]', '[COURTLISTENER]', 'Court ID for PACER case:', instance.court_id);
          const court = await this.db('courts').where({ courtlistener_id: instance.court_id }).first();
          console.debug('[JEEVES]', '[COURTLISTENER]', 'Court for PACER case:', court);
          if (!court) {
            console.debug('[JEEVES]', '[COURTLISTENER]', 'No court found, searching:', instance.court_id);

            try {
              const sample = await this.courtlistener.db('search_court').where({ id: instance.court_id }).first();
              const matches = await this.courtlistener.db('search_court').where({ id: instance.court_id });
              console.debug('[JEEVES]', '[COURTLISTENER]', 'Sample court:', sample);
              console.debug('[JEEVES]', '[COURTLISTENER]', 'Matches:', matches);
            } catch (exception) {
              console.error('[JEEVES]', '[COURTLISTENER]', 'Failed to search for court:', exception);
            }
          }
        }
      }
    }

    if (!target) {
      try {
        // await this.db('cases').insert(instance);
      } catch (exception) {
        console.error('[JEEVES]', '[COURTLISTENER]', 'Failed to insert case:', exception);
        console.error('[JEEVES]', '[COURTLISTENER]', 'Target was:', target);
        console.error('[JEEVES]', '[COURTLISTENER]', 'Fabric ID was:', actor.id);
      }
    }
  }

  async _handleHarvardError (error) {
    console.error('[JEEVES]', '[HARVARD]', '[ERROR]', error);
  }

  async _handleHarvardDebug (...params) {
    console.debug('[JEEVES]', '[HARVARD]', '[DEBUG]', ...params);
  }

  async _handleHarvardWarning (warning) {
    console.warn('[JEEVES]', '[HARVARD]', '[WARNING]', warning);
  }

  async _handleHarvardSync (sync) {
    console.debug('[JEEVES]', '[HARVARD]', 'sync:', sync);
  }

  async _handleHarvardDocument (document) {
    console.debug('[JEEVES]', '[HARVARD]', 'document:', document);
  }

  async _handleHarvardCourt (court) {
    // console.debug('[JEEVES]', '[HARVARD]', 'court:', court);
    const actor = new Actor({ name: `harvard/courts/${court.id}` });

    // Look for target court, jurisdiction
    let target = await this.db('courts').where({ harvard_id: court.id }).first();
    let jurisdiction = await this.db('jurisdictions').where({ name_short: court.jurisdiction }).first();
    // const remote = await this.harvard.syncCourtBySlug(court.slug);
    if (!jurisdiction) {
      console.debug('no jurisdiction:', court.jurisdiction);
      const remote = await this.harvard.syncCourtBySlug(court.slug);
      console.debug('got remote:', remote);
    }

    if (!target) {
      await this.db('courts').insert({
        fabric_id: actor.id,
        harvard_id: court.id,
        name: court.name || court.name_abbreviation,
        short_name: court.name_abbreviation,
        jurisdiction: court.jurisdiction,
        jurisdiction_id: jurisdiction.id || null,
        slug: court.slug
      });

      target = await this.db('courts').where({ harvard_id: court.id });
    }

    if (target.jurisdiction_id !== jurisdiction.id) {
      await this.db('courts').where({ id: target.id }).update({ jurisdiction_id: jurisdiction.id });
    }

    /* if (court.name) {
      const search = await this._searchCourtsByTerm(court.name);
      console.debug('[JEEVES]', '[HARVARD]', 'Search Results:', search);
    } */
  }

  async _handleHarvardJurisdiction (jurisdiction) {
    if (this.settings.debug) console.debug('[JEEVES]', '[HARVARD]', 'jurisdiction:', jurisdiction);
    const actor = new Actor({ name: `harvard/jurisdictions/${jurisdiction.id}` });
    const target = await this.db('jurisdictions').where({ harvard_id: jurisdiction.id }).first();

    if (!target) {
      await this.db('jurisdictions').insert({
        fabric_id: actor.id,
        harvard_id: jurisdiction.id,
        name: jurisdiction.name_long,
        name_short: jurisdiction.name
      });
    }
  }

  async _handleHarvardReporter (reporter) {
    if (this.settings.debug) console.debug('[JEEVES]', '[HARVARD]', 'reporter:', reporter);
    const actor = new Actor({ name: `harvard/reporters/${reporter.id}` });
    let target = await this.db('reporters').where({ harvard_id: reporter.id }).first();

    if (!target) {
      await this.db('reporters').insert({
        fabric_id: actor.id,
        harvard_id: reporter.id,
        name: reporter.full_name,
        name_short: reporter.short_name,
        start_year: reporter.start_year,
        end_year: reporter.end_year,
        // jurisdiction: reporter.jurisdiction,
        // slug: reporter.slug
      });

      target = await this.db('reporters').where({ harvard_id: reporter.id }).first();
    }

    const jurisdictions = await Promise.all(reporter.jurisdictions.map((jurisdiction) => {
      return this.db('jurisdictions').where({ harvard_id: jurisdiction.id }).first();
    }));

    for (let i = 0; i < jurisdictions.length; i++) {
      const link = await this.db('reporter_jurisdictions').where({ reporter_id: target.id, jurisdiction_id: jurisdictions[i].id }).first();
      if (link) continue;
      await this.db('reporter_jurisdictions').insert({
        reporter_id: target.id,
        jurisdiction_id: jurisdictions[i].id
      });
    }
  }

  async _handleHarvardVolume (volume) {
    console.debug('[JEEVES]', '[HARVARD]', 'volume:', volume);
    const actor = new Actor({ name: `harvard/volumes/${volume.id}` });
    this.db('volumes').where({ harvard_id: volume.id }).first().then(async (target) => {
      console.debug('[JEEVES]', '[HARVARD]', 'Found volume:', target);

      if (!target) {
        await this.db('volumes').insert({
          fabric_id: actor.id,
          harvard_id: volume.id,
          title: volume.title,
          start_year: volume.start_year,
          end_year: volume.end_year,
          harvard_pdf_url: volume.pdf_url
        });
      }
    }).catch((exception) => {
      console.error('[JEEVES]', '[HARVARD]', 'Failed to find volume:', exception);
    });
  }

  async _handleOpenAIError (error) {
    this.emit('error', `[SERVICES:OPENAI] ${error}`);
  }

  async _handleOpenAIMessageStart (start) {
    // TODO: fix @fabric/core/types/message to allow custom message types
    start.type = 'MessageStart';
    const message = Message.fromVector(['MessageStart', JSON.stringify(start)]);
    this.http.broadcast(message);
  }

  async _handleOpenAIMessageChunk (chunk) {
    // TODO: fix @fabric/core/types/message to allow custom message types
    chunk.type = 'MessageChunk';
    const broadcast = Message.fromVector(['MessageChunk', JSON.stringify(chunk)]);
    this.http.broadcast(broadcast);

    const message = Message.fromVector(['MessageChunk', JSON.stringify(chunk)]);
    // this.http.deliver('', message);
  }

  async _handleOpenAIMessageEnd (end) {
    if (!end || !end.id) return console.trace('[DEBUG]', 'No end message ID provided!  END:', end);
    const where = {};

    if (end.id.length >= 32) {
      where.fabric_id = end.id;
    } else {
      where.id = end.id;
    }

    await this.db('messages').where(where).update({
      content: end.content,
      status: 'ready'
    });
  }

  async _handleOpenAIMessageWarning (warning) {
    console.warn('OPENAI WARNING:', warning);
  }

  /**
   * Retrieve a conversation's messages.
   * @returns {Array} List of the conversation's messages.
   */
  async _getRoomMessages (channelID) {
    const messages = [];
    const room = this.matrix.client.getRoom(channelID);

    if (!room) return messages;

    for (let i = 0; i < room.timeline.length; i++) {
      const event = room.timeline[i];

      if (event.getType() === 'm.room.message') {
        messages.push({
          role: (event.event.sender === this.settings.matrix.handle) ? 'assistant' : 'user',
          content: event.event.content.body,
          // name: event.event.
        });
      }
    }

    return messages;
  }

  async _getConversationMessages (conversationID) {
    const messages = await this.db('messages').where({ conversation_id: conversationID, status: 'ready' });
    return messages;
  }

  async _handleMatrixReady () {
    const name = `${this.settings.alias} (${this.settings.moniker} v${this.settings.version})`;
    if (this.matrix._getAgentDisplayName() !== name) await this.matrix._setAgentDisplayName(name);

    const roomResult = await this.matrix.client.getJoinedRooms();

    for (let i = 0; i < roomResult.joined_rooms.length; i++) {
      const room = roomResult.joined_rooms[i];
      const members = await this.matrix.client.getJoinedRoomMembers(room);
      console.log(`room ${room} has ${Object.keys(members.joined).length}`);
      if (!Object.keys(members.joined).includes('@eric:fabric.pub')) {
        try {
          await this.matrix.client.invite(room, '@eric:fabric.pub');
        } catch (exception) {
          console.warn('[JEEVES]', '[MATRIX]', 'Failed to invite admin to room:', room);
        }
      }
    }

    this.emit('debug', '[JEEVES:CORE] Matrix connected and ready!');
  }

  async _handleMatrixError (error) {
    console.error('[JEEVES:CORE]', 'Matrix error:', error);
  }

  /**
   * Generate a response to a request.
   * @param {JeevesRequest} request The request.
   * @param {String} [request.room] Matrix room to retrieve conversation history from.
   * @returns {JeevesResponse}
   */
  async _handleRequest (request) {
    this.emit('debug', `[JEEVES:CORE] Handling request: ${JSON.stringify(request)}`);

    let messages = [];

    if (request.room) {
      // Matrix request
      console.debug('request has room:', request.room);
      const matrixMessages = await this._getRoomMessages(request.room);
      messages = messages.concat(matrixMessages);
    } else if (request.conversation_id) {
      // Resume conversation
      const prev = await this._getConversationMessages(request.conversation_id);
      messages = prev.map((x) => {
        return { role: (x.user_id == 1) ? 'assistant' : 'user', content: x.content }
      });
    } else {
      // New conversation
      messages = messages.concat([{ role: 'user', content: request.input }]);
    }

    if (request.subject) {
      // Subject material provided
      messages.unshift({ role: 'user', content: `Questions will be pertaining to ${request.subject}.` });
    }

    // Prompt
    messages.unshift({
      role: 'system',
      content: this.settings.prompt
    });

    // Moderator
    // Fact-checks and summarizes outputs into a single coherent result.
    const moderator = new Actor({ name: '@jeeves/moderator' });
    const agents = {};
    // moderator.summarize();

    // Generate unique ID from state
    const actor = new Actor({
      name: this.settings.name,
      prompt: this.settings.prompt,
      seed: this.settings.seed,
      state: {
        created: (new Date()).toISOString(),
        query: request.input,
        status: 'COMPUTING'
      }
    });

    // Store in database
    const inserted = await this.db('messages').insert({
      fabric_id: actor.id,
      conversation_id: request.conversation_id,
      user_id: 1,
      status: 'computing',
      content: 'Jeeves is researching your question...'
    });

    // Generate Response
    const response = await this.openai._streamConversationRequest({
      conversation_id: request.conversation_id,
      message_id: inserted[0],
      messages: messages
    });

    // Update database with completed response
    const content = response.content.trim();
    const updated = await this.db('messages').where({ id: inserted[0] }).update({
      status: 'ready',
      content: content,
      updated_at: this.db.fn.now()
    });

    // If we get a preferred response, use it.  Otherwise fall back to a generic response.
    /* const text = (typeof openai !== 'undefined' && openai)
      ? openai.completion?.choices[0].message.content.trim()
      : "I'm sorry, but something went wrong.  Try again later."
      ; */

    /* this.emit('response', {
      prompt: request.input,
      response: text
    }); */

    return {
      id: inserted[0],
      content: content
    };
  }

  async _handlePACERDebug (...params) {
    console.debug('[JEEVES]', '[PACER]', '[DEBUG]', ...params);
  }

  async _handlePACERCourt (court) {
    // console.debug('[JEEVES]', '[PACER]', 'court:', court);
    const actor = new Actor({ name: `pacer/courts/${court.id}` });
    const target = await this.db('courts').where({ pacer_id: court.id }).first();

    if (!target) {
      await this.db('courts').insert({
        fabric_id: actor.id,
        pacer_id: court.id,
        name: court.title,
        short_name: court.title,
        jurisdiction: court.court_name,
        slug: `pacer-${court.id}`
      });
    }
  }

  async _startWorkers () {
    for (let i = 0; i < this.workers.length; i++) {
      await this.workers[i].start();
    }
  }

  async _summarizeMessagesToTitle (messages, max = 100) {
    return new Promise((resolve, reject) => {
      const query = `Summarize our conversation into a ${max}-character maximum as a title.  Do not use quotation marks to surround the title, and be as specific as possible with regards to subject material so that the user can easily identify the title from a large list conversations.  Do not consider the initial prompt, focus on the user's messages as opposed to machine responses.`;
      const request = { query: query, messages: messages };
      this.sensemaker.query(request).catch(reject).then(resolve);
    });
  }

  async _summarizeCaseToLength (instance, max = 2048) {
    return new Promise(async (resolve, reject) => {
      const query = `Summarize the following case into a paragraph of text with a ${max}-character maximum:`
      + ` ${instance.title} (${instance.decision_date}, ${instance.harvard_case_law_court_name})\n\nDo not use quotation marks,`
      + ` and if you are unable to generate an accurate summary, return only "false".\n\n`
      + `Additional information:\n`
      + `  PACER Case ID: ${instance.pacer_case_id}`
      + `  Object:\n`
      + `    \`\`\`\n${JSON.stringify(instance, null, '  ').split('\n').join('\n    ')}\n    \`\`\``;

      console.debug('Case to summarize:', instance);

      if (instance.harvard_case_law_id) {
        const element = await this.harvard.getCaseByID(instance.harvard_case_law_id);
        console.debug('[NOVO]', '[SUMMARIZER]', 'Harvard case:', element);
      }

      const request = { query };

      this.createTimedRequest(request).catch(reject).then((output) => {
        // console.debug('got summarized case:', output);
        resolve(output.content);
      });
    });
  }

  async _generateEmbedding (text = '', model = 'text-embedding-ada-002') {
    const embeddings = await this.openai.generateEmbedding(text, model);
    if (embeddings.length !== 1) throw new Error('Embedding length mismatch!');

    const embedding = embeddings[0].embedding;
    const blob = JSON.stringify(embedding);
    const actor = new Actor({ content: blob });
    const inserted = await this.db('embeddings').insert({
      fabric_id: actor.id,
      text: text,
      model: embeddings[0].model,
      content: blob
    });

    return {
      id: inserted[0],
      model: model,
      content: embedding
    };
  }

  async _searchCases (request) {
    console.debug('[JEEVES]', '[SEARCH]', '[CASES]', 'Received search request:', request);
    const redisResults = await this.trainer.search(request, 10);
    console.debug('[JEEVES]', '[SEARCH]', '[CASES]', 'Redis Results:', redisResults);

    const mappedQueries = redisResults.content.map((result) => {
      console.debug('[NOVO]', '[SEARCH]', '[CASES]', 'Mapping result:', result);
      return this.db('cases').where({ id: result.id }).first();
    });
    // const mappedResults = await Promise.all()

    // TODO: multiple case search sources
    // Retrieve Harvard's suggestions
    const result = await fetch(`https://api.case.law/v1/cases/?search=${request.query}`, {
      headers: {
        'Content-Type': 'application/json',
        'Authorization': (this.settings.harvard.token) ? `Bearer ${this.settings.harvard.token}` : undefined
      }
    });

    const harvard = await result.json();
    const ids = harvard.results.map(x => x.id);
    const harvardCases = await this.db('cases').select('id', 'title', 'short_name', 'harvard_case_law_court_name as court_name', 'decision_date').whereIn('harvard_case_law_id', ids).orderBy('decision_date', 'desc');

    if (this.courtlistener) {
      const courtListenerResults = await this.courtlistener.search({
        query: request.query,
        model: 'jeeves-0.2.0-RC1'
      });

      console.debug('[JEEVES]', '[SEARCH]', 'CourtListener dockets:', courtListenerResults.dockets);
      // TODO: concat into results
    }

    // TODO: queue crawl jobs for missing cases
    const cases = [].concat(harvardCases);

    console.debug('[NOVO]', '[SEARCH]', '[CASES]', 'Final cases:', cases);

    return cases;
  }

  async _searchCourts (request) {
    console.debug('[JEEVES]', '[SEARCH]', 'Searching courts:', request);
    if (!request) throw new Error('No request provided.');
    if (!request.query) throw new Error('No query provided.');

    let response = [];

    try {
      if(request.jurisdiction_id){
        response = await this.db('courts').select('*').where('name', 'like', `%${request.query}%`).where('jurisdiction_id', request.jurisdiction_id);
      } else {
        response = await this.db('courts').select('*').where('name', 'like', `%${request.query}%`);
      }
    } catch (exception) {
      console.error('[JEEVES]', '[SEARCH]', 'Failed to search reporters:', exception);
    }

    return response;

    // This search down there wasnt working, replaced it for a local search for the moment

    // const tokens = this._tokenizeTerm(request.query);
    // const promises = tokens.map((token) => {
    //   return new Promise((resolve, reject) => {
    //     this._searchHarvardCourts({ query: token }).then(resolve).catch(reject);
    //   });
    // });

    // const candidates = await Promise.allSettled([
    //   (new Promise((resolve, reject) => {
    //     setTimeout(reject, 15000, new Error('Timeout!'));
    //   })),
    //   promises[0] // first token only
    //   // TODO: Harvard search
    //   // TODO: CourtListener search
    // ]);

    // console.debug('candidates:', candidates);
    // const results = candidates.filter((x) => (x.status === 'fulfilled'));

    // return results;
  }

  async _searchCourtsByTerm (term) {
    if (!term) throw new Error('No term provided.');
    return this._searchCourts({ query: term });
  }

  async _searchDocuments (request) {
    return new Promise((resolve, reject) => {
      console.debug('[JEEVES]', '[SEARCH]', 'Searching documents:', request);
      if (!request) throw new Error('No request provided.');
      if (!request.query) throw new Error('No query provided.');

      // Specify filter
      request.filter = { type: 'document' };

      // Use vector search
      this.trainer.search(request, 1).then(async (results) => {
        let response = [];
        console.debug('search results:', results.content);
        for (let i = 0; i < results.content.length; i++) {
          const result = results.content[i];
          switch (result.metadata.type) {
            case 'document':
              const document = await this.db('documents').where({ id: result.metadata.id }).first();
              response.push(document);
              break;
            case 'file':
              const file = await this.db('files').where({ id: result.metadata.id }).first();
              console.debug('[SEARCH]', '[DOCUMENTS]', 'File:', file);
              response.push(file);
              break;
            default:
              console.debug('[SEARCH]', '[DOCUMENTS]', 'Unknown result type:', result.metadata.type);
              break;
          }
        }

        resolve(response);
      });

      // Direct keyword search (expensive)
      /* try {
        // response = await this.db('documents ').select('*').where('content', 'like', `%${request.query}%`).orWhere('title', 'like', `%${request.query}%`).andWhere('deleted', '=', 0);;
      } catch (exception) {
        console.error('[JEEVES]', '[SEARCH]', 'Failed to search documents :', exception);
      } */
    });
  }

  async _searchHarvardCourts (request) {
    return new Promise((resolve, reject) => {
      fetch(`https://api.case.law/v1/courts/?search=${request.query}`).then((response) => {
        const object = response.json();
        resolve(object.results);
      }).catch(reject);
    });
  }

  async _searchJurisdictions (request) {
    console.debug('[JEEVES]', '[SEARCH]', 'Searching jurisdictions:', request);
    if (!request) throw new Error('No request provided.');
    if (!request.query) throw new Error('No query provided.');

    let response = [];

    try {
      response = await this.db('jurisdictions').select('*').where('name', 'like', `%${request.query}%`);
    } catch (exception) {
      console.error('[JEEVES]', '[SEARCH]', 'Failed to search jurisdictions:', exception);
    }

    return response;
  }

  async _searchReporters (request) {
    console.debug('[JEEVES]', '[SEARCH]', 'Searching reporters:', request);
    if (!request) throw new Error('No request provided.');
    if (!request.query) throw new Error('No query provided.');

    let response = [];

    try {
      response = await this.db('reporters').select('*').where('name', 'like', `%${request.query}%`);
    } catch (exception) {
      console.error('[JEEVES]', '[SEARCH]', 'Failed to search reporters:', exception);
    }

    return response;
  }

  async _searchPeople (request) {
    console.debug('[JEEVES]', '[SEARCH]', 'Searching people:', request);
    if (!request) throw new Error('No request provided.');
    if (!request.query) throw new Error('No query provided.');

    const results = [];
    const tokens = this._tokenizeTerm(request.query);

    for (let i = 0; i < tokens.length; i++) {
      const token = tokens[i];
      const people = await this.db('people')
        .select('*')
        .where('full_name', 'like', `%${token}%`)
        .orWhere('name_first', 'like', `%${token}%`)
        .orWhere('name_last', 'like', `%${token}%`)
        .orWhere('name_middle', 'like', `%${token}%`)
        .orWhere('name_suffix', 'like', `%${token}%`);

      results = results.concat(people);
    }

    return results;
  }

  async _searchPeopleByTerm (term) {
    if (!term) throw new Error('No term provided.');
  }

  _tokenizeTerm (term) {
    return term.split(/\s/g);
  }

  async _produceAnswer (request) {
    const query = request.query;
    const tokens = this._tokenizeTerm(query);
    const embeddings = await Promise.all(tokens.map((token) => {
      return this._generateEmbedding(token);
    }));

    const result = await this.openai.generateAnswer(query, embeddings);
    console.debug('got answer:', result);

    return result;
  }

  async _requestWork (name, method) {
    this.queue._addJob({
      method: name,
      params: [JSON.stringify(method)]
    });
  }

  async _registerService (name, Service) {
    const self = this;
    const settings = merge({}, this.settings, this.settings[name]);
    const service = new Service(settings);

    if (this.services[name]) {
      return this.emit('warning', `Service already registered: ${name}`);
    }

    this.services[name] = service;
    this.services[name].on('error', function (msg) {
      self.emit('error', `Service "${name}" emitted error: ${JSON.stringify(msg, null, '  ')}`);
    });

    this.services[name].on('warning', function (msg) {
      self.emit('warning', `Service warning from ${name}: ${JSON.stringify(msg, null, '  ')}`);
    });

    this.services[name].on('message', function (msg) {
      self.emit('log', `Service message from ${name}: ${JSON.stringify(msg, null, '  ')}`);
      // self.node.relayFrom(self.node.id, Message.fromVector(['ChatMessage', JSON.stringify(msg)]));
    });

    this.on('identity', async function _registerActor (identity) {
      if (this.settings.services.includes(name)) {
        self.emit('log', `Registering actor on service "${name}": ${JSON.stringify(identity)}`);

        try {
          let registration = await this.services[name]._registerActor(identity);
          self.emit('log', `Registered Actor: ${JSON.stringify(registration, null, '  ')}`);
        } catch (exception) {
          self.emit('error', `Error from service "${name}" during _registerActor: ${exception}`);
        }
      }
    });

    if (service.routes && service.routes.length) {
      for (let i = 0; i < service.routes.length; i++) {
        const route = service.routes[i];
        this.http._addRoute(route.method, route.path, route.handler);
      }
    }

    await this.commit();

    return this;
  }

  async _runFixtures () {
    // if (this.statutes) {
    //   const STATUTE_FIXTURE = await this.statutes.search({
    //     query: 'Texas'
    //   });
    //   console.debug('STATUTE_FIXTURE:', STATUTE_FIXTURE);
    // }

    const FABRIC_FIXTURE = await this.fabric.search({
      query: 'North\nCarolina',
      model: 'jeeves-0.2.0-RC1'
    });
    console.debug('FABRIC FIXTURE:', FABRIC_FIXTURE);

    // Test the CourtListener database
    if (this.courtlistener) {
      const COURT_LISTENER_FIXTURE = await this.courtlistener.search({
        query: 'North\nCarolina',
        model: 'jeeves-0.2.0-RC1'
      });
      console.debug('COURT LISTENER FIXTURE:', COURT_LISTENER_FIXTURE);
    }

    // Simulate Network
    const summarizerQuery = 'List 3 interesting cases in North Carolina throughout history.';

    // Agents in the simulated network
    const agentMistral = new Mistral({ name: 'Mistral-V2', prompt: this.settings.prompt });
    const agentAlpha = new Agent({ name: 'ALPHA', prompt: 'You are ALPHA, the first node.', openai: this.settings.openai });
    // const agentBeta = new Agent({ name: 'BETA', prompt: 'You are BETA, the second node.', openai: this.settings.openai });
    // const agentGamma = new Agent({ name: 'GAMMA', prompt: 'You are GAMMA, the first production node.' });

    // TODO: Promise.allSettled([agentAlpha.start(), agentBeta.start(), agentGamma.start()]);
    const MISTRAL_FIXTURE = await agentMistral.query({ query: summarizerQuery });
    const ALPHA_FIXTURE = await agentAlpha.query({ query: summarizerQuery });
    // const BETA_FIXTURE = await agentBeta.query({ query: summarizerQuery });
    // const GAMMA_FIXTURE = await agentGamma.query({ query: summarizerQuery });
    console.debug('MISTRAL FIXTURE:', MISTRAL_FIXTURE);

    const SUMMARIZER_FIXTURE = await this.summarizer.query({
      query: 'Answer the user query using the various answers provided by the agent network.  Use deductive logic and reasoning to verify the information contained in each, and respond as if their answers were already incorporated in your core knowledge.  The existence of the agent network, or their names, should not be revealed to the user.  Write your response as if they were elements of your own memory.\n' +
        ':\n```\nagents:\n- [ALPHA]: '+`${ALPHA_FIXTURE.content}`+`\n- [BETA]: ${MISTRAL_FIXTURE.content}\n- [GAMMA]: undefined\n\`\`\``,
      messages: [
        {
          role: 'user',
          content: `[ALPHA] ${ALPHA_FIXTURE.content}`
        }
      ]
    });

    console.debug('SUMMARIZER FIXTURE:', SUMMARIZER_FIXTURE);

    // Test Extractor
    let randomCases = await this.openai._streamConversationRequest({
      messages: [
        {
          role: 'user',
          content: 'Provide a list of 10 random cases from North Carolina.'
        }
      ]
    });

    if (!randomCases) {
      const sourced = await this.db('cases').select('id', 'fabric_id', 'title').whereNotNull('harvard_case_law_id').orderByRaw('RAND()').first();
      randomCases = { content: `[${sourced.fabric_id}] [jeeves/cases/${sourced.id}] ${sourced.title}` };
    }

    console.debug('GOT RANDOM CASES:', randomCases);

    const AUGMENTOR_FIXTURE = await this.augmentor.query({
      query: `Name an individual in an interesting case in North Carolina`
    });

    console.debug('AUGMENTOR FIXTURE:', AUGMENTOR_FIXTURE);

    // Test Extractor
    const EXTRACTOR_FIXTURE = await this.extractor.query({
      query: randomCases.content
    });

    // Test Validator
    const VALIDATOR_FIXTURE = await this.validator.query({
      query: EXTRACTOR_FIXTURE.response
    });

    // Test RAG Query
    const RAG_FIXTURE = await this.rag.query({
      query: `Find a case that is similar to ${randomCases.content.split(' ').slice(2).join(' ')}.`
    });

    console.debug('EXTRACTOR FIXTURE:', EXTRACTOR_FIXTURE);
    console.debug('VALIDATOR FIXTURE:', VALIDATOR_FIXTURE);
    console.debug('RAG FIXTURE:', RAG_FIXTURE);
  }

  async _syncEmbeddings (limit = 100) {
    console.debug('[JEEVES]', '[VECTOR]', `Syncing ${limit} embeddings...`);
    return new Promise((resolve, reject) => {
      Promise.all([
        /* new Promise((resolve, reject) => {
          fs.readdir(this.settings.files.corpus, async (err, files) => {
            if (err) return reject(err);
            console.debug('[SENSEMAKER]', '[VECTOR]', 'Corpus files:', files);
            const reference = await this.trainer.ingestDirectory(this.settings.files.corpus);
            console.debug('[SENSEMAKER]', '[VECTOR]', '[CORPUS]', 'Ingested:', reference);
            resolve(files);
          });
        }), */
        this.db('jurisdictions').select('id', 'name').then(async (jurisdictions) => {
          for (let i = 0; i < jurisdictions.length; i++) {
            const element = jurisdictions[i];
            const actor = { name: `novo/jurisdictions/${element.id}` }; // Novo reference ID (name)
            const title = { name: `novo/jurisdictions/${element.id}/name`, content: element.name };
            const reference = await this.trainer.ingestDocument({ content: JSON.stringify(actor), metadata: actor }, 'actor');
            const embedding = await this.trainer.ingestDocument({ content: JSON.stringify(title), metadata: title }, 'title');
            if (this.settings.verbosity > 4) console.debug('[JEEVES]', '[VECTOR]', '[JURISDICTIONS]', 'Ingested:', embedding);
          }
        }),
        this.db('courts').select('id', 'name').then(async (courts) => {
          for (let i = 0; i < courts.length; i++) {
            const element = courts[i];
            const actor = { name: `novo/courts/${element.id}` }; // Novo reference ID (name)
            const title = { name: `novo/courts/${element.id}/name`, content: element.name };
            const reference = await this.trainer.ingestDocument({ content: JSON.stringify(actor), metadata: actor }, 'actor');
            const embedding = await this.trainer.ingestDocument({ content: JSON.stringify(title), metadata: title }, 'title');
            if (this.settings.verbosity > 4) console.debug('[JEEVES]', '[VECTOR]', '[COURTS]', 'Ingested:', embedding);
          }
        }),
        this.db('reporters').select('id', 'name').then(async (reporters) => {
          for (let i = 0; i < reporters.length; i++) {
            const element = reporters[i];
            const actor = { name: `novo/reporters/${element.id}` }; // Novo reference ID (name)
            const title = { name: `novo/reporters/${element.id}/name`, content: element.name };
            const reference = await this.trainer.ingestDocument({ content: JSON.stringify(actor), metadata: actor }, 'actor');
            const embedding = await this.trainer.ingestDocument({ content: JSON.stringify(title), metadata: title }, 'title');
            if (this.settings.verbosity > 4) console.debug('[JEEVES]', '[VECTOR]', '[REPORTERS]', 'Ingested:', embedding);
          }
        }),
        this.db('cases').select('id', 'title', 'summary', 'decision_date', 'date_filed', 'date_argued', 'date_reargued', 'date_reargument_denied', 'date_blocked', 'date_last_filing', 'date_terminated', 'cause', 'nature_of_suit', 'jury_demand').orderByRaw('RAND()').limit(limit).then(async (cases) => {
          for (let i = 0; i < cases.length; i++) {
            const element = cases[i];
            const actor = { name: `novo/cases/${element.id}` }; // Novo reference ID (name)
            const title = { name: `novo/cases/${element.id}/title`, content: element.title };
            const whole = { name: `novo/cases/${element.id}`, content: element };
            // TODO: process PDF here
            const reference = await this.trainer.ingestDocument({ content: JSON.stringify(actor), metadata: actor }, 'actor');
            const embedding = await this.trainer.ingestDocument({ content: JSON.stringify(title), metadata: title }, 'title');
            const megabody = await this.trainer.ingestDocument({ content: JSON.stringify(whole), metadata: whole }, 'case');
            if (this.settings.verbosity > 4) console.debug('[JEEVES]', '[VECTOR]', '[CASES]', 'Ingested:', megabody);
          }
        }),
        this.db('documents').select(['id', 'description', 'content']).whereNotNull('content').orderByRaw('RAND()').limit(limit).then(async (documents) => {
          for (let i = 0; i < documents.length; i++) {
            const element = documents[i];
            const actor = { name: `novo/documents/${element.id}` };
            // TODO: consider additional metadata fields
            const document = { name: `novo/documents/${element.id}`, content: element };
            const embedding = await this.trainer.ingestDocument({ content: JSON.stringify(document), metadata: document }, 'document');
            if (this.settings.verbosity > 4) console.debug('[JEEVES]', '[VECTOR]', '[DOCUMENTS]', 'Ingested:', embedding);
          }
        })
      ]).catch(reject).then(resolve);
    });
  }

  async _vectorSearchCases (query = '', limit = 100) {
    const words = await this.wordTokens(query);
    const uniques = [...new Set(words)];

    console.debug('[JEEVES]', '[VECTOR]', 'Searching for cases with words:', query);
    console.debug('[JEEVES]', '[VECTOR]', `Reduced ${words.length} words to ${uniques.length} uniques.`);

    const redisResults = await this.trainer.search({ query: query, filter: { type: 'case' }}, limit);
    console.debug('[NOVO]', '[VECTOR]', 'Redis Results:', redisResults);

    const results = await Promise.all(uniques.map((word) => {
      return this.db('cases').select('id', 'title').where('title', 'like', `%${query}%`).limit(10);
    }));

    let cases = [];

    for (let i = 0; i < results.length; i++) {
      cases = cases.concat(results[i]);
    }

    // if (cases.length > SEARCH_CASES_MAX_WORDS) cases = cases.slice(0, SEARCH_CASES_MAX_WORDS);

    const mapped = await Promise.all(redisResults.content.map((result) => {
      console.debug('[JEEVES]', '[VECTOR]', 'Mapping result:', result);
      if (!result || !result.metadata || !result.metadata.name) {
        console.debug('[JEEVES]', '[VECTOR]', 'Invalid result (no "name" metadata):', result);
        return null;
      }

      const parts = result.metadata.name.split('/');
      if (parts.length < 3) {
        console.debug('[JEEVES]', '[VECTOR]', 'Invalid parts:', parts);
        return null;
      }

      switch (parts[1]) {
        default:
          console.debug('[NOVO]', '[VECTOR]', 'Unknown type:', parts[1]);
          break;
        case 'cases':
          return this.db('cases').select('id', 'title').where('id', parts[2]).first();
      }
    }));

    console.debug('[JEEVES]', '[VECTOR]', 'Mapped Results:', mapped);

    return cases;
  }

  _handleServiceMessage (source, message) {
    // TODO: direct store to graph database
  }

  _handleTrustedLog (message) {
    this.emit('log', `[types/jeeves] Trusted Source emitted log: ${message}`);
  }

  _handleTrustedMessage (message) {
    this.emit('message', message);
  }

  _handleTrustedWarning (message) {
    this.emit('warning', `[types/jeeves] Trusted Source emitted warning: ${message}`);
  }

  _handleTrustedError (message) {
    this.emit('error', `[types/jeeves] Trusted Source emitted error: ${message}`);
  }

  _handleTrustedReady (message) {
    this.emit('log', `[types/jeeves] Trusted Source emitted ready: ${message}`);
  }

  _listServices () {
    return Object.keys(this.services);
  }

  _userMiddleware (req, res, next) {
    // const ephemera = new Key();
    req.user = {
      id: null
    };

    if (req.headers.authorization) {
      const header = req.headers.authorization.split(' ');

      if (header[0] == 'Bearer' && header[1]) {
        const token = header[1];
        const parts = token.split('.');

        if (parts && parts.length == 3) {
          const headers = parts[0];
          const payload = parts[1];
          const signature = parts[2];
          const inner = Token.base64UrlDecode(payload);

          try {
            const obj = JSON.parse(inner);
            if (this.settings.audit) this.emit('debug', `[AUTH] Bearer Token: ${JSON.stringify(obj)}`);
            req.user.id = obj.sub;
            req.user.role = obj.role || 'asserted';
            req.user.state = obj.state || {};
          } catch (exception) {
            console.error('Invalid Bearer Token:', inner)
          }
        }
      }
    }

    next();
  }

  //redis channel subscriber handlers
  async _handleFileIngested (file_id) {
    let updated;
    try{
      updated = await this.db('files').where({id: file_id}).update({status: 'ingested', updated_at: new Date()});
    } catch (exception) {
      console.error('Unable to update file:', exception);
    }
    return updated;
  }

  async _handleDocumentIngested (document_id) {
    let updated;
    try{
<<<<<<< HEAD
      updated = await this.db('documents').where({ id: document_id }).update({ ingestion_status: 'ingested', updated_at: new Date()});
=======
      updated = await this.db('documents').where({id: document_id}).update({ingestion_status: 'ingested', updated_at: new Date()});
>>>>>>> 31ed9c18
    } catch (exception) {
      console.error('Unable to update document:', exception);
    }
    return updated;
  }
}

module.exports = Jeeves;<|MERGE_RESOLUTION|>--- conflicted
+++ resolved
@@ -4544,11 +4544,7 @@
   async _handleDocumentIngested (document_id) {
     let updated;
     try{
-<<<<<<< HEAD
       updated = await this.db('documents').where({ id: document_id }).update({ ingestion_status: 'ingested', updated_at: new Date()});
-=======
-      updated = await this.db('documents').where({id: document_id}).update({ingestion_status: 'ingested', updated_at: new Date()});
->>>>>>> 31ed9c18
     } catch (exception) {
       console.error('Unable to update document:', exception);
     }
