--- conflicted
+++ resolved
@@ -1965,27 +1965,8 @@
     this.http._addRoute('POST', '/users/:id', ROUTES.users.checkExistingUsername.bind(this));
 
     //endpoint to check if the email is available
-<<<<<<< HEAD
     this.http._addRoute('POST', '/users/email/:id', ROUTES.users.checkExistingEmail.bind(this));
-=======
-    this.http._addRoute('POST', '/users/email/:id', async (req, res) => {
-      const  email = req.params.id;
-
-      try {
-        const user = await this.db.select('*').from('users').where({ email: email }).first();
-
-        if (user) {
-          return res.status(409).json({ message: 'Email already registered. Please choose a different username.' });
-        }
-        res.json({ message: 'Email avaliable' });
-
-      } catch (error) {
-        res.status(500).json({ message: 'Internal server error.', error });
-      }
-    });
-
     this.http._addRoute('GET', '/sessions',ROUTES.sessions.get.bind(this));
->>>>>>> f0727af0
 
     // TODO: change to /sessions
     this.http._addRoute('GET', '/sessions/new', async (req, res, next) => {
@@ -2275,24 +2256,8 @@
 
     this.http._addRoute('GET', '/conversations', ROUTES.conversations.getConversations.bind(this));
 
-<<<<<<< HEAD
     this.http._addRoute('GET', '/courts', ROUTES.courts.list.bind(this));
     this.http._addRoute('GET', '/courts/:slug', ROUTES.courts.findCourt.bind(this));
-=======
-    // this.http._addRoute('GET', '/courts/:slug', async (req, res, next) => {
-    //   const court = await this.db.select('id', 'fabric_id', 'slug', 'name', 'short_name', 'founded_date', 'courtlistener_id', 'pacer_id', 'start_date', 'end_date').from('courts').where({ slug: req.params.slug }).first();
-    //   res.format({
-    //     json: () => {
-    //       if (!court) return res.status(404).json({ message: 'Court not found.' });
-    //       res.send(court);
-    //     },
-    //     html: () => {
-    //       // TODO: pre-render application with request token, then send that string to the application's `_renderWith` function
-    //       return res.send(this.applicationString);
-    //     }
-    //   });
-    // });
->>>>>>> f0727af0
 
     this.http._addRoute('GET', '/people', ROUTES.people.list.bind(this));
 
@@ -2324,53 +2289,7 @@
 
     this.http._addRoute('GET', '/documents', ROUTES.documents.list.bind(this));
 
-<<<<<<< HEAD
     this.http._addRoute('GET', '/documents/:fabricID',ROUTES.documents.getDocumentByID.bind(this));
-=======
-      res.format({
-        json: () => {
-          // Create response
-          const response = (documents && documents.data && documents.data.length) ? documents.data.map((doc) => {
-            return {
-              fabric_id: doc.fabric_id,
-              created_at: doc.created_at,
-              description: doc.description,
-              sha1: doc.sha1,
-              sha256: doc.sha256,
-              size: doc.file_size,
-              title: doc.title,
-              file_id: doc.file_id,
-            };
-          }) : [];
-
-          // Set Pagination Headers
-          res.setHeader('X-Pagination', true);
-          res.setHeader('X-Pagination-Current', `${documents.pagination.from}-${documents.pagination.to}`);
-          res.setHeader('X-Pagination-Per', documents.pagination.perPage);
-          res.setHeader('X-Pagination-Total', documents.pagination.total);
-
-          return res.send(response);
-        },
-        html: () => {
-          // TODO: pre-render application with request token, then send that string to the application's `_renderWith` function
-          return res.send(this.applicationString);
-        }
-      });
-    });
-
-    this.http._addRoute('GET', '/documents/:fabricID', async (req, res, next) => {
-      const document = await this.db('documents').select('id', 'description', 'created_at', 'fabric_id', ).where('fabric_id', req.params.fabricID).first();
-      res.format({
-        json: () => {
-          return res.send(document);
-        },
-        html: () => {
-          // TODO: pre-render application with request token, then send that string to the application's `_renderWith` function
-          return res.send(this.applicationString);
-        }
-      });
-    });
->>>>>>> f0727af0
 
     this.http._addRoute('GET', '/opinions', async (req, res, next) => {
       const opinions = await this.db.select('id', 'date_filed', 'summary').from('opinions').orderBy('date_filed', 'desc');
