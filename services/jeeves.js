--- conflicted
+++ resolved
@@ -1136,22 +1136,31 @@
 
   async onJobCompleted (message) {
     const { job, result } = JSON.parse(message);
-    console.debug('onJobCompleted:', job, result);
 
     //job.method gives the job type, like 'IngestFile'
     //job.params[0] will give us the file/document id
     //result.status we can check if the job was 'COMPLETED'
 
-    const queueMessage = {
-      type: job.method,
-      param_id: job.params[0],
-      completed: true,
-    };
+    if (job) {
+      const queueMessage = {
+        job: job,
+        type: 'completedJob',
+      }
+      const messageTook = Message.fromVector([queueMessage.type, JSON.stringify(queueMessage)]);
+      this.http.broadcast(messageTook);
+    }
 
     if (result.status === 'COMPLETED') {
-      console.debug('file ingest complete:', job.params);
+
+      const queueMessage = {
+        type: job.method,
+        param_id: job.params[0],
+        completed: true,
+      }
+
       try {
         switch (job.method) {
+          case 'IngestFile':
             this._handleFileIngested(job.params[0]);
             const file = await this.db.select('creator','name').from('files').where({ id: job.params[0] }).first();
             queueMessage.creator = file.creator;
@@ -1178,6 +1187,19 @@
     }
   }
 
+  async onJobTaken (message) {
+    const { job } = JSON.parse(message);
+    if (job) {
+      const queueMessage = {
+        job: job,
+        type: 'takenJob',
+      };
+
+      const messageTook = Message.fromVector([queueMessage.type, JSON.stringify(queueMessage)]);
+      this.http.broadcast(messageTook);
+    }
+  }
+
   async query (query) {
     console.debug('[JEEVES]', '[QUERY]', 'Received query:', query);
     const collections = {
@@ -1367,78 +1389,8 @@
 
     redisSubscriber.connect().then(() => {
       console.log('Connected to Redis for subscribing');
-<<<<<<< HEAD
       redisSubscriber.subscribe('job:completed', this.onJobCompleted.bind(this));
-=======
-
-      redisSubscriber.subscribe('job:taken', async (message) => {
-        const { job } = JSON.parse(message);
-
-        if (job) {
-          const queueMessage = {
-            job: job,
-            type: 'takenJob',
-          }
-          
-          const messageTook = Message.fromVector([queueMessage.type, JSON.stringify(queueMessage)]);
-          this.http.broadcast(messageTook);
-        }
-      });
-
-      redisSubscriber.subscribe('job:completed', async (message) => {
-        const { job, result } = JSON.parse(message);
-
-        //job.method gives the job type, like 'IngestFile'
-        //job.params[0] will give us the file/document id
-        //result.status we can check if the job was 'COMPLETED'
-
-        if (job) {
-          const queueMessage = {
-            job: job,
-            type: 'completedJob',
-          }
-          const messageTook = Message.fromVector([queueMessage.type, JSON.stringify(queueMessage)]);
-          this.http.broadcast(messageTook);
-        }
-
-        if (result.status === 'COMPLETED') {
-
-          const queueMessage = {
-            type: job.method,
-            param_id: job.params[0],
-            completed: true,
-          }
-
-          try {
-            switch (job.method) {
-              case 'IngestFile':
-                this._handleFileIngested(job.params[0]);
-                const file = await this.db.select('creator','name').from('files').where({ id: job.params[0] }).first();
-                queueMessage.creator = file.creator;
-                queueMessage.filename = file.name;
-                const messageFile = Message.fromVector([queueMessage.type, JSON.stringify(queueMessage)]);
-                this.http.broadcast(messageFile);
-                break;
-              case 'IngestDocument':
-                this._handleDocumentIngested(job.params[0]);
-                const document = await this.db.select('owner','fabric_id','title').from('documents').where({ id: job.params[0] }).first();
-                queueMessage.creator = document.owner;
-                queueMessage.fabric_id = document.fabric_id;
-                queueMessage.title = document.title;
-                const messageDocument = Message.fromVector([queueMessage.type, JSON.stringify(queueMessage)]);
-                this.http.broadcast(messageDocument);
-                break;
-              default:
-                console.log('[NOVO] Unhandled complete Job Method: ', job.method);
-                break;
-            }
-          } catch (exception) {
-            console.error('[NOVO] Redis subscriber error:', exception);
-          }
-        }
-        
-      });
->>>>>>> 639d3a91
+      redisSubscriber.subscribe('job:taken', this.onJobTaken.bind(this));
     });
 
     // Queue
