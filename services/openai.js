'use strict';

const {
  CHATGPT_MAX_TOKENS
} = require('../constants');

const { Configuration, OpenAIApi, OpenAI } = require('openai');
const Service = require('@fabric/core/types/service');

class OpenAIService extends Service {
  constructor (settings = {}) {
    super(settings);

    this.settings = Object.assign({
      key: null,
      model: 'text-davinci-003',
      prompt: 'You are JeevesGPT, an artificial intelligence created first to serve human requests accurately and precisely, and second to coordinate with other AIs to perform complex tasks in pursuit of your first goal.  Provide a greeting to a human user who may have prior conversations with you, and ensure that you are able to recall these conversations in the future.',
      state: {}
    }, settings);

    /* const configuration = new Configuration({
      apiKey: settings.key
    });

    this.openai = new OpenAIApi(configuration); */

    this.openai = new OpenAI({
      apiKey: settings.key
    });

    this._state = {
      content: this.settings.state
    }

    return this;
  }

  async generateEmbedding (text = '', model = 'text-embedding-ada-002') {
    const result = await this.openai.createEmbedding({
      input: text,
      model: model
    });

    return result.data;
  }

  async start () {
    this._state.content.status = 'STARTING';
    this._state.content.status = 'STARTED';
    this.commit();
    return this;
  }

  async stop () {
    this._state.content.status = 'STOPPING';
    this._state.content.status = 'STOPPED';
    this.commit();
    return this;
  }

  async _handleConversationRequest (request) {
    try {
      const completion = await this.openai.chat.completions.create({
        max_tokens: CHATGPT_MAX_TOKENS,
        messages: request.messages,
        model: this.settings.model
      });

      return {
        completion: completion.data
      };
    } catch (exception) {
      this.emit('error', `Could not create Conversation: ${exception}`);
      return null;
    }
  }

  async _streamConversationRequest (request) {
    const message = { id: request.message_id };

    try {
      const stream = await this.openai.beta.chat.completions.stream({
        max_tokens: CHATGPT_MAX_TOKENS,
        messages: request.messages,
        model: this.settings.model,
        stream: true
      });

<<<<<<< HEAD
=======
      this.emit('MessageStart', {
        message_id: request.message_id,
        conversation_id: request.conversation_id
      });

>>>>>>> a6517e85
      stream.on('content', (delta, snapshot) => {
        this.emit('MessageChunk', {
          message_id: request.message_id,
          conversation_id: request.conversation_id,
          content: delta
        });
      });

      stream.on('finalChatCompletion', (completion) => {
        console.debug('FINAL CHAT COMPLETION:', completion);
        message.content = completion.choices[0].message.content;
        this.emit('MessageEnd', message);
      });
    } catch (exception) {
      this.emit('error', `Could not create Conversation: ${exception}`);
      return null;
    }
  }

  async _handleRequest (request) {
    const completion = await this.openai.createCompletion({
      max_tokens: CHATGPT_MAX_TOKENS,
      model: this.settings.model,
      prompt: request.prompt
    });

    return {
      completion: completion.data
    };
  }
}

module.exports = OpenAIService;<|MERGE_RESOLUTION|>--- conflicted
+++ resolved
@@ -86,14 +86,11 @@
         stream: true
       });
 
-<<<<<<< HEAD
-=======
       this.emit('MessageStart', {
         message_id: request.message_id,
         conversation_id: request.conversation_id
       });
 
->>>>>>> a6517e85
       stream.on('content', (delta, snapshot) => {
         this.emit('MessageChunk', {
           message_id: request.message_id,
