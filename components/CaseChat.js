'use strict';

// Dependencies
const React = require('react');
const $ = require('jquery');
const marked = require('marked');

const store = require('../stores/redux');
const ChatBox = require('./ChatBox');


// Semantic UI
const {  
  Feed,
  Header,
} = require('semantic-ui-react');

class CaseChat extends React.Component {
  constructor (props) {
    super(props);

    this.state = {
      hasSubmittedMessage: false,
    };

    this.messagesEndRef = React.createRef();
  }

  componentDidMount () {
    $('#primary-query').focus();
    this.props.resetChat();
  } 

  componentWillUnmount () {
    this.setState({
      hasSubmittedMessage: false,
    });
  }

<<<<<<< HEAD
=======
  handleChange = (e, { name, value }) => {
    this.setState({ [name]: value });
  }

  handleClick = (e) => {
    console.debug('clicked reset button', e);
    this.props.resetChat();
    this.setState({ message: null, chat: { message: null } });
  }

  handleSubmit = (event) => {
    event.preventDefault();
    const { query } = this.state;
    const { message } = this.props.chat;
    const { caseTitle, caseID } = this.props;

    this.setState({ loading: true });

    // dispatch submitMessage
    this.props.submitMessage({
      case_id: caseID,
      conversation_id: message?.conversation,
      content: query,
      case: caseTitle+'_'+caseID,
    }).then((output) => {
      // dispatch getMessages
      this.props.getMessages({ conversation_id: message?.conversation });

      if (!this.watcher) {
        this.watcher = setInterval(() => {
          this.props.getMessages({ conversation_id: message?.conversation });
        }, 15000);
      }

      this.setState({ loading: false });
    });

    // Clear the input after sending the message
    this.setState({ query: '' });
  }

  handleModalClose = () => {
    this.setState({ 
      modalOpen: false,
      thumbsDownClicked : false,
      thumbsUpClicked : false,
      rating : 0,
      comment : '',
      modalLoading: false,
      feedbackSent: false,
      feedbackFail: false
         
    });
  };

  handleModalUp = () => {
    this.setState({ 
      modalOpen: true, 
      thumbsDownClicked : false, 
      thumbsUpClicked : true 
    });
  };

  handleModalDown = () => {
    this.setState({ 
      modalOpen: true, 
      thumbsDownClicked : true, 
      thumbsUpClicked : false 
    });
  };

  handleRatingChange = (rate) => {
    this.setState({ rating: rate });    
  };

  handleCommentChange = (e, { value }) => {
    this.setState({ comment: value });
  }

  handleModalSend = () => {
    const { rating, comment, thumbsUpClicked, thumbsDownClicked } = this.state;
    const { message } = this.props.chat;
    const mssageId = message.id; 
    const state = store.getState();
    const token = state.auth.token;

    //data to send to the API
    const dataToSend = {
      rating,
      comment,
      thumbsUpClicked,
      thumbsDownClicked,
      message: mssageId      
    };
    
  
    //shows loading button
    this.setState({ modalLoading: true });    

    //artificial delay
    const delayPromise = new Promise((resolve) => {
      setTimeout(() => {
        resolve(true);
      }, 1500);
    });

    Promise.all([delayPromise, fetch('/reviews', {
      method: 'POST',
      headers: {
        'Authorization': `Bearer ${token}`,
        'Content-Type': 'application/json',
      },
      body: JSON.stringify(dataToSend),
    })])
      .then(([delayResult, fetchResponse]) => {        
        if (delayResult === true) {
          if (fetchResponse.ok) {
            this.setState({feedbackSent : true, modalLoading: false });
          } else {
            this.setState({feedbackFail : true, modalLoading: false });
            console.error('API request failed');
          }
        }
      })
      .catch(error => {
        console.error('Error while sending data to the API:', error);
      })
  };


>>>>>>> e24aff81
  render () {
    const { loading, generatingReponse } = this.state;
    const { isSending, placeholder } = this.props;
    const { message, messages } = this.props.chat;

    const messageContainerStyle = this.state.hasSubmittedMessage ? {
      flexGrow: 1,
      paddingBottom: '3rem',
      transition: 'height 1s',
      height: 'auto',
      overflowY: 'auto',
      transition: 'max-height 1s',

    } : {
      transition: 'height 1s',
      paddingBottom: '5em',
      height: '100%',
      
    };

    const componentStyle = this.state.hasSubmittedMessage ? {
      top: '1em',
      left: 'calc(350px + 1em)',
      maxHeight: 'calc(60vh - 4rem)', // Set a maximum height
      bottom: '1em',
      paddingRight: '0em',
      inset: 0,
      display: 'flex',
      flexDirection: 'column',      
    } : {
      height: 'auto',
      display: 'flex',
      flexDirection: 'column',  
    };

    const inputStyle = this.state.hasSubmittedMessage ? {
      position: 'fixed',
      bottom: '1.25em',
      right: '1.25em',
      left: 'calc(350px + 1.25em)',
      paddingRight: '1.5rem'
    } : {
      bottom: '1em',
      right: '1em',
      left: '1em',
      height: 'auto',
      position:'absolute'
    };

    return (
      <fabric-component ref={this.messagesEndRef} class='ui fluid segment' style={componentStyle}>
        {/* <Button floated='right' onClick={this.handleClick.bind(this)}><Icon name='sync' /></Button> */}
          <Feed.Extra text style={{ paddingBottom: '2em'}}>
            <Header>Can I help you with this case?</Header>
          </Feed.Extra>

          <ChatBox 
            {...this.props}   
            messageContainerStyle={messageContainerStyle}
            inputStyle={inputStyle} 
            hasSubmittedMessage={this.state.hasSubmittedMessage}
            updateHasSubmittedMessage={(value) => this.setState({ hasSubmittedMessage: value })}
            placeholder={this.props.placeholder}
            messagesEndRef={this.messagesEndRef}
            />        
      </fabric-component>
    );
  }

  scrollToBottom = () => {
    if (this.messagesEndRef.current) {
      const feedElement = this.messagesEndRef.current.querySelector('.chat-feed');
      const lastMessage = feedElement.lastElementChild;
  
      if (lastMessage) {
        lastMessage.scrollIntoView({ behavior: 'smooth' });
      }
    }
  };
  
}

module.exports = CaseChat;<|MERGE_RESOLUTION|>--- conflicted
+++ resolved
@@ -37,8 +37,6 @@
     });
   }
 
-<<<<<<< HEAD
-=======
   handleChange = (e, { name, value }) => {
     this.setState({ [name]: value });
   }
@@ -169,7 +167,6 @@
   };
 
 
->>>>>>> e24aff81
   render () {
     const { loading, generatingReponse } = this.state;
     const { isSending, placeholder } = this.props;
