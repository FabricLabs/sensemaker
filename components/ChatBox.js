'use strict';

// Dependencies
const React = require('react');
const $ = require('jquery');
const marked = require('marked');

const store = require('../stores/redux');
const {caseDropOptions,draftDropOptions,outlineDropOptions} = require('./SuggestionOptions');

// Semantic UI
const {
  Button,
  Feed,
  Form,
  Header,
  Icon,
  Modal,
  Message,
  TextArea,
  Popup,
  Dropdown  
} = require('semantic-ui-react');

const {Rating} = require('react-simple-star-rating');

class ChatBox extends React.Component {
  constructor (props) {
    super(props);

    this.state = {
      query: '',
      rating: 0, //user star rating
      comment: '', //user feedback comment
      ratingMessageID: null,//id from the message rating
      thumbsUpClicked: false,
      thumbsDownClicked: false,
      modalOpen : false,
      modalLoading : false,
      feedbackSent : false,
      feedbackFail : false,
      generatingReponse: false,
      reGeneratingReponse: false,
      groupedMessages: this.groupMessages(props.chat.messages),
      currentDisplayedMessage: {}, // state to store the answer that has to be showed (in case of regenerated answers)
      //specific flag to use when you come from a previous conversation wich last submitted message was from user, to not show "jeeves is generationg reponse..."
      previousFlag: false,  
      connectionProblem: false,
      copiedStatus: {},
    };
    this.handleSubmit = this.handleSubmit.bind(this);
    this.handleChangeDropdown = this.handleChangeDropdown.bind(this);
  }

  componentDidMount () {
    $('#primary-query').focus();
    this.props.resetChat();
    this.props.updateHasSubmittedMessage(false);
  }

  componentDidUpdate (prevProps) {
    const { messages } = this.props.chat;
    if (prevProps.chat.messages.length !== this.props.chat.messages.length) {
      const newGroupedMessages = this.groupMessages(this.props.chat.messages);
      this.setState({ groupedMessages: newGroupedMessages });
      // Set hasSubmittedMessage to true if a message has been submitted
      if (!this.props.hasSubmittedMessage) {
        this.props.updateHasSubmittedMessage(true);
      }
      if (messages && messages.length > 0){
        const lastMessage = messages[messages.length - 1];      
        if (lastMessage && lastMessage.role && lastMessage.role === 'assistant') {
          this.setState({ generatingReponse: false });
          this.setState({ reGeneratingReponse: false });
        } else {
          //this is to add generating reponse after an user submitted message but not when you are in a historic conversation with last message from user
          if(!this.props.previousChat || (this.state.previousFlag && this.props.previousChat)){
            this.setState({ generatingReponse: true });
          }
        }
      }
      this.scrollToBottom();
    }
  }

  componentWillUnmount () {
    this.props.resetChat();
    clearInterval(this.watcher); //ends de sync in case you switch to other component

    this.setState({
      chat: {
        message: null,
        messages: []
      },
      conversations: [],
      message: null,
      messages: [],
    });
    this.props.updateHasSubmittedMessage(false);
  }

  handleChange = (e, { name, value }) => {
    this.setState({ [name]: value });
  }
  handleChangeDropdown = (e, { name, value }) => {
    if(value!=''){
      this.setState({ query: value });     
      const { message } = this.props.chat;  
      let dataToSubmit;
      
      this.setState({ loading: true });

        dataToSubmit = {
          conversation_id: message?.conversation,
          content: value,        
        }  

      // dispatch submitMessage
      this.props.submitMessage(
        dataToSubmit
      ).then((output) => {

        // dispatch getMessages
        this.props.getMessages({ conversation_id: message?.conversation });

        if (!this.watcher) {
          this.watcher = setInterval(() => {
            this.props.getMessages({ conversation_id: message?.conversation });
          }, 15000);
        }

        this.setState({ loading: false });
      });

      // Clear the input after sending the message
      this.setState({ query: '' });
   }         
  }

  handleClick = (e) => {
    console.debug('clicked reset button', e);
    this.props.resetChat();
    this.setState({ message: null, chat: { message: null } });
  }

  handleSubmit = (event) => {
    event.preventDefault();
    const { query } = this.state;
    const { message } = this.props.chat;  
    const {caseTitle , caseID} = this.props;
    let dataToSubmit;
    
    this.setState({ loading: true, previousFlag: true });    

    if(caseID){
      dataToSubmit = {
        conversation_id: message?.conversation,
        content: query,
        case: caseTitle+'_'+caseID,
      }
    }else{
      if(!this.props.previousChat){
        dataToSubmit = {
          conversation_id: message?.conversation,
          content: query,
        }        
      }else{
        dataToSubmit = {
          conversation_id: this.props.conversationID,
          content: query,
        }        
      }
    }   
    // dispatch submitMessage
    this.props.submitMessage(
      dataToSubmit
    ).then((output) => {

      // dispatch getMessages
      this.props.getMessages({ conversation_id: message?.conversation });

      if (!this.watcher) {
        this.watcher = setInterval(() => {
          this.props.getMessages({ conversation_id: message?.conversation });
        }, 15000);
      }
      this.setState({ loading: false });
    });

    // Clear the input after sending the message
    this.setState({ query: '' });
  }

  handleModalClose = () => {
    this.setState({ 
      modalOpen: false,
      thumbsDownClicked : false,
      thumbsUpClicked : false,
      rating : 0,
      comment : '',
      modalLoading: false,
      feedbackSent: false,
      feedbackFail: false,
      connectionProblem: false
         
    });
  };

  handleModalUp = (messageID) => {
    
    this.setState({ 
      modalOpen: true, 
      thumbsDownClicked : false, 
      thumbsUpClicked : true,
      ratingMessageID: messageID,
    });
  };

  handleModalDown = (messageID) => {
    this.setState({ 
      modalOpen: true, 
      thumbsDownClicked : true, 
      thumbsUpClicked : false,
      ratingMessageID: messageID,
    });
  };

  handleRatingChange = (rate) => {
    this.setState({ rating: rate });    
  };

  handleCommentChange = (e, { value }) => {
    this.setState({ comment: value });
  }
  
  handleModalSend = async () => {
    const { rating, comment, thumbsUpClicked, thumbsDownClicked } = this.state;
    const messageId = this.state.ratingMessageID;
    const state = store.getState();
    const token = state.auth.token;
  
    const dataToSend = {
      rating,
      comment,
      thumbsUpClicked,
      thumbsDownClicked,
      message: messageId,
    };
  
    this.setState({ modalLoading: true });
  
    const fetchPromise = fetch("/reviews", {
      method: "POST",
      headers: {
        Authorization: `Bearer ${token}`,
        "Content-Type": "application/json",
      },
      body: JSON.stringify(dataToSend),
    });
    const timeoutPromise = new Promise((_, reject) => {
      setTimeout(() => {
        reject(new Error("Fetch timed out"));
      }, 15000);
    });
    try {
      const response = await Promise.race([timeoutPromise, fetchPromise]);
      if (response.ok) {
        //forced delay
        await new Promise((resolve) => setTimeout(resolve, 1500));

        this.setState({
          feedbackSent: true,
          feedbackFail: false,
          modalLoading: false,
          connectionProblem: false,
        });
      } else {
        this.setState({
          feedbackSent: false,
          feedbackFail: true,
          modalLoading: false,
          connectionProblem: false,
        });        
        console.error("API request failed with status:", response.status);
      }    

    } catch (error) {
      if (error.message === "Fetch timed out") {
        this.setState({
          feedbackSent: false,
          feedbackFail: false,
          modalLoading: false,
          connectionProblem: true,
        });
      } 
    }
  };
  renderFeedbakcModal = () =>{

    const { 
      modalOpen, 
      rating, 
      feedbackSent, 
      feedbackFail, 
      connectionProblem, 
      modalLoading,
    } = this.state;

    return (
      <Modal
      onClose={this.handleModalClose}
      onOpen={() => this.setState({ modalOpen: true })}
      open={modalOpen}
      size='tiny'>
      <Modal.Header>Feedback</Modal.Header>
      <Modal.Content>
        <Modal.Description>
          <p>Let us know your opinion!</p>
        </Modal.Description>
        <Form>
          <Rating size={35} transition={true} onClick={this.handleRatingChange} initialValue={rating} />
          <Form.Field>
            <Header style={{ marginTop: '0.5em' }}>Comment</Header>
            <TextArea
              placeholder='Enter your comment...'
              onChange={this.handleCommentChange}
            />
          </Form.Field>
        </Form>
      </Modal.Content>
      <Modal.Actions>
        {/*When the feedback is sent it shows this message  */}
        {feedbackSent && (
          <Message positive>
            <Message.Header>Feedback Sent!</Message.Header>
            <p>Your comment has been successfully sent.</p>
          </Message>
        )}
        {/*When the feedback could not be sent it shows this message  */}
        {feedbackFail && (
          <Message error>
            <Message.Header>Feedback could not be sent</Message.Header>
            <p>Please try again later.</p>
          </Message>
        )}
        {connectionProblem && (
          <Message error>
            <Message.Header>Feedback could not be sent</Message.Header>
            <p>Please check your internet connection.</p>
          </Message>
        )}
        <Button
          content="Close"
          icon='close'
          onClick={this.handleModalClose}
          labelPosition='right'
          size='small'
          secondary
        />
        {/*This button is shown only if Feedback wasnt sent yet */}
        {!feedbackSent && (
          <Button
            content="Send"
            icon={modalLoading ? 'spinner' : 'checkmark'}
            onClick={this.handleModalSend}
            labelPosition='right'
            size='small'
            loading={modalLoading}
            positive
          />)}
      </Modal.Actions>
    </Modal>
    )
  }

  regenerateAnswer = (event) => {
    const { messages } = this.props.chat;

    event.preventDefault();
    const { query } = this.state;
    const { message } = this.props.chat;
    const { caseTitle, caseID } = this.props;
    let dataToSubmit;
    this.setState({ reGeneratingReponse: true });
    this.setState({ loading: true, previousFlag: true, });
    const messageRegen = messages[this.props.chat.messages.length - 2];
    //scrolls so it shows the regenerating message
    this.scrollToBottom();

    if (caseID) {
      dataToSubmit = {
        conversation_id: message?.conversation,
        content: messageRegen.content,
        case: caseTitle + '_' + caseID,
        messageID: messageRegen.id
      }
    } else {
      if (!this.props.previousChat) {
        dataToSubmit = {
          conversation_id: message?.conversation,
          content: messageRegen.content,
          messageID: messageRegen.id
        }
      } else {
        dataToSubmit = {
          conversation_id: this.props.conversationID,
          content: messageRegen.content,
          messageID: messageRegen.id
        }
      }
    }
    // dispatch submitMessage
    this.props.regenAnswer(
      dataToSubmit
    ).then((output) => {

      // dispatch getMessages
      this.props.getMessages({ conversation_id: message?.conversation });

      if (!this.watcher) {
        this.watcher = setInterval(() => {
          this.props.getMessages({ conversation_id: message?.conversation });
        }, 15000);
      }
      this.setState({ loading: false });
    });

    // Clear the input after sending the message
    this.setState({ query: '' });
  }


  groupMessages = (messages) => {
    let groupedMessages = [];
    let currentGroup = [];

    messages.forEach((message, index) => {
      if (message.role === 'assistant') {
        currentGroup.push(message);
        // If next message is not from assistant, push current group to groupedMessages
        if (!messages[index + 1] || messages[index + 1].role !== 'assistant') {
          groupedMessages.push({
            messages: currentGroup,
            activeMessageIndex: currentGroup.length - 1 // last message is active by default
          });
          currentGroup = [];
        }
      } else {
        groupedMessages.push({
          messages: [message],
          activeMessageIndex: 0 // only one message in this group
        });
      }
    });
    this.setState({ groupedMessages: groupedMessages })
    return groupedMessages;
  };

  //function to navigate through responses from same question
  navigateMessage = (groupIndex, direction) => {
    this.setState(prevState => {
      const newGroupedMessages = [...prevState.groupedMessages];
      const group = newGroupedMessages[groupIndex];
      const newActiveIndex = Math.max(0, Math.min(group.activeMessageIndex + direction, group.messages.length - 1));
      group.activeMessageIndex = newActiveIndex;
      return { groupedMessages: newGroupedMessages };
    });
  }

  copyToClipboard = (messageID, htmlContent) => {
    // Create a temporary DOM element to parse the HTML content
    const tempDiv = document.createElement('div');
    tempDiv.innerHTML = htmlContent;

    // Extract text from the HTML content
    const textToCopy = tempDiv.textContent || tempDiv.innerText || '';

    // Copy the extracted text to the clipboard
    navigator.clipboard.writeText(textToCopy).then(() => {
      console.log('Text copied to clipboard');
      //this is to show the popup message of "copied..." only in the message we actually clicked
      this.setState(prevState => ({
        copiedStatus: {
          ...prevState.copiedStatus,
          [messageID]: true,
        }
      }));

      // Reset the copied status after a delay
      setTimeout(() => {
        this.setState(prevState => ({
          copiedStatus: {
            ...prevState.copiedStatus,
            [messageID]: false,
          }
        }));
      }, 2000);
      console.log('Text copied to clipboard');
      this.setState({ copied: true });
      setTimeout(() => this.setState({ copied: false }), 2000);
    }).catch(err => {
      console.error('Failed to copy text: ', err);
    });
  }

  render () {
    
    const { 
      loading, 
      generatingReponse, 
      reGeneratingReponse,
      query 
    } = this.state;

    const { 
      isSending, 
      placeholder,
      messageContainerStyle,
      inputStyle, 
      homePage
    } = this.props;

    const controlsStyle =  {border: 'none', backgroundColor: 'transparent', boxShadow: 'none', paddingRight: '0.5em', paddingLeft: '0.5em'} 
    const { messages } = this.props.chat;    

    return (
<<<<<<< HEAD
        <div>
            <Feed style={messageContainerStyle} className='chat-feed'>
                {this.props.includeFeed && messages && messages.length > 0 && messages.map(message => (
                    <Feed.Event key={message.id}>
                      <Feed.Content>
                          {message.role === 'assistant' && (
                          <div className='controls thumbs-group'>
                              <Button.Group size='mini'>
                              <Popup trigger={
                                  <Button icon='thumbs down' color='black' size='tiny' onClick={this.handleModalDown} />
                              }>
                                  <Popup.Content>
                                  <p>Report something wrong with this statement.</p>
                                  </Popup.Content>
                              </Popup>
                              <Popup trigger={
                                  <Button icon='thumbs up' color='green' onClick={this.handleModalUp} />
                              }>
                                  <Popup.Header>Tell Us What You Liked!</Popup.Header>
                                  <Popup.Content>
                                  <p>We provide human feedback to our models, so you can annotate this message with a comment.</p>
                                  </Popup.Content>
                              </Popup>
                              </Button.Group>
                          </div>
                          )}
                          <Feed.Summary>
                            <Feed.User>{message.author || message.user_id}</Feed.User>
                            <Feed.Date><abbr title={message.created_at}>{message.created_at}</abbr></Feed.Date>
                          </Feed.Summary>
                          <Feed.Extra text>
                            <span dangerouslySetInnerHTML={{ __html: marked.parse(message.content || '') }} />
                          </Feed.Extra>
                          <Feed.Extra text>
                          {(generatingReponse && message.id === messages[messages.length - 1].id ) && (
                            <Header size='small' style={{ fontSize: '1em', marginTop: '1.5em'}}><Icon name='spinner' loading /> Jeeves is generating a response</Header>                
                          )}
                        </Feed.Extra>
                      </Feed.Content>
                    </Feed.Event>
                 ))}
                <Modal
                    onClose={this.handleModalClose}
                    onOpen={() => this.setState({ modalOpen: true })}
                    open={modalOpen}            
                    size='tiny'>
                    <Modal.Header>Feedback</Modal.Header>
                    <Modal.Content>              
                    <Modal.Description>            
                        <p>Let us know your opinion!</p>         
                    </Modal.Description>            
                    <Form>
                        <Rating size={25} transition={true} onClick={this.handleRatingChange} initialValue={rating}/>
                        <Form.Field>
                            <Header style={{ marginTop: '0.5em'}}>Comment</Header>
                            <TextArea
                                placeholder='Enter your comment...'
                                onChange={this.handleCommentChange}             
                            />
                        </Form.Field>
                    </Form>
                    </Modal.Content>
                    <Modal.Actions> 
                    {/*When the feedback is sent it shows this message  */}
                    {feedbackSent && (
                        <Message positive>
                            <Message.Header>Feedback Sent!</Message.Header>
                            <p>Your comment has been successfully sent.</p>
                        </Message>
=======
      <div>
        <Feed style={messageContainerStyle} className='chat-feed'>
          {(this.props.includeFeed && messages && messages.length > 0) && this.state.groupedMessages.map((group, groupIndex) => {
            let message;
            //here it checks if the group message rendering is from assistant and if it has more than 1 message (because regenerated answers)
            if (group.messages[0].role === 'assistant' && group.messages.length > 1) {
              //this is the active answer the user selected to read
              message = group.messages[group.activeMessageIndex];
            } else {
              message = group.messages[0];
            }
            return (
              <Feed.Event key={message.id}>
                <Feed.Content>
                  {message.role === 'assistant' && (
                    <div className='controls thumbs-group'>
                      <Button.Group size='mini'>
                        <Popup trigger={
                          <Button icon='thumbs down' color='black' size='tiny' onClick={() => this.handleModalDown(message.id)} />
                        }>
                          <Popup.Content>
                            <p>Report something wrong with this statement.</p>
                          </Popup.Content>
                        </Popup>
                        <Popup trigger={
                          <Button icon='thumbs up' color='green' onClick={() => this.handleModalUp(message.id)} />
                        }>
                          <Popup.Header>Tell Us What You Liked!</Popup.Header>
                          <Popup.Content>
                            <p>We provide human feedback to our models, so you can annotate this message with a comment.</p>
                          </Popup.Content>
                        </Popup>
                      </Button.Group>
                    </div>
                  )}
                  <Feed.Summary>
                    <Feed.User>{message.author || message.user_id}</Feed.User>
                    <Feed.Date><abbr title={message.created_at}>{message.created_at}</abbr></Feed.Date>
                  </Feed.Summary>
                  <Feed.Extra text>
                    <span dangerouslySetInnerHTML={{ __html: marked.parse(message.content) }} />
                  </Feed.Extra>
                  <Feed.Extra text>
                    <div className='answer-controls' text>
                      {/* Navigation Controls */}
                      {group.messages.length > 1 && (
                        <div className="answers-navigation">
                          <Button 
                            icon='angle left'
                            size='tiny'
                            style={controlsStyle}
                            basic
                            onClick={() => this.navigateMessage(groupIndex, -1)}
                            disabled={group.activeMessageIndex === 0} />
                          <span style={{ fontWeight: 'bold', color: 'grey' }}>{`${group.activeMessageIndex + 1} / ${group.messages.length}`}</span>
                          <Button 
                            icon='angle right'
                            size='tiny'
                            style={controlsStyle}
                            basic
                            onClick={() => this.navigateMessage(groupIndex, 1)}
                            disabled={group.activeMessageIndex === group.messages.length - 1} />
                        </div>
                      )}
                      {/* the regenerate answer button only shows in the last answer */}
                      {(group === this.state.groupedMessages[this.state.groupedMessages.length - 1] && message.role === 'assistant' && !reGeneratingReponse) && (
                        <Popup content='Regenerate this answer' trigger={
                          <Button
                            icon='redo'
                            onClick={this.regenerateAnswer}
                            style={controlsStyle}
                            size='tiny'
                          />}/>
                      )}
                      {message.role === 'assistant' && (
                        <Popup
                          content="Copied to clipboard"
                          on="click"
                          open={this.state.copiedStatus[message.id] || false}
                          trigger={
                            <Button
                              onClick={() => this.copyToClipboard(message.id, marked.parse(message.content))}
                              style={controlsStyle}
                              size='tiny'>
                              <Icon name='clipboard outline' />
                            </Button>}/>
                      )}
                    </div>
                    {(generatingReponse && message.id === messages[messages.length - 1].id) && (
                      <Header size='small' style={{ fontSize: '1em', marginTop: '1.5em' }}><Icon name='spinner' loading /> Jeeves is generating a response</Header>
>>>>>>> 916230ef
                    )}
                    {(reGeneratingReponse && group === this.state.groupedMessages[this.state.groupedMessages.length - 1]) && (
                      <Header size='small' style={{ fontSize: '1em', marginTop: '1.5em' }}><Icon name='spinner' loading /> Jeeves is regenerating the response</Header>
                    )}
                  </Feed.Extra>
                </Feed.Content>
              </Feed.Event>
            )
          })}
        </Feed>
        {/* <Form id="input-controls" size='big' onSubmit={this.handleSubmit.bind(this)} loading={loading} style={inputStyle}> */}
        <Form id="input-controls" size='big' onSubmit={this.handleSubmit.bind(this)} loading={loading} style={inputStyle}>
          <Form.Field>
            <Form.Input id='primary-query' fluid name='query' required placeholder={placeholder} onChange={this.handleChange} disabled={isSending} loading={isSending} value={query} />
          </Form.Field>
        </Form>
        {(messages.length === 0 && homePage) && (
          <container >
            <Header as='h3' style={{ textAlign: 'center', marginTop: '2em' }}>Chat suggestions you can try:</Header>
            <div className='home-dropdowns' onBlur={() => this.setState({ query: '' })}>
              <Dropdown
                size='small'
                placeholder='Find a case that...'
                selection
                text='Find a case that...'
                options={caseDropOptions}
                onChange={this.handleChangeDropdown}
              />
              <Dropdown
                size='small'
                placeholder='Draft a brief...'
                selection
                text='Draft a brief...'
                options={draftDropOptions}
                onChange={this.handleChangeDropdown}
              />
              <Dropdown
                size='small'
                placeholder='Outline a motion...'
                selection
                text='Outline a motion...'
                options={outlineDropOptions}
                onChange={this.handleChangeDropdown}
              />
            </div>
          </container>
        )}
        
        {this.renderFeedbakcModal()}
      </div>
    );
  }

  scrollToBottom = () => {
    //this timeout is used to make sure the scroll is done AFTER the component its updated and rendered, this fixes problems with generating reponse message
    setTimeout(() => {
      if (this.props.messagesEndRef.current) {
        const feedElement = this.props.messagesEndRef.current.querySelector('.chat-feed');
        const lastMessage = feedElement.lastElementChild;

        if (lastMessage) {
          lastMessage.scrollIntoView({ behavior: 'smooth' });
        }
      }
    }, 0);
  };
}

module.exports = ChatBox;<|MERGE_RESOLUTION|>--- conflicted
+++ resolved
@@ -524,77 +524,6 @@
     const { messages } = this.props.chat;    
 
     return (
-<<<<<<< HEAD
-        <div>
-            <Feed style={messageContainerStyle} className='chat-feed'>
-                {this.props.includeFeed && messages && messages.length > 0 && messages.map(message => (
-                    <Feed.Event key={message.id}>
-                      <Feed.Content>
-                          {message.role === 'assistant' && (
-                          <div className='controls thumbs-group'>
-                              <Button.Group size='mini'>
-                              <Popup trigger={
-                                  <Button icon='thumbs down' color='black' size='tiny' onClick={this.handleModalDown} />
-                              }>
-                                  <Popup.Content>
-                                  <p>Report something wrong with this statement.</p>
-                                  </Popup.Content>
-                              </Popup>
-                              <Popup trigger={
-                                  <Button icon='thumbs up' color='green' onClick={this.handleModalUp} />
-                              }>
-                                  <Popup.Header>Tell Us What You Liked!</Popup.Header>
-                                  <Popup.Content>
-                                  <p>We provide human feedback to our models, so you can annotate this message with a comment.</p>
-                                  </Popup.Content>
-                              </Popup>
-                              </Button.Group>
-                          </div>
-                          )}
-                          <Feed.Summary>
-                            <Feed.User>{message.author || message.user_id}</Feed.User>
-                            <Feed.Date><abbr title={message.created_at}>{message.created_at}</abbr></Feed.Date>
-                          </Feed.Summary>
-                          <Feed.Extra text>
-                            <span dangerouslySetInnerHTML={{ __html: marked.parse(message.content || '') }} />
-                          </Feed.Extra>
-                          <Feed.Extra text>
-                          {(generatingReponse && message.id === messages[messages.length - 1].id ) && (
-                            <Header size='small' style={{ fontSize: '1em', marginTop: '1.5em'}}><Icon name='spinner' loading /> Jeeves is generating a response</Header>                
-                          )}
-                        </Feed.Extra>
-                      </Feed.Content>
-                    </Feed.Event>
-                 ))}
-                <Modal
-                    onClose={this.handleModalClose}
-                    onOpen={() => this.setState({ modalOpen: true })}
-                    open={modalOpen}            
-                    size='tiny'>
-                    <Modal.Header>Feedback</Modal.Header>
-                    <Modal.Content>              
-                    <Modal.Description>            
-                        <p>Let us know your opinion!</p>         
-                    </Modal.Description>            
-                    <Form>
-                        <Rating size={25} transition={true} onClick={this.handleRatingChange} initialValue={rating}/>
-                        <Form.Field>
-                            <Header style={{ marginTop: '0.5em'}}>Comment</Header>
-                            <TextArea
-                                placeholder='Enter your comment...'
-                                onChange={this.handleCommentChange}             
-                            />
-                        </Form.Field>
-                    </Form>
-                    </Modal.Content>
-                    <Modal.Actions> 
-                    {/*When the feedback is sent it shows this message  */}
-                    {feedbackSent && (
-                        <Message positive>
-                            <Message.Header>Feedback Sent!</Message.Header>
-                            <p>Your comment has been successfully sent.</p>
-                        </Message>
-=======
       <div>
         <Feed style={messageContainerStyle} className='chat-feed'>
           {(this.props.includeFeed && messages && messages.length > 0) && this.state.groupedMessages.map((group, groupIndex) => {
@@ -685,7 +614,6 @@
                     </div>
                     {(generatingReponse && message.id === messages[messages.length - 1].id) && (
                       <Header size='small' style={{ fontSize: '1em', marginTop: '1.5em' }}><Icon name='spinner' loading /> Jeeves is generating a response</Header>
->>>>>>> 916230ef
                     )}
                     {(reGeneratingReponse && group === this.state.groupedMessages[this.state.groupedMessages.length - 1]) && (
                       <Header size='small' style={{ fontSize: '1em', marginTop: '1.5em' }}><Icon name='spinner' loading /> Jeeves is regenerating the response</Header>
