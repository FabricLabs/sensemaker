'use strict';

// Dependencies
const React = require('react');
const $ = require('jquery');
const marked = require('marked');

const store = require('../stores/redux');
const {caseDropOptions,draftDropOptions,outlineDropOptions} = require('./SuggestionOptions');

// Semantic UI
const {
  Button,
  Feed,
  Form,
  Header,
  Icon,
  Modal,
  Message,
  TextArea,
  Popup,
  Dropdown,
  Image
} = require('semantic-ui-react');

const {Rating} = require('react-simple-star-rating');
const TextareaAutosize = require('react-textarea-autosize').default;


class ChatBox extends React.Component {
  constructor (props) {
    super(props);

    this.state = {
      query: '',
      rating: 0, //user star rating
      comment: '', //user feedback comment
      ratingMessageID: null,//id from the message rating
      thumbsUpClicked: false,
      thumbsDownClicked: false,
      modalOpen : false,
      modalLoading : false,
      feedbackSent : false,
      feedbackFail : false,
      generatingReponse: false,
      reGeneratingReponse: false,
      groupedMessages: (props.chat.messages.length > 0)? this.groupMessages(props.chat.messages):[], 
      currentDisplayedMessage: {}, // state to store the answer that has to be showed (in case of regenerated answers)
      //specific flag to use when you come from a previous conversation wich last submitted message was from user, to not show "jeeves is generationg reponse..."
      previousFlag: false,
      connectionProblem: false,
      copiedStatus: {},
      windowWidth: window.innerWidth,
      windowHeight: window.innerHeight
    };
    this.handleSubmit = this.handleSubmit.bind(this);
    this.handleChangeDropdown = this.handleChangeDropdown.bind(this);
  }

  componentDidMount () {
    $('#primary-query').focus();
    this.props.resetChat();
    window.addEventListener('resize', this.handleResize);

  }

  componentDidUpdate (prevProps) {
    const { messages } = this.props.chat;

    const prevLastMessage = prevProps.chat.messages[prevProps.chat.messages.length - 1];
    const currentLastMessage = messages[messages.length - 1];

    // we go this way if we have more messages than before or if the content of the last message
    // changed, this happens when the last message from assistant changes from "jeeves is researching..." to the actual answer    
    if ((prevProps.chat.messages.length !== messages.length) ||
        (prevLastMessage && currentLastMessage && prevLastMessage.content !== currentLastMessage.content)  ) {
      const newGroupedMessages = this.groupMessages(this.props.chat.messages);
      this.setState({ groupedMessages: newGroupedMessages });

      if (messages && messages.length > 0){
        const lastMessage = messages[messages.length - 1];

        if (lastMessage && lastMessage.role && lastMessage.role === 'assistant' && lastMessage.status !== 'computing') {
          this.setState({ generatingReponse: false });
          this.setState({ reGeneratingReponse: false });
        } else {
          //this is to add generating reponse after an user submitted message but not when you are in a historic conversation with last message from user
          if(!this.props.previousChat || (this.state.previousFlag && this.props.previousChat)){
            this.setState({ generatingReponse: true });
          }
        }
      }
      this.scrollToBottom();
    }
  }

  componentWillUnmount () {
    this.props.resetChat();
    clearInterval(this.watcher); //ends de sync in case you switch to other component

    this.setState({
      chat: {
        message: null,
        messages: []
      },
      conversations: [],
      message: null,
      messages: [],
    });
    window.removeEventListener('resize', this.handleResize);
  }

  handleResize = () => {
    this.setState({ windowWidth: window.innerWidth, windowHeight: window.innerHeight,});
  };

  handleChange = (e, { name, value }) => {
    this.setState({ [name]: value });
  }

  handleChangeDropdown = (e, { name, value }) => {
    if(value!=''){
      this.setState({ query: value });
      const { message } = this.props.chat;
      let dataToSubmit;

      this.setState({ loading: true });

        dataToSubmit = {
          conversation_id: message?.conversation,
          content: value,
        }

      // dispatch submitMessage
      this.props.submitMessage(
        dataToSubmit
      ).then((output) => {

        // dispatch getMessages
        this.props.getMessages({ conversation_id: message?.conversation });

        if (!this.watcher) {
          this.watcher = setInterval(() => {
            this.props.getMessages({ conversation_id: message?.conversation });
          }, 15000);
        }

        this.setState({ loading: false });
      });

      // Clear the input after sending the message
      this.setState({ query: '' });
   }
  }

  handleClick = (e) => {
    console.debug('clicked reset button', e);
    this.props.resetChat();
    this.setState({ message: null, chat: { message: null } });
  }

  handleSubmit = (event) => {
    event.preventDefault();
    const { query } = this.state;
    const { message } = this.props.chat;
    const {caseTitle , caseID} = this.props;
    let dataToSubmit;

    this.setState({ loading: true, previousFlag: true });

    //if we have caseID its beacause we are on a specific case chat
    if(caseID){
      dataToSubmit = {
        conversation_id: message?.conversation,
        content: query,
        case: caseTitle+'_'+caseID,
      }
    }else{
      //if we don't have previous chat it means this is a new conversation
      if(!this.props.previousChat){
        dataToSubmit = {
          conversation_id: message?.conversation,
          content: query,
        }
      }else{
        //else, we are in a previous one and we already have a conversationID for this
        dataToSubmit = {
          conversation_id: this.props.conversationID,
          content: query,
        }
      }
    }
    // dispatch submitMessage
    this.props.submitMessage(
      dataToSubmit
    ).then((output) => {

      // dispatch getMessages
      this.props.getMessages({ conversation_id: message?.conversation });

      if (!this.watcher) {
        this.watcher = setInterval(() => {
          this.props.getMessages({ conversation_id: message?.conversation });
        }, 15000);
      }
      this.setState({ loading: false });
    });

    // Clear the input after sending the message
    this.setState({ query: '' });
  }

  handleModalClose = () => {
    this.setState({
      modalOpen: false,
      thumbsDownClicked : false,
      thumbsUpClicked : false,
      rating : 0,
      comment : '',
      modalLoading: false,
      feedbackSent: false,
      feedbackFail: false,
      connectionProblem: false

    });
  };

  handleModalUp = (messageID) => {

    this.setState({
      modalOpen: true,
      thumbsDownClicked : false,
      thumbsUpClicked : true,
      ratingMessageID: messageID,
    });
  };

  handleModalDown = (messageID) => {
    this.setState({
      modalOpen: true,
      thumbsDownClicked : true,
      thumbsUpClicked : false,
      ratingMessageID: messageID,
    });
  };

  handleRatingChange = (rate) => {
    this.setState({ rating: rate });
  };

  handleCommentChange = (e, { value }) => {
    this.setState({ comment: value });
  }

  //this is the feedback modal send function
  handleModalSend = async () => {
    const { rating, comment, thumbsUpClicked, thumbsDownClicked } = this.state;
    const messageId = this.state.ratingMessageID;
    const state = store.getState();
    const token = state.auth.token;

    const dataToSend = {
      rating,
      comment,
      thumbsUpClicked,
      thumbsDownClicked,
      message: messageId,
    };

    this.setState({ modalLoading: true });

    const fetchPromise = fetch("/reviews", {
      method: "POST",
      headers: {
        Authorization: `Bearer ${token}`,
        "Content-Type": "application/json",
      },
      body: JSON.stringify(dataToSend),
    });
    const timeoutPromise = new Promise((_, reject) => {
      setTimeout(() => {
        reject(new Error("Fetch timed out"));
      }, 15000);
    });
    
    try {
      this.setState({
        feedbackSent: false,
        feedbackFail: false,
        connectionProblem: false,
      });
      //the promise race runs the fetch against a 15 seconds timeout, to handle possible connection problems
      //if we dont have an answer from fetch after 15 seconds it cuts off
      const response = await Promise.race([timeoutPromise, fetchPromise]);
      if (response.ok) {
        //forced delay
        await new Promise((resolve) => setTimeout(resolve, 1500));

        this.setState({ feedbackSent: true, modalLoading: false, });
      } else {
        this.setState({ feedbackFail: true, modalLoading: false, });
        console.error("API request failed with status:", response.status);
      }
    } catch (error) {
      if (error.message === "Fetch timed out") {
        this.setState({
          feedbackSent: false,
          feedbackFail: false,
          modalLoading: false,
          connectionProblem: true,
        });
      }
    }
  };

  renderFeedbakcModal = () =>{
    //TODO: take this modal into a separate component with all its related functions and logic
    const {
      modalOpen,
      rating,
      feedbackSent,
      feedbackFail,
      connectionProblem,
      modalLoading,
    } = this.state;

    return (
      <Modal
      onClose={this.handleModalClose}
      onOpen={() => this.setState({ modalOpen: true })}
      open={modalOpen}
      size='tiny'>
      <Modal.Header>Feedback</Modal.Header>
      <Modal.Content>
        <Modal.Description>
          <p>Let us know your opinion!</p>
        </Modal.Description>
        <Form>
          <Rating size={35} transition={true} onClick={this.handleRatingChange} initialValue={rating} />
          <Form.Field>
            <Header style={{ marginTop: '0.5em' }}>Comment</Header>
            <TextArea
              placeholder='Enter your comment...'
              onChange={this.handleCommentChange}
            />
          </Form.Field>
        </Form>
      </Modal.Content>
      <Modal.Actions>
        {/*When the feedback is sent it shows this message  */}
        {feedbackSent && (
          <Message positive>
            <Message.Header>Feedback Sent!</Message.Header>
            <p>Your comment has been successfully sent.</p>
          </Message>
        )}
        {/*When the feedback could not be sent it shows this message  */}
        {feedbackFail && (
          <Message error>
            <Message.Header>Feedback could not be sent</Message.Header>
            <p>Please try again later.</p>
          </Message>
        )}
        {connectionProblem && (
          <Message error>
            <Message.Header>Feedback could not be sent</Message.Header>
            <p>Please check your internet connection.</p>
          </Message>
        )}
        <Button
          content="Close"
          icon='close'
          onClick={this.handleModalClose}
          labelPosition='right'
          size='small'
          secondary
        />
        {/*This button is shown only if Feedback wasnt sent yet */}
        {!feedbackSent && (
          <Button
            content="Send"
            icon={modalLoading ? 'spinner' : 'checkmark'}
            onClick={this.handleModalSend}
            labelPosition='right'
            size='small'
            loading={modalLoading}
            positive
          />)}
      </Modal.Actions>
    </Modal>
    )
  }

  regenerateAnswer = (event) => {

    event.preventDefault();
    const { groupedMessages } = this.state;
    const { message } = this.props.chat;
    const { caseTitle, caseID } = this.props;
    let dataToSubmit;
    this.setState({ reGeneratingReponse: true, loading: true, previousFlag: true, });
    
    const messageRegen = groupedMessages[groupedMessages.length-2].messages[0];

    //scrolls so it shows the regenerating message
    this.scrollToBottom();

    //if we have caseID its beacause we are on a specific case chat
    if (caseID) {
      dataToSubmit = {
        conversation_id: message?.conversation,
        content: messageRegen.content,
        case: caseTitle + '_' + caseID,
        messageID: messageRegen.id
      }
    } else {
      //if we don't have previous chat it means this is a new conversation
      if (!this.props.previousChat) {
        dataToSubmit = {
          conversation_id: message?.conversation,
          content: messageRegen.content,
          messageID: messageRegen.id
        }
      //else, we are in a previous one and we already have a conversationID for this
      } else {
        dataToSubmit = {
          conversation_id: this.props.conversationID,
          content: messageRegen.content,
          messageID: messageRegen.id
        }
      }
    }
    // dispatch submitMessage
    this.props.regenAnswer(
      dataToSubmit
    ).then((output) => {

      // dispatch getMessages
      this.props.getMessages({ conversation_id: message?.conversation });

      if (!this.watcher) {
        this.watcher = setInterval(() => {
          this.props.getMessages({ conversation_id: message?.conversation });
        }, 15000);
      }
      this.setState({ loading: false });
    });

    // Clear the input after sending the message
    this.setState({ query: '' });
  }

  // Function to group answers to the same question
  groupMessages = (messages) => {
    let groupedMessages = [];
    let currentGroup = [];

    messages.forEach((message, index) => {
      if (message.role === 'assistant') {
        currentGroup.push(message);
        // If the next message is not from an assistant, push the current group to groupedMessages
        if (!messages[index + 1] || messages[index + 1].role !== 'assistant') {
          // Find the corresponding group in the previous state
          const prevGroup = this.state.groupedMessages.find(g => g.messages[0].id === currentGroup[0].id);
          let activeMessageIndex = currentGroup.length - 1; // last message is active by default

          // If a corresponding group is found and it has the same number of messages, retain the activeMessageIndex
          if (prevGroup && prevGroup.messages.length === currentGroup.length) {
            activeMessageIndex = prevGroup.activeMessageIndex;
          }

          groupedMessages.push({
            messages: currentGroup,
            activeMessageIndex: activeMessageIndex
          });
          currentGroup = [];
        }
      } else {
        groupedMessages.push({
          messages: [message],
          activeMessageIndex: 0 // only one message in this group
        });
      }
    });

    return groupedMessages;
  };


  //function to navigate through responses from same question
  navigateMessage = (groupIndex, direction) => {
    this.setState(prevState => {
      const newGroupedMessages = [...prevState.groupedMessages];
      const group = newGroupedMessages[groupIndex];
      const newActiveIndex = Math.max(0, Math.min(group.activeMessageIndex + direction, group.messages.length - 1));
      group.activeMessageIndex = newActiveIndex;
      return { groupedMessages: newGroupedMessages };
    });
  }

  copyToClipboard = (messageID, htmlContent) => {
    // Create a temporary DOM element to parse the HTML content
    const tempDiv = document.createElement('div');
    tempDiv.innerHTML = htmlContent;

    // Extract text from the HTML content
    const textToCopy = tempDiv.textContent || tempDiv.innerText || '';

    // Copy the extracted text to the clipboard
    navigator.clipboard.writeText(textToCopy).then(() => {
      console.log('Text copied to clipboard');
      //this is to show the popup message of "copied..." only in the message we actually clicked
      this.setState(prevState => ({
        copiedStatus: {
          ...prevState.copiedStatus,
          [messageID]: true,
        }
      }));

      // Reset the copied status after a delay
      setTimeout(() => {
        this.setState(prevState => ({
          copiedStatus: {
            ...prevState.copiedStatus,
            [messageID]: false,
          }
        }));
      }, 2000);
      console.log('Text copied to clipboard');
      this.setState({ copied: true });
      setTimeout(() => this.setState({ copied: false }), 2000);
    }).catch(err => {
      console.error('Failed to copy text: ', err);
    });
  }

  render () {

    const { messages } = this.props.chat;
    const {
      loading,
      generatingReponse,
      reGeneratingReponse,
      query,
      windowWidth,
      windowHeight,
    } = this.state;

    const {
      isSending,
      placeholder,
      homePage,
      announTitle,
      announBody,
      caseID,
      conversationID
    } = this.props;

    //this is the style of the chat container with no messages on the chat
    //the elements are on a flex-column but all together
    let chatContainerStyle = {
      display: 'flex',
      flexDirection: 'column',
      alignItems: 'left',
      transition: 'height 1s',
      width: '100%',
    }

    //when there are messages on the chat, it fits 98% of the parent height
    //and we put normally justify-content space-between, wich pushes the prompt bar to bottom
    //in cases where the screen is really tall (height > 1200px) and the screen is taller than wider
    //then we dont use space-between, this makes the prompt bar sticks to the last message of the chat
    if (messages.length > 0) {
      chatContainerStyle = {
        ...chatContainerStyle,
        height: '98%',
        justifyContent: (windowHeight < 1200 || windowHeight < windowWidth) ? 'space-between' : ''
      };
    }

    const messagesContainerStyle ={
      overflowY: 'auto',
      transition: 'height 1s',
      marginBottom: '0'
    }
    const announcementStyle =  {
      minHeight: '5.5em',
      maxHeight: '14em',
      overflow: 'auto',
      marginBottom: 0
    };

    const controlsStyle =  {border: 'none', backgroundColor: 'transparent', boxShadow: 'none', paddingRight: '0.5em', paddingLeft: '0.5em'}

    return (
      <section style={chatContainerStyle} >
        <Feed style={messagesContainerStyle} className='chat-feed'>
          {/*Announcements from homepage */}
          {homePage && (
            ((announTitle || announBody) && (messages.length == 0)) && (
              <Message info style={announcementStyle}>
                <Message.Header >
                  <span dangerouslySetInnerHTML={{ __html: marked.parse(announTitle) }} />
                </Message.Header>
                <Message.Content >
                  <span dangerouslySetInnerHTML={{ __html: marked.parse(announBody) }} />
                </Message.Content>
              </Message>
            )
          )}
          {homePage && (
            <div>
              <Feed.Extra text style={{ display: 'flex' }}>
                <Image src='/images/jeeves-brand.png' size='small' floated='left' />
                <div style={{ paddingTop: '2em', maxWidth: '10em' }}>
                  <p><strong>Hello,</strong> I'm <abbr title="Yes, what about it?">JeevesAI</abbr>, your legal research companion.</p>
                </div>

              </Feed.Extra>
              <Header style={{ marginTop: '0em', paddingBottom: '1em' }}>How can I help you today?</Header>
            </div>

          )}
          {caseID && (
            <Feed.Extra text style={{ paddingBottom: '2em' }}>
              <Header>Can I help you with this case?</Header>
            </Feed.Extra>
          )}
          {conversationID && (
            <Header as='h2'>Conversation #{conversationID}</Header>
          )}
          {/* The chat messages start rendering here */}
          {(this.props.includeFeed && messages && messages.length > 0) && this.state.groupedMessages.map((group, groupIndex) => {
            let message;
            //here it checks if the group message rendering is from assistant and if it has more than 1 message (because regenerated answers)
            if (group.messages[0].role === 'assistant' && group.messages.length > 1) {
              //this is the active answer the user selected to read
              message = group.messages[group.activeMessageIndex];
            } else {
              message = group.messages[0];
            }
            return (
              <Feed.Event key={message.id} data-message-id={message.id}>
                <Feed.Content>
                  {message.role === 'assistant' && (
                    <div className='controls thumbs-group'>
                      <Button.Group size='mini'>
                        <Popup trigger={
                          <Button icon='thumbs down' color='black' size='tiny' onClick={() => this.handleModalDown(message.id)} />
                        }>
                          <Popup.Content>
                            <p>Report something wrong with this statement.</p>
                          </Popup.Content>
                        </Popup>
                        <Popup trigger={
                          <Button icon='thumbs up' color='green' onClick={() => this.handleModalUp(message.id)} />
                        }>
                          <Popup.Header>Tell Us What You Liked!</Popup.Header>
                          <Popup.Content>
                            <p>We provide human feedback to our models, so you can annotate this message with a comment.</p>
                          </Popup.Content>
                        </Popup>
                      </Button.Group>
                    </div>
                  )}
                  {/* Actual content of message */}
                  <Feed.Summary>
                    <Feed.User>{message.author || message.user_id}</Feed.User>
                    <Feed.Date><abbr title={message.created_at}>{message.created_at}</abbr></Feed.Date>
                  </Feed.Summary>
                  <Feed.Extra text>
                    {(message.status !== 'computing') &&
                      <span dangerouslySetInnerHTML={{ __html: marked.parse(message.content || '') }} />
                    }
                  </Feed.Extra>
                  <Feed.Extra text>
                    {(generatingReponse && message.id === messages[messages.length - 1].id && !reGeneratingReponse) && (
                      <Header size='small' style={{ fontSize: '1em', marginTop: '1.5em' }}><Icon name='spinner' loading /> Jeeves is generating a response</Header>
                    )}
                    {(reGeneratingReponse && group === this.state.groupedMessages[this.state.groupedMessages.length - 1]) && (
                      <Header size='small' style={{ fontSize: '1em', marginTop: '1.5em' }}><Icon name='spinner' loading /> Jeeves is regenerating the response</Header>
                    )}
                    <div className='answer-controls' text>
                      {/* Answers Navigation Controls */}
                      {group.messages.length > 1 && (
                        <div className="answer-navigation">
                          <Button
                            icon='angle left'
                            size='tiny'
                            style={controlsStyle}
                            basic
                            onClick={() => this.navigateMessage(groupIndex, -1)}
                            disabled={group.activeMessageIndex === 0} />
                          <span style={{ fontWeight: 'bold', color: 'grey' }}>{`${group.activeMessageIndex + 1} / ${group.messages.length}`}</span>
                          <Button
                            icon='angle right'
                            size='tiny'
                            style={controlsStyle}
                            basic
                            onClick={() => this.navigateMessage(groupIndex, 1)}
                            disabled={group.activeMessageIndex === group.messages.length - 1} />
                        </div>
                      )}
                      {/* the regenerate answer button only shows in the last answer */}
                      {(group === this.state.groupedMessages[this.state.groupedMessages.length - 1] && message.role === 'assistant' && !reGeneratingReponse && !generatingReponse) && (
                        <Popup content='Regenerate this answer' trigger={
                          <Button
                            icon='redo'
                            onClick={this.regenerateAnswer}
                            style={controlsStyle}
                            size='tiny'
                          />} />
                      )}
                      {message.role === 'assistant' && (
                        <Popup
                          content="Copied to clipboard"
                          on="click"
                          open={this.state.copiedStatus[message.id] || false}
                          trigger={
                            <Button
                              onClick={() => this.copyToClipboard(message.id, marked.parse(message.content))}
                              style={controlsStyle}
                              size='tiny'>
                              <Icon name='clipboard outline' />
                            </Button>} />
                      )}
                    </div>
                  </Feed.Extra>
                </Feed.Content>
              </Feed.Event>
            )
          })}
        </Feed>
<<<<<<< HEAD
        <Form size='big' onSubmit={this.handleSubmit.bind(this)} loading={loading} style={{ width: '98%' }}>
          <div>
=======
        <Form size='big' onSubmit={this.handleSubmit.bind(this)} loading={loading} style={{ width: '99%' }}>
          <Form.Input>
>>>>>>> 3882d178
            <TextareaAutosize
              id='primary-query'
              className='prompt-bar'
              name='query'
              required
              placeholder={placeholder}
              onChange={e => this.setState({ query: e.target.value })}
              disabled={isSending}
              loading={isSending}
              value={query}
              maxRows={5}
              onKeyDown={(e) => {
                if (e.key === 'Enter' && !e.shiftKey) {
                  e.preventDefault();
                  this.handleSubmit(e);
                }
              }}
<<<<<<< HEAD
              /* style={{ resize: 'none', minHeight: '0', maxHeight: '8em', fontSize:'1rem'}} */
            />
          </div>
=======
              style={{ resize: 'none'}}
            />
          </Form.Input>
>>>>>>> 3882d178
        </Form>
        {(messages.length === 0 && homePage) && (
          <section>
            <Header as='h4' style={{ textAlign: 'center', marginTop: '1em' }}>Chat suggestions you can try:</Header>
            <div className='home-dropdowns' onBlur={() => this.setState({ query: '' })}>
              <Dropdown
                size='tiny'
                placeholder='Find a case that...'
                selection
                text='Find a case that...'
                options={caseDropOptions}
                onChange={this.handleChangeDropdown}
              />
              <Dropdown
                size='tiny'
                placeholder='Draft a brief...'
                selection
                text='Draft a brief...'
                options={draftDropOptions}
                onChange={this.handleChangeDropdown}
              />
              <Dropdown
                size='tiny'
                placeholder='Outline a motion...'
                selection
                text='Outline a motion...'
                options={outlineDropOptions}
                onChange={this.handleChangeDropdown}
              />
            </div>
          </section>
        )}

        {this.renderFeedbakcModal()}
      </section>
    );
  }

  scrollToBottom = () => {
    //this timeout is used to make sure the scroll is done AFTER the component its updated and rendered, this fixes problems with generating reponse message
    setTimeout(() => {
      if (this.props.messagesEndRef.current) {
        const feedElement = this.props.messagesEndRef.current.querySelector('.chat-feed');
        const lastMessage = feedElement.lastElementChild;

        if (lastMessage) {
          lastMessage.scrollIntoView({ behavior: 'smooth' });
        }
      }
    }, 0);
  };
}

module.exports = ChatBox;<|MERGE_RESOLUTION|>--- conflicted
+++ resolved
@@ -731,13 +731,8 @@
             )
           })}
         </Feed>
-<<<<<<< HEAD
-        <Form size='big' onSubmit={this.handleSubmit.bind(this)} loading={loading} style={{ width: '98%' }}>
-          <div>
-=======
         <Form size='big' onSubmit={this.handleSubmit.bind(this)} loading={loading} style={{ width: '99%' }}>
           <Form.Input>
->>>>>>> 3882d178
             <TextareaAutosize
               id='primary-query'
               className='prompt-bar'
@@ -755,15 +750,9 @@
                   this.handleSubmit(e);
                 }
               }}
-<<<<<<< HEAD
-              /* style={{ resize: 'none', minHeight: '0', maxHeight: '8em', fontSize:'1rem'}} */
-            />
-          </div>
-=======
               style={{ resize: 'none'}}
             />
           </Form.Input>
->>>>>>> 3882d178
         </Form>
         {(messages.length === 0 && homePage) && (
           <section>
