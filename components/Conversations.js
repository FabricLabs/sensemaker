'use strict';

const React = require('react');
const ReactDOMServer = require('react-dom/server');
const { Link } = require('react-router-dom');
const { Segment, Pagination, Divider } = require('semantic-ui-react');

class Conversations extends React.Component {
  constructor(props) {
    super(props);
    this.state = {
      currentPage: 1,
<<<<<<< HEAD
      itemsPerPage: 15,
=======
>>>>>>> 7e0aca80
      windowWidth: window.innerWidth
    };
  }

  componentDidMount() {
    this.props.fetchConversations();
    window.addEventListener('resize', this.handleResize);
  }
  componentWillUnmount() {
    window.removeEventListener('resize', this.handleResize);
  }

  handlePaginationChange = (e, { activePage }) => {
    this.setState({ currentPage: activePage });
  };
  handleResize = () => {
    this.setState({ windowWidth: window.innerWidth });
  };

  render() {
    const { loading, error, conversations } = this.props;
<<<<<<< HEAD
    const { currentPage, itemsPerPage, windowWidth } = this.state;
=======
    const { currentPage,  windowWidth } = this.state;
>>>>>>> 7e0aca80


    if (loading) {
      return <div>Loading...</div>;
    }

    if (error) {
      return <div>Error: {error}</div>;
    }
    // Calculate conversations for current page
    
    const itemsPerPage = windowWidth < 480 ? 10 : windowWidth < 768 ? 15 : 20;
    const indexOfLastItem = currentPage * itemsPerPage;
    const indexOfFirstItem = indexOfLastItem - itemsPerPage;
    const currentConversations = conversations.slice(indexOfFirstItem, indexOfLastItem);



    // Calculate conversations for current page
    const indexOfLastItem = currentPage * itemsPerPage;
    const indexOfFirstItem = indexOfLastItem - itemsPerPage;
    const currentConversations = conversations.slice(indexOfFirstItem, indexOfLastItem);

    return (
      <Segment className='fade-in' fluid style={{ marginRight: '1em' }}>
        <h2>Conversations</h2>
        {currentConversations.map(conversation => (
          <div key={conversation.id}>
<<<<<<< HEAD
            <h4>
=======
            <h4 style={{marginBottom:'0.5em'}}>
>>>>>>> 7e0aca80
              <Link to={'/conversations/' + conversation.id}>
                {new Date(conversation.created_at).toLocaleDateString('en-US', { year: 'numeric', month: 'numeric', day: 'numeric' })}{": "}
                {conversation.title}
              </Link>
<<<<<<< HEAD
            </h4>
            {/* <p>{conversation.content}</p> */}
           <Divider />
=======
            </h4> 
           <Divider style={{marginTop: '0.3em',marginBottom:'0.5em'}}/>
>>>>>>> 7e0aca80
          </div>
        ))}
        <Pagination
          size='tiny'          
          activePage={currentPage}
          totalPages={Math.ceil(conversations.length / itemsPerPage)}
          onPageChange={this.handlePaginationChange}
          ellipsisItem={(windowWidth>480)? undefined : null}
          boundaryRange={(windowWidth>480) ? 1 : 0}
        />
      </Segment>
    );
  }
}

module.exports = Conversations;<|MERGE_RESOLUTION|>--- conflicted
+++ resolved
@@ -10,10 +10,6 @@
     super(props);
     this.state = {
       currentPage: 1,
-<<<<<<< HEAD
-      itemsPerPage: 15,
-=======
->>>>>>> 7e0aca80
       windowWidth: window.innerWidth
     };
   }
@@ -35,11 +31,7 @@
 
   render() {
     const { loading, error, conversations } = this.props;
-<<<<<<< HEAD
-    const { currentPage, itemsPerPage, windowWidth } = this.state;
-=======
     const { currentPage,  windowWidth } = this.state;
->>>>>>> 7e0aca80
 
 
     if (loading) {
@@ -58,33 +50,18 @@
 
 
 
-    // Calculate conversations for current page
-    const indexOfLastItem = currentPage * itemsPerPage;
-    const indexOfFirstItem = indexOfLastItem - itemsPerPage;
-    const currentConversations = conversations.slice(indexOfFirstItem, indexOfLastItem);
-
     return (
       <Segment className='fade-in' fluid style={{ marginRight: '1em' }}>
         <h2>Conversations</h2>
         {currentConversations.map(conversation => (
           <div key={conversation.id}>
-<<<<<<< HEAD
-            <h4>
-=======
             <h4 style={{marginBottom:'0.5em'}}>
->>>>>>> 7e0aca80
               <Link to={'/conversations/' + conversation.id}>
                 {new Date(conversation.created_at).toLocaleDateString('en-US', { year: 'numeric', month: 'numeric', day: 'numeric' })}{": "}
                 {conversation.title}
               </Link>
-<<<<<<< HEAD
-            </h4>
-            {/* <p>{conversation.content}</p> */}
-           <Divider />
-=======
             </h4> 
            <Divider style={{marginTop: '0.3em',marginBottom:'0.5em'}}/>
->>>>>>> 7e0aca80
           </div>
         ))}
         <Pagination
