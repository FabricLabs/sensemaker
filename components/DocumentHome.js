'use strict';

const debounce = require('lodash.debounce');
const fetch = require('cross-fetch');

const React = require('react');
const ReactDOMServer = require('react-dom/server');
const { Link } = require('react-router-dom');

const {
  Button,
  Card,
  Header,
  Segment,
  Label,
  List,
  Loader,
  Icon,
  Input,
  Form,
  TextArea
} = require('semantic-ui-react');
const DocumentUploader = require('./DocumentUploader');

const formatDate = require('../contracts/formatDate');

class DocumentHome extends React.Component {
  constructor(settings = {}) {
    super(settings);
    this.state = {
      searchQuery: '', // Initialize search query state
      filteredDocuments: [], // Initialize filtered documents state
      searching: false // Boolean to show a spinner icon while fetching
    };
  }

  componentDidMount() {
    this.props.fetchDocuments();
  }

  handleSearchChange = debounce((query) => {
    //console.debug('search change:', query);

    this.setState({ searching: true });

    fetch('/documents', {
      headers: {
        'Accept': 'application/json',
        'Content-Type': 'application/json'
      },
      method: 'SEARCH',
      body: JSON.stringify({ query })
    }).then(async (result) => {
      const obj = await result.json();
      console.log('fetch result: ', obj);

      this.setState({
        filteredDocuments: obj.content,
        searchQuery: query,
      });
    }).catch((error) => {
      console.error('Error fetching data:', error);
    }).finally(() => {
      this.setState({ searching: false }); // Set searching to false after fetch is complete
    });
  }, 1000);

  render() {
    const { loading, error } = this.props;
    const { filteredDocuments, searchQuery, searching } = this.state;

    return (
      <fabric-document-home>
        <Segment className="fade-in" fluid style={{ maxHeight: '100%' }}>
          <Button>Create Document &raquo;</Button>
          <h1>Documents</h1>
          {/* <Form className='documents-upload-form'>
            <Form.Field>
              <div style={{maxWidth: '500px', gap: '0.5em', display: 'flex'}}>
                <Input type='file' name='file' />
                <Button icon='upload'>Upload</Button>
              </div>
            </Form.Field>
          </Form> */}
<<<<<<< HEAD
          <DocumentUploader uploadDocument={this.props.uploadDocument}/>
=======
          <DocumentUploader documents={this.props.documents} uploadDocument={this.props.uploadDocument}/>
>>>>>>> eee242a4
          <jeeves-search fluid placeholder='Find...' className='ui search'>
            <div className='ui huge icon fluid input'>
              <input
                name='query'
                autoComplete='off'
                placeholder='Find...'
                type='text'
                tabIndex='0'
                className='prompt'
                //value={searchQuery}
                onChange={(e) => {
                  const query = e.target.value;
                  this.setState({ searchQuery: query });
                  this.handleSearchChange(query); // Call the debounce function with the query
                }}
              />
              <i aria-hidden="true" className="search icon"></i>
            </div>
          </jeeves-search>
          <List as={Card.Group} doubling centered loading={loading} style={{ marginTop: "1em" }}>
            {searching ? (
              <Loader active inline="centered" /> // Display loading icon if searching is true
            ) :
              searchQuery ? // if searching, goes this way
                (filteredDocuments && filteredDocuments.documents && filteredDocuments.documents.length > 0 ? (
                  filteredDocuments.documents.map((instance) => (
                    <List.Item as={Card} key={instance.id}>
                      <Card.Content>
                        {(instance.title !== 'Untitled Document') ? (
                          <h3><Link to={"/documents/" + instance.fabric_id}>{instance.title} (doc #{instance.fabric_id}) </Link></h3>
                        ) : (
                          <h3><Link to={"/documents/" + instance.fabric_id}>(doc #{instance.fabric_id}) </Link></h3>
                        )}
                        {/* <h3><Link to={"/"}>{instance.short_name} (doc #{instance.id}) </Link></h3> */}
                        <Label.Group basic>
                          <Label title='Creation date'><Icon name='calendar alternate outline' /> {instance.created_at}</Label>
                          <p>{instance.description}</p>
                        </Label.Group>
                      </Card.Content>
                    </List.Item>
                  ))
                ) : (<p>No results found</p>)
                ) : this.props.documents && this.props.documents.documents && this.props.documents.documents.length > 0 ? (
                  this.props.documents.documents.map((instance) => (
                    <List.Item as={Card} key={instance.id}>
                      <Card.Content>
                        {/* <h3><Link to={"/"}> (doc #{instance.id})</Link> </h3> */}
                        {(instance.title !== 'Untitled Document') ? (
                          <h3><Link to={"/documents/" + instance.id}>{instance.title} (doc #{instance.id}) </Link></h3>
                        ) : (
                          <h3><Link to={"/documents/" + instance.id}>(doc #{instance.id}) </Link></h3>
                        )}
                        <Label.Group basic>
                          <Label title='Creation date'><Icon name='calendar alternate outline' /> {instance.created_at}</Label>
                          <p>{instance.description}</p>
                        </Label.Group>
                      </Card.Content>
                    </List.Item>
                  ))
                ) : (<p>No documents available</p>)
            }
          </List>
          <Segment>
            <Form>
              <Form.Field>
                <Header as='h3'>Draft Documents</Header>
                <p>Start drafting a new document by telling me the details of your case.</p>
                <Form.TextArea />
                <Button icon='file'>Draft</Button>
              </Form.Field>
            </Form>
          </Segment>
        </Segment>

      </fabric-document-home>
    );
  }

  toHTML() {
    return ReactDOMServer.renderToString(this.render());
  }
}

module.exports = DocumentHome;<|MERGE_RESOLUTION|>--- conflicted
+++ resolved
@@ -82,11 +82,7 @@
               </div>
             </Form.Field>
           </Form> */}
-<<<<<<< HEAD
-          <DocumentUploader uploadDocument={this.props.uploadDocument}/>
-=======
           <DocumentUploader documents={this.props.documents} uploadDocument={this.props.uploadDocument}/>
->>>>>>> eee242a4
           <jeeves-search fluid placeholder='Find...' className='ui search'>
             <div className='ui huge icon fluid input'>
               <input
