--- conflicted
+++ resolved
@@ -72,11 +72,7 @@
     return (
       <fabric-document-home>
         <Segment className="fade-in" fluid style={{ maxHeight: '100%' }}>
-<<<<<<< HEAD
-          {/* <Button>Create Document &raquo;</Button> */}
-=======
           <Button color='green' floated='right' as={Link} to='/documents/draft'>Create Document &raquo;</Button>
->>>>>>> 18085f1a
           <h1>Documents</h1>
           <DocumentUploader documents={this.props.documents} uploadDocument={this.props.uploadDocument} resetChat={this.props.resetChat}/>
           <jeeves-search fluid placeholder='Find...' className='ui search'>
