--- conflicted
+++ resolved
@@ -349,8 +349,10 @@
       {
         menuItem: 'Users', render: () => <Tab.Pane loading={this.state.loading}>
           <AdminUsers {...this.props} />
+          <AdminUsers {...this.props} />
           <Header as='h3'>Create User</Header>
           <AccountCreator register={register} onRegisterSuccess={onRegisterSuccess} auth={this.props.auth}/>
+          <AdminUsers {...this.props} />
         </Tab.Pane>
       },
       {
@@ -764,15 +766,10 @@
                   <button class="ui inverted blue basic button">Basic Colored</button>
                 </div>
               </div>
-<<<<<<< HEAD
-=======
-              <br className='clearfix' />
->>>>>>> bc26584b
             </div>
             <br className="clearfix" />
             <Header as='h4'>Table</Header>
             <br className="clearfix" />
-<<<<<<< HEAD
             <div class="ui two column relaxed fluid grid">
               <div class="column">
                 <table class="ui right aligned table">
@@ -1283,533 +1280,10 @@
                   <input type="text" placeholder="Required Field" />
                   <div class="ui corner label">
                     <i class="asterisk icon" />
-=======
-            <div>
-              <div class="ui stackable two column grid">
-                <br className="clearfix" />
-                <div class="column">
-                  <table class="ui right aligned table">
-                    <thead>
-                      <tr><th class="left aligned">Person</th>
-                      <th>Calories</th>
-                      <th>Fat</th>
-                      <th>Protein</th>
-                    </tr></thead>
-                    <tbody>
-                      <tr>
-                        <td class="left aligned">Delmar</td>
-                        <td>36</td>
-                        <td>36g</td>
-                        <td>2g</td>
-                      </tr>
-                      <tr>
-                        <td class="left aligned">Louise</td>
-                        <td>24</td>
-                        <td>24g</td>
-                        <td>29g</td>
-                      </tr>
-                      <tr>
-                        <td class="left aligned">Terrell</td>
-                        <td>22</td>
-                        <td>11g</td>
-                        <td>9g</td>
-                      </tr>
-                      <tr>
-                        <td class="left aligned">Marion</td>
-                        <td>7</td>
-                        <td>35g</td>
-                        <td>3g</td>
-                      </tr>
-                      <tr>
-                        <td class="left aligned">Clayton</td>
-                        <td>7</td>
-                        <td>38g</td>
-                        <td>20g</td>
-                      </tr>
-                    </tbody>
-                  </table>
-                </div>
-                <div class="column">
-                  <table class="ui right aligned celled table">
-                    <thead>
-                      <tr><th class="left aligned">Person</th>
-                      <th>Calories</th>
-                      <th>Fat</th>
-                      <th>Protein</th>
-                    </tr></thead>
-                    <tbody>
-                      <tr>
-                        <td class="left aligned">Drema</td>
-                        <td class="positive">15</td>
-                        <td class="negative">26g</td>
-                        <td class="warning">8g</td>
-                      </tr>
-                      <tr class="positive">
-                        <td class="left aligned">Nona</td>
-                        <td>11</td>
-                        <td>21g</td>
-                        <td>16g</td>
-                      </tr>
-                      <tr class="negative">
-                        <td class="left aligned">Isidra</td>
-                        <td>34</td>
-                        <td>43g</td>
-                        <td>11g</td>
-                      </tr>
-                      <tr class="warning">
-                        <td class="left aligned">Bart</td>
-                        <td>41</td>
-                        <td>40g</td>
-                        <td>30g</td>
-                      </tr>
-                      <tr class="selected">
-                        <td class="left aligned">Nguyet</td>
-                        <td>41</td>
-                        <td>44g</td>
-                        <td>28g</td>
-                      </tr>
-                    </tbody>
-                  </table>
-                </div>
-                <div class="column">
-                  <table class="ui basic right aligned table">
-                    <thead>
-                      <tr><th class="left aligned">Person</th>
-                      <th>Calories</th>
-                      <th>Fat</th>
-                      <th>Protein</th>
-                    </tr></thead>
-                    <tbody>
-                      <tr>
-                        <td class="left aligned">Mirna</td>
-                        <td>1</td>
-                        <td>28g</td>
-                        <td>29g</td>
-                      </tr>
-                      <tr>
-                        <td class="left aligned">Fernando</td>
-                        <td>38</td>
-                        <td>2g</td>
-                        <td>48g</td>
-                      </tr>
-                      <tr>
-                        <td class="left aligned">Lisette</td>
-                        <td>18</td>
-                        <td>9g</td>
-                        <td>23g</td>
-                      </tr>
-                      <tr>
-                        <td class="left aligned">Ahmad</td>
-                        <td>42</td>
-                        <td>26g</td>
-                        <td>49g</td>
-                      </tr>
-                      <tr>
-                        <td class="left aligned">Laquanda</td>
-                        <td>27</td>
-                        <td>27g</td>
-                        <td>49g</td>
-                      </tr>
-                    </tbody>
-                  </table>
-                </div>
-                <div class="column">
-                  <table class="ui very basic right aligned table">
-                    <thead>
-                      <tr><th class="left aligned">Person</th>
-                      <th>Calories</th>
-                      <th>Fat</th>
-                      <th>Protein</th>
-                    </tr></thead>
-                    <tbody>
-                      <tr>
-                        <td class="left aligned">Drema</td>
-                        <td>15</td>
-                        <td>26g</td>
-                        <td>8g</td>
-                      </tr>
-                      <tr>
-                        <td class="left aligned">Nona</td>
-                        <td>11</td>
-                        <td>21g</td>
-                        <td>16g</td>
-                      </tr>
-                      <tr>
-                        <td class="left aligned">Isidra</td>
-                        <td>34</td>
-                        <td>43g</td>
-                        <td>11g</td>
-                      </tr>
-                      <tr>
-                        <td class="left aligned">Bart</td>
-                        <td>41</td>
-                        <td>40g</td>
-                        <td>30g</td>
-                      </tr>
-                      <tr>
-                        <td class="left aligned">Nguyet</td>
-                        <td>41</td>
-                        <td>44g</td>
-                        <td>28g</td>
-                      </tr>
-                    </tbody>
-                  </table>
-                </div>
-                <div class="column">
-                  <table class="ui celled selectable right aligned table">
-                    <thead>
-                      <tr><th class="left aligned">Person</th>
-                      <th>Calories</th>
-                      <th>Fat</th>
-                      <th>Protein</th>
-                    </tr></thead>
-                    <tbody>
-                      <tr>
-                        <td class="left aligned">Tasia</td>
-                        <td>12</td>
-                        <td>7g</td>
-                        <td>21g</td>
-                      </tr>
-                      <tr>
-                        <td class="left aligned">Ronnie</td>
-                        <td>38</td>
-                        <td>37g</td>
-                        <td>38g</td>
-                      </tr>
-                      <tr>
-                        <td class="left aligned">Gabriel</td>
-                        <td>30</td>
-                        <td>46g</td>
-                        <td>46g</td>
-                      </tr>
-                      <tr>
-                        <td class="left aligned">Logan</td>
-                        <td>12</td>
-                        <td>21g</td>
-                        <td>39g</td>
-                      </tr>
-                      <tr>
-                        <td class="left aligned">Clare</td>
-                        <td>39</td>
-                        <td>41g</td>
-                        <td>2g</td>
-                      </tr>
-                    </tbody>
-                  </table>
-                </div>
-                <div class="column">
-                  <table class="ui striped right aligned table">
-                    <thead>
-                      <tr><th class="left aligned">Person</th>
-                      <th>Calories</th>
-                      <th>Fat</th>
-                      <th>Protein</th>
-                    </tr></thead>
-                    <tbody>
-                      <tr>
-                        <td class="left aligned">Rosaline</td>
-                        <td>5</td>
-                        <td>35g</td>
-                        <td>6g</td>
-                      </tr>
-                      <tr>
-                        <td class="left aligned">Barrie</td>
-                        <td>27</td>
-                        <td>23g</td>
-                        <td>28g</td>
-                      </tr>
-                      <tr>
-                        <td class="left aligned">Trinidad</td>
-                        <td>14</td>
-                        <td>50g</td>
-                        <td>7g</td>
-                      </tr>
-                      <tr>
-                        <td class="left aligned">Jaqueline</td>
-                        <td>31</td>
-                        <td>30g</td>
-                        <td>50g</td>
-                      </tr>
-                      <tr>
-                        <td class="left aligned">Tamala</td>
-                        <td>18</td>
-                        <td>6g</td>
-                        <td>13g</td>
-                      </tr>
-                    </tbody>
-                  </table>
-                </div>
-                <div class="column">
-                  <table class="ui padded celled right aligned table">
-                    <thead>
-                      <tr><th class="left aligned">Person</th>
-                      <th>Calories</th>
-                      <th>Fat</th>
-                      <th>Protein</th>
-                    </tr></thead>
-                    <tbody>
-                      <tr>
-                        <td class="left aligned">Lianne</td>
-                        <td>23</td>
-                        <td>32g</td>
-                        <td>43g</td>
-                      </tr>
-                      <tr>
-                        <td class="left aligned">Joette</td>
-                        <td>21</td>
-                        <td>13g</td>
-                        <td>31g</td>
-                      </tr>
-                      <tr>
-                        <td class="left aligned">Le</td>
-                        <td>28</td>
-                        <td>39g</td>
-                        <td>23g</td>
-                      </tr>
-                      <tr>
-                        <td class="left aligned">Sacha</td>
-                        <td>46</td>
-                        <td>43g</td>
-                        <td>13g</td>
-                      </tr>
-                      <tr>
-                        <td class="left aligned">Bruna</td>
-                        <td>9</td>
-                        <td>47g</td>
-                        <td>12g</td>
-                      </tr>
-                    </tbody>
-                  </table>
-                </div>
-                <div class="column">
-                  <table class="ui definition celled right aligned table">
-                    <thead>
-                      <tr><th></th>
-                      <th>Calories</th>
-                      <th>Fat</th>
-                      <th>Protein</th>
-                    </tr></thead>
-                    <tbody>
-                      <tr>
-                        <td class="left aligned">Lianne</td>
-                        <td>23</td>
-                        <td>32g</td>
-                        <td>43g</td>
-                      </tr>
-                      <tr>
-                        <td class="left aligned">Joette</td>
-                        <td>21</td>
-                        <td>13g</td>
-                        <td>31g</td>
-                      </tr>
-                      <tr>
-                        <td class="left aligned">Le</td>
-                        <td>28</td>
-                        <td>39g</td>
-                        <td>23g</td>
-                      </tr>
-                      <tr>
-                        <td class="left aligned">Sacha</td>
-                        <td>46</td>
-                        <td>43g</td>
-                        <td>13g</td>
-                      </tr>
-                      <tr>
-                        <td class="left aligned">Bruna</td>
-                        <td>9</td>
-                        <td>47g</td>
-                        <td>12g</td>
-                      </tr>
-                    </tbody>
-                  </table>
-                </div>
-                <div class="column">
-                  <table class="ui inverted right aligned table">
-                    <thead>
-                      <tr><th class="left aligned">Person</th>
-                      <th>Calories</th>
-                      <th>Fat</th>
-                      <th>Protein</th>
-                    </tr></thead>
-                    <tbody>
-                      <tr>
-                        <td class="left aligned">Lianne</td>
-                        <td>23</td>
-                        <td>32g</td>
-                        <td>43g</td>
-                      </tr>
-                      <tr>
-                        <td class="left aligned">Joette</td>
-                        <td>21</td>
-                        <td>13g</td>
-                        <td>31g</td>
-                      </tr>
-                      <tr>
-                        <td class="left aligned">Le</td>
-                        <td>28</td>
-                        <td>39g</td>
-                        <td>23g</td>
-                      </tr>
-                      <tr>
-                        <td class="left aligned">Sacha</td>
-                        <td>46</td>
-                        <td>43g</td>
-                        <td>13g</td>
-                      </tr>
-                      <tr>
-                        <td class="left aligned">Bruna</td>
-                        <td>9</td>
-                        <td>47g</td>
-                        <td>12g</td>
-                      </tr>
-                    </tbody>
-                  </table>
-                </div>
-                <div class="column">
-                  <table class="ui inverted blue selectable celled right aligned table">
-                    <thead>
-                      <tr><th class="left aligned">Person</th>
-                      <th>Calories</th>
-                      <th>Fat</th>
-                      <th>Protein</th>
-                    </tr></thead>
-                    <tbody>
-                      <tr>
-                        <td class="left aligned">Lianne</td>
-                        <td>23</td>
-                        <td>32g</td>
-                        <td>43g</td>
-                      </tr>
-                      <tr>
-                        <td class="left aligned">Joette</td>
-                        <td>21</td>
-                        <td>13g</td>
-                        <td>31g</td>
-                      </tr>
-                      <tr>
-                        <td class="left aligned">Le</td>
-                        <td>28</td>
-                        <td>39g</td>
-                        <td>23g</td>
-                      </tr>
-                      <tr>
-                        <td class="left aligned">Sacha</td>
-                        <td>46</td>
-                        <td>43g</td>
-                        <td>13g</td>
-                      </tr>
-                      <tr>
-                        <td class="left aligned">Bruna</td>
-                        <td>9</td>
-                        <td>47g</td>
-                        <td>12g</td>
-                      </tr>
-                    </tbody>
-                  </table>
-                </div>
-              </div>
-              <div className='clearfix'></div>
+                  </div>
+                </div>
+              </div>
             </div>
-            <div class='clearfix'></div>
-            <Header as='h4'>Input</Header>
-            <div class='clearfix'></div>
-            <div>
-              <div class="ui two column stackable grid">
-                <div class="column">
-                  <div class="ui action left icon input">
-                    <i class="search icon" />
-                    <input type="text" placeholder="Search..." />
-                    <div class="ui teal button">Search</div>
-                  </div>
-                  <div class="ui divider"></div>
-                  <div class="ui input error">
-                    <input placeholder="Search..." type="text" />
-                  </div>
-                  <div class="ui divider"></div>
-                  <div class="ui right labeled input">
-                    <input placeholder="Placeholder" type="text" />
-                    <div class="ui dropdown label" tabindex="0">
-                      <div class="text">Dropdown</div>
-                      <i class="dropdown icon" />
-                      <div class="menu" tabindex="-1">
-                        <div class="item">Choice 1</div>
-                        <div class="item">Choice 2</div>
-                        <div class="item">Choice 3</div>
-                      </div>
-                    </div>
-                  </div>
-                  <div class="ui divider"></div>
-                  <div class="ui transparent icon input">
-                    <input placeholder="Search..." type="text" />
-                    <i class="search icon" />
-                  </div>
-                  <div class="ui transparent left icon input">
-                    <input placeholder="Search..." type="text" />
-                    <i class="search icon" />
-                  </div>
-                  <div class="ui divider"></div>
-                  <div class="ui left icon input loading">
-                    <input placeholder="Loading..." type="text" />
-                    <i class="search icon" />
-                  </div>
-                  <div class="ui icon input loading">
-                    <input placeholder="Loading..." type="text" />
-                    <i class="search icon" />
-                  </div>
-                </div>
-                <div class="column">
-                  <div class="ui right labeled left icon input">
-                    <i class="tags icon" />
-                    <input placeholder="Enter tags" type="text" />
-                    <a class="ui tag label">
-                      Add Tag
-                    </a>
-                  </div>
-                  <div class="ui divider"></div>
-                  <div class="ui labeled input">
-                    <a class="ui label">
-                      Label
-                    </a>
-                    <input type="text" placeholder="Placeholder..." />
-                  </div>
-                  <div class="ui divider"></div>
-                  <div class="ui right labeled input">
-                    <input type="text" placeholder="Placeholder..." />
-                    <a class="ui label">
-                      Label
-                    </a>
-                  </div>
-                  <div class="ui divider"></div>
-                  <div class="ui labeled icon input">
-                    <div class="ui label">
-                      http://
-                    </div>
-                    <input type="text" placeholder="domain.com" />
-                    <i class="add circle link icon" />
-                  </div>
-                  <div class="ui right action input">
-                    <input type="text" placeholder="domain.com" />
-                    <div class="ui teal button">
-                      <i class="add icon" />
-                      Add
-                    </div>
-                  </div>
-                  <div class="ui divider"></div>
-                  <div class="ui corner labeled input">
-                    <input type="text" placeholder="Required Field" />
-                    <div class="ui corner label">
-                      <i class="asterisk icon" />
-                    </div>
->>>>>>> bc26584b
-                  </div>
-                </div>
-              </div>
-            </div>
-<<<<<<< HEAD
-=======
-            <Header as='h4'>Card</Header>
-            {/*
->>>>>>> bc26584b
             <div class="ui four cards">
               <div class="ui card">
                 <div class="image dimmable">
