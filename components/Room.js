--- conflicted
+++ resolved
@@ -40,9 +40,6 @@
     this.setState({
       hasSubmittedMessage: false,
     });
-<<<<<<< HEAD
-  }
-=======
     window.removeEventListener('resize', this.handleResize);
 
   }
@@ -50,32 +47,19 @@
     // Force a re-render when the window resizes
     this.forceUpdate();
   };
->>>>>>> fd231cf7
 
   render () {
     const { id, loading, error, chat, messages } = this.props;
 
-<<<<<<< HEAD
-    const messageContainerStyle = true ? {
-=======
     const messageContainerStyle = {
->>>>>>> fd231cf7
       flexGrow: 1,
       paddingBottom: '3rem',
       transition: 'height 1s',
       overflowY: 'auto',
       transition: 'max-height 1s',
-<<<<<<< HEAD
-    } : {
-      transition: 'height 1s',   
-    };
-
-    const componentStyle = true ? {
-=======
     };
 
     const componentStyle = {
->>>>>>> fd231cf7
       display: 'absolute',
       top: '1em',
       left: 'calc(350px + 1em)',
@@ -86,18 +70,9 @@
       display: 'flex',
       flexDirection: 'column', 
       height: 'calc(100vh - 3rem)',
-<<<<<<< HEAD
-    } : {
-      display: 'flex',
-      flexDirection: 'column',  
-    };
-
-    const inputStyle = true ? {
-=======
     };
 
     const inputStyle = {
->>>>>>> fd231cf7
       position: 'fixed',
       bottom: '1.25em',
       right: '1.25em',  
@@ -106,11 +81,6 @@
       
     }; 
 
-<<<<<<< HEAD
-    // if (error) {
-    //   return <div>Error: {error}</div>;
-    // }
-=======
     if(inputStyle.position === 'fixed'){
       if (window.matchMedia('(max-width: 820px)').matches){
         inputStyle.left = '1.25em';
@@ -118,7 +88,6 @@
         inputStyle.left = 'calc(350px + 1.25em)';      
       }
     } 
->>>>>>> fd231cf7
 
     return (
        
