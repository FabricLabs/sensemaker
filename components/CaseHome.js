'use strict';

const debounce = require('lodash.debounce');
const fetch = require('cross-fetch');

const React = require('react');
const ReactDOMServer = require('react-dom/server');
const { Link } = require('react-router-dom');

const {
  Card,
  Segment,
  Label,
  List,
  Loader,
  Dimmer,  
} = require('semantic-ui-react');

const formatDate = require('../contracts/formatDate');

class CaseHome extends React.Component {
  constructor (settings = {}) {
    super(settings);
    this.state = {
      searchQuery: '', // Initialize search query state
      filteredCases: [], // Initialize filtered cases state
      searching: false // Boolean to show a spinner icon while fetching
    };
  }

  componentDidMount () {
    this.props.fetchCases();
  }

  handleSearchChange = debounce((query) => {
    //console.debug('search change:', query);

    this.setState({ searching: true });

    fetch('/cases', {
      headers: {
        'Accept': 'application/json',
        'Content-Type': 'application/json'
      },
      method: 'SEARCH',
      body: JSON.stringify({ query })
    }).then(async (result) => {
      const obj = await result.json();
        
      console.log('fetch result: ', obj);
      
      this.setState({
        filteredCases: obj.content,
        searchQuery: query,
      });
    })
    .catch((error) => {
      console.error('Error fetching data:', error);
    })
    .finally(() => {
      this.setState({ searching: false }); // Set searching to false after fetch is complete
    });
  }, 1000);

  render () {
    const { loading, error } = this.props;
    const { filteredCases, searchQuery, searching } = this.state;

    return (
      <Segment className="fade-in" fluid style={{ marginRight: '1em' }}>
        <h1>Cases</h1>
        <jeeves-search fluid placeholder='Find...' className='ui search'>
          <div className='ui huge icon fluid input'>
            <input
              name='query'
              autoComplete='off'
              placeholder='Find...'
              type='text'
              tabIndex='0'
              className='prompt'
              //value={searchQuery}
              onChange={(e) => {
                const query = e.target.value;
                this.setState({ searchQuery: query });
                this.handleSearchChange(query); // Call the debounce function with the query
              }}
            />

            <i aria-hidden="true" className="search icon"></i>
          </div>
        </jeeves-search>
<<<<<<< HEAD
        <List as={Card.Group} doubling centered loading={loading} style={{ marginTop: "1em" }}>
=======
        <List as={Card.Group} doubling loading={loading} style={{ marginTop: "1em" }}>
>>>>>>> 23444b8a
          {searching ? (
            <Loader active inline="centered" /> // Display loading icon if searching is true
          ) :
            searchQuery ? // if searching, goes this way
              (filteredCases && filteredCases.cases && filteredCases.cases.length > 0 ? (
                filteredCases.cases.map((instance) => (
                  <List.Item as={Card} key={instance.id}>
                    <Card.Content>
                      <h3><Link to={"/cases/" + instance.id}>{instance.short_name}</Link></h3>
                      <Label.Group basic>
                        <Label icon="calendar">{formatDate(instance.decision_date)}</Label>
                        <Label icon="law">{instance.court_name}</Label>
                      </Label.Group>
                      <p>{instance.content}</p>
                    </Card.Content>
                  </List.Item>
                ))
              ) : (<p>No results found</p>)
              ) : this.props.cases && this.props.cases.cases && this.props.cases.cases.length > 0 ? (
                this.props.cases.cases.map((instance) => (
                  <List.Item as={Card} key={instance.id}>
                    <Card.Content>
                      <h3><Link to={"/cases/" + instance.id}> {instance.short_name} </Link> </h3>
                      <Label.Group basic>
                        <Label icon="calendar">{formatDate(instance.decision_date)}</Label>
                        <Label icon="law">{instance.court_name}</Label>
                      </Label.Group>
                      <p>{instance.content}</p>
                    </Card.Content>
                  </List.Item>
                ))
              ) : (<Loader active inline="centered" />)               
          }
        </List>
      </Segment>
    );
  }

  _toHTML () {
    return ReactDOMServer.renderToString(this.render());
  }

  toHTML () {
    return this._toHTML();
  }
}

module.exports = CaseHome;<|MERGE_RESOLUTION|>--- conflicted
+++ resolved
@@ -89,11 +89,8 @@
             <i aria-hidden="true" className="search icon"></i>
           </div>
         </jeeves-search>
-<<<<<<< HEAD
         <List as={Card.Group} doubling centered loading={loading} style={{ marginTop: "1em" }}>
-=======
         <List as={Card.Group} doubling loading={loading} style={{ marginTop: "1em" }}>
->>>>>>> 23444b8a
           {searching ? (
             <Loader active inline="centered" /> // Display loading icon if searching is true
           ) :
