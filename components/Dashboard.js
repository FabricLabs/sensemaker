--- conflicted
+++ resolved
@@ -295,17 +295,10 @@
               </Menu.Item>
               {/* USER_IS_ADMIN && (
                 <Menu.Item as='a' onClick={() => this.handleMenuItemClick('library')}>
-<<<<<<< HEAD
-                  <Icon name='lab' size='large' />
-                  <p className='icon-label'>Lab</p>
-                </Menu.Item>
-              )}
-=======
                 <Icon name='lab' size='large' />
                 <p className='icon-label'>Lab</p>
               </Menu.Item>
               ) */}
->>>>>>> d84d05ec
             </div>
             <div style={{ flexGrow: 1 }}></div> {/* Spacer */}
             {!this.state.openSectionBar && (
