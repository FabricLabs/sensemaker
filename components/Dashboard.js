'use strict';

// Dependencies
const React = require('react');
const { Link, Navigate, Route, Routes, Switch } = require('react-router-dom');
// const LoadingBar = require('react-top-loading-bar');

// Semantic UI
const {
  Button,
  Card,
  Container,
  Header,
  Icon,
  Image,
  Label,
  Menu,
  Popup,
  Search,
  Segment,
  Sidebar,
  Progress,
} = require('semantic-ui-react');

const {
  BRAND_NAME,
  RELEASE_NAME,
  RELEASE_DESCRIPTION,
  ENABLE_MATTERS,
  ENABLE_CASE_SEARCH,
  ENABLE_COURT_SEARCH,
  ENABLE_JUDGE_SEARCH,
  ENABLE_OPINION_SEARCH,
  ENABLE_DOCUMENT_SEARCH,
  ENABLE_PERSON_SEARCH,
  ENABLE_JURISDICTION_SEARCH,
  ENABLE_REPORTER_SEARCH,
  ENABLE_STATUTE_SEARCH,
  ENABLE_VOLUME_SEARCH,
  ENABLE_LIBRARY
} = require('../constants');

// Components
const Home = require('./Home');
const CaseHome = require('./CaseHome');
const CaseView = require('./CaseView');
const CourtHome = require('./CourtHome');
const CourtView = require('./CourtView');
const JudgeHome = require('./JudgeHome');
const OpinionHome = require('./OpinionHome');
const DocumentHome = require('./DocumentHome');
const PeopleHome = require('./PeopleHome');
const VolumeHome = require('./VolumeHome');
const Workspaces = require('./Workspaces');
const Conversations = require('./Conversations');
const ConversationsList = require('./ConversationsList');
const MattersHome = require('./MattersHome');
const MattersNew = require('./MattersNew');
const MattersList = require('./MattersList');
const MatterChat = require('./MatterChat');
const MatterNewChat = require('./MatterNewChat');
const MatterView = require('./MatterView');
const Room = require('./Room');
const Settings = require('./Settings');
const AdminSettings = require('./AdminSettings');
const TermsOfUse = require('./TermsOfUse');

// Fabric Bridge
const Bridge = require('./Bridge');

class Dashboard extends React.Component {
  constructor(props) {
    super(props);

    this.settings = Object.assign({
      debug: false,
      state: {
        loading: false,
        username: '(guest account)',
        search: '',
        sidebarCollapsed: false,
        sidebarVisible: true,
        progress: 0,
        isLoading: true,
        isLoggingOut: false,
        openPlayground: true,
        openMatters: false,
        openLibrary: false,
        openSectionBar: false,
        steps: [
          {
            target: '.my-first-step',
            content: 'This is my awesome feature!',
          },
          {
            target: '.my-other-step',
            content: 'This another awesome feature!',
          }
        ]
      }
    }, props);

    this.state = this.settings.state;
  }

  ref = () => {
    return React.createRef()
  }

  clickSelfIcon = () => {
    return (<Navigate to='/settings' />);
  }

  componentDidMount() {
    // this.startProgress();

    // $('.ui.sidebar').sidebar();

    this.props.fetchConversations();

    // Simulate a loading delay
    setTimeout(() => {
      // this.completeProgress();
      this.setState({ isLoading: false });
    }, 250);
  }

  handleLogout = () => {
    this.setState({
      loading: true,
      isLoggingOut: true
    });

    setTimeout(() => {
      this.props.onLogoutSuccess();
      this.setState({
        loading: false,
        isLoggingOut: false
      });
    }, 500);
  };

  handleSettings = () => {

  }

  handleSidebarToggle = () => {
    this.setState((prevState) => ({
      sidebarCollapsed: !prevState.sidebarCollapsed
    }));
  };

  startProgress = () => {
    this.intervalId = setInterval(() => {
      this.setState(prevState => ({
        progress: prevState.progress + 1,
      }), () => {
        if (this.state.progress >= 100) {
          this.completeProgress();
          this.setState({ isLoading: false });
          clearInterval(this.intervalId);
        } else {
          this.ref.current.continuousStart();
        }
      });
    }, 5);
  };

  completeProgress = () => {
    this.ref.current.complete();
  };

  handleSearchChange = (e) => {
    console.log('search change:', e);
    this.setState({ search: e.target.value });
  };

  toggleSidebar = (e) => {
    $('.ui.sidebar').sidebar('toggle');
  }

<<<<<<< HEAD
  handleMenuItemClick = (menu) => {
    const newState = {
      openPlayground: false,
      openMatters: false,
      openLibrary: false,
      openSectionBar: true, // This seems to be common across all clicks, so we set it true here
    };

    // Update the state based on the menu item clicked
    switch (menu) {
      case 'playground':
        newState.openPlayground = true;
        this.props.resetChat();
        break;
      case 'matters':
        newState.openMatters = true;
        break;
      case 'library':
        newState.openLibrary = true;
        break;
      default:
        console.error('Unknown menu item');
        return;
    }

    // Set the new state
    this.setState(newState);
  };

  render() {
    const { openSectionBar } = this.state;
    // const sidebarStyle = this.state.sidebarCollapsed ? { width: 'auto', position: 'relative' } : {position: 'relative'};
    const sidebarStyle = {
      minWidth: '300px',
      maxWidth: '300px',
      position: 'relative',
      display: 'flex',
      flexDirection: 'column',
      justifyContent: 'space-between',
      overflowY: 'auto',
      scrollbarGutter: 'stable both-edges',
    };

    const containerStyle = {
      margin: '1em 1em 0 1em',
      marginLeft: openSectionBar ? '1em' : 'calc(-300px + 1em)',
      transition: 'margin-left 0.5s ease-in-out',
    };
=======
  render () {
    const sidebarStyle = this.state.sidebarCollapsed ? { width: 'auto' } : {};
    const USER_IS_BETA = this.props.auth.isBeta || false;
>>>>>>> 041253c2

    return (
      <jeeves-dashboard style={{ height: '100%' }} className='fade-in'>
        {/* <LoadingBar color="#f11946" progress={this.state.progress} /> */}
        {/* <Joyride steps={this.state.steps} /> */}
        {/* <div id="sidebar" attached="bottom" style={{ overflow: 'hidden', borderRadius: 0, height: '100vh', backgroundColor: '#eee' }}> */}
        <div attached="bottom" style={{ overflow: 'hidden', borderRadius: 0, height: '100vh', backgroundColor: '#ffffff', display: 'flex' }}>
          <Sidebar as={Menu} id="main-sidebar" animation='overlay' icon='labeled' inverted vertical visible size='huge' style={{ overflow: 'hidden' }}>
            <div>
              <Menu.Item as='a' style={{ display: 'flex', flexDirection: 'row', justifyContent: 'center' }}>
                <Image src="/images/novo-cat-white.svg" style={{ height: 'auto', width: '75%', verticalAlign: 'top' }} />
              </Menu.Item>
              <Menu.Item as='a' onClick={() => this.handleMenuItemClick('playground')}>
                <Icon name='comment outline' size='large' />
                <p className='icon-label'>Playground</p>
              </Menu.Item>
              <Menu.Item as='a' onClick={() => this.handleMenuItemClick('matters')}>
                <Icon name='pencil' size='large' />
                <p className='icon-label'>Matters</p>
              </Menu.Item>
              <Menu.Item as='a' onClick={() => this.handleMenuItemClick('library')}>
                <Icon name='book' size='large' />
                <p className='icon-label'>Library</p>
              </Menu.Item>
            </div>
            <div style={{ flexGrow: 1 }}></div> {/* Spacer */}
            {!this.state.openSectionBar && (
              <div className='open-sidebar-arrow'>
                <Icon name='caret right' size='large' white style={{ cursor: 'pointer' }} onClick={() => this.setState({ openSectionBar: true })} />
              </div>
            )}


            <div>
              <Menu.Item as={Link} to="/settings">
                <Icon name='user circle' size='large' />
                <p className='icon-label'>Settings</p>
              </Menu.Item>
              {(this.props.auth.isAdmin) ? (
                <Menu.Item as={Link} to="/settings/admin">
                  <Icon name='cog' size='large' />
                  <p className='icon-label'>Admin</p>
                </Menu.Item>) : null}
              <Menu.Item as={Link} onClick={this.handleLogout}>
                <Icon name='log out' size='large' />
                <p className='icon-label'>Log Out</p>
              </Menu.Item>
            </div>
          </Sidebar>
          <Sidebar as={Menu} animation='overlay' icon='labeled' inverted vertical visible={openSectionBar} style={sidebarStyle} size='huge'>
            <div className='close-sidebar-arrow'>
              <Icon name='caret left' size='large' white style={{ cursor: 'pointer' }} onClick={() => this.setState({ openSectionBar: false })} />
            </div>
            <Menu.Item as={Link} to="/" style={{ paddingBottom: '0em', marginTop: '-1.5em' }} onClick={() => this.props.resetChat()}>
              <Header className='dashboard-header'>
                <div>
                  <div>
                    <Popup trigger={<Icon name='help' size='tiny' className='dashboard-help' />}>
                      <Popup.Header>Need Help?</Popup.Header>
                      <Popup.Content>
                        <p>Send us an email: <a href="mailto:support@jeeves.dev">support@trynovo.com</a></p>
                        {/* <p><strong>Call Chuck!</strong> +1 (d00) p00-d00p</p> */}
                      </Popup.Content>
                    </Popup>
                    <Image src="/images/novo-text-white.svg" style={{ height: 'auto', width: '45%', verticalAlign: 'top' }} />
                  </div>
                  <div style={{ marginTop: '0.5em' }}>
                    <Popup trigger={<Icon name='circle' color='green' size='tiny' />}>
                      <Popup.Content>disconnected</Popup.Content>
                    </Popup>
                    <Popup trigger={<Label color='black' style={{ borderColor: 'transparent', backgroundColor: 'transparent' }}>{RELEASE_NAME}</Label>}>
                      <Popup.Content>{RELEASE_DESCRIPTION}</Popup.Content>
                    </Popup>
                  </div>
                </div>
              </Header>
            </Menu.Item>
            {this.state.openPlayground && (
              <section className='fade-in'>
                <ConversationsList {...this.props} />
              </section>
            )}
            {this.state.openLibrary && (
              <section className='fade-in'>
                {/* <Menu.Item>
              <jeeves-search fluid disabled placeholder='Find...' className="ui disabled search" title='Search is disabled.'>
                <div className="ui icon fluid input">
                  <input disabled autoComplete="off" placeholder="Find..." type="text" tabIndex="0" className="prompt" value={this.state.search} onChange={this.handleSearchChange} />
                  <i aria-hidden="true" className="search icon"></i>
                </div>
              </jeeves-search>
            </Menu.Item> */}
<<<<<<< HEAD

                {/* <Menu.Item as={Link} to="/" onClick={() => this.props.resetChat()}>
                  <div><Icon name='home' /> {!this.state.sidebarCollapsed && 'Home'}</div>
                </Menu.Item> */}
                {ENABLE_STATUTE_SEARCH && (
                  <Menu.Item as={Link} to='/statues'>
                    <div><Icon name='user' /> {!this.state.sidebarCollapsed && 'Statutes'} <Label size='mini' color='green'>New!</Label></div>
                  </Menu.Item>
                )}
                {/* <Menu.Item as={Link} to="/conversations">
                  <div><Icon name='quote left' /> {!this.state.sidebarCollapsed && 'Conversations'} {this.state.conversationAlert ? <Label size='mini' color='red'>!</Label> : null}</div>
                </Menu.Item> */}
                {ENABLE_MATTERS && (
                  <Menu.Item as={Link} to='/matters'>
                    <div><Icon name='file' /> {!this.state.sidebarCollapsed && 'Matters'} <Label size='mini' color='green'>New!</Label></div>
                  </Menu.Item>
                )}
                {ENABLE_CASE_SEARCH && (
                  <Menu.Item as={Link} to='/cases'>
                    <div><Icon name='briefcase' /> {!this.state.sidebarCollapsed && 'Cases'} <Label size='mini' color='green'>New!</Label></div>
                  </Menu.Item>
                )}
                {ENABLE_COURT_SEARCH && (
                  <Menu.Item as={Link} to='/courts'>
                    <div><Icon name='university' /> {!this.state.sidebarCollapsed && 'Courts'} <Label size='mini' color='green'>New!</Label></div>
                  </Menu.Item>
                )}
                {ENABLE_JUDGE_SEARCH && (
                  <Menu.Item as={Link} to='/judges'>
                    <div><Icon name='user' /> {!this.state.sidebarCollapsed && 'Judges'} <Label size='mini' color='green'>New!</Label></div>
                  </Menu.Item>
                )}
                {ENABLE_OPINION_SEARCH && (
                  <Menu.Item as={Link} to='/opinions'>
                    <div><Icon name='balance scale' /> {!this.state.sidebarCollapsed && 'Opinions'} <Label size='mini' color='green'>New!</Label></div>
                  </Menu.Item>
                )}
                {ENABLE_DOCUMENT_SEARCH && (
                  <Menu.Item as={Link} to='/documents'>
                    <div><Icon name='book' /> {!this.state.sidebarCollapsed && 'Documents'} <Label size='mini' color='green'>New!</Label></div>
                  </Menu.Item>
                )}
                {ENABLE_LIBRARY && (
                  <Menu.Item disabled>
                    <div>
                      <Icon name='book' />
                      {!this.state.sidebarCollapsed && 'Library'}
                      &nbsp;<Label size='mini' color='orange'>disabled</Label>
                    </div>
                  </Menu.Item>
                )}
                {ENABLE_PERSON_SEARCH && (
                  <Menu.Item as={Link} to='/people'>
                    <div><Icon name='users' /> {!this.state.sidebarCollapsed && 'People'} <Label size='mini' color='green'>New!</Label></div>
                  </Menu.Item>
                )}
                {ENABLE_REPORTER_SEARCH && (
                  <Menu.Item as={Link} to='/reporters'>
                    <div><Icon name='users' /> {!this.state.sidebarCollapsed && 'Reporters'} <Label size='mini' color='green'>New!</Label></div>
                  </Menu.Item>
                )}
                {ENABLE_JURISDICTION_SEARCH && (
                  <Menu.Item as={Link} to='/jurisdictions'>
                    <div><Icon name='users' /> {!this.state.sidebarCollapsed && 'Jurisdictions'} <Label size='mini' color='green'>New!</Label></div>
                  </Menu.Item>
                )}
                {ENABLE_VOLUME_SEARCH && (
                  <Menu.Item as={Link} to='/volumes'>
                    <div><Icon name='users' /> {!this.state.sidebarCollapsed && 'Volumes'} <Label size='mini' color='green'>New!</Label></div>
                  </Menu.Item>
                )}
                {/* <Menu.Item disabled>
=======
            <Menu.Item as={Link} to="/" onClick={()=> this.props.resetChat()}>
              <div><Icon name='home' /> {!this.state.sidebarCollapsed && 'Home'}</div>
            </Menu.Item>
            {ENABLE_STATUTE_SEARCH && (
              <Menu.Item as={Link} to='/statues'>
                <div><Icon name='user' /> {!this.state.sidebarCollapsed && 'Statutes'} <Label size='mini' color='green'>New!</Label></div>
              </Menu.Item>
            )}
            <Menu.Item as={Link} to="/conversations">
              <div><Icon name='quote left' /> {!this.state.sidebarCollapsed && 'Conversations'} {this.state.conversationAlert ? <Label size='mini' color='red'>!</Label>: null}</div>
            </Menu.Item>
            {USER_IS_BETA && ENABLE_MATTERS && (
              <Menu.Item as={Link} to='/matters'>
                <div><Icon name='file' /> {!this.state.sidebarCollapsed && 'Matters'} <Label size='mini' color='blue'><code>beta</code></Label> <Label size='mini' color='green'>New!</Label></div>
              </Menu.Item>
            )}
            {USER_IS_BETA && ENABLE_CASE_SEARCH && (
              <Menu.Item as={Link} to='/cases'>
                <div><Icon name='briefcase' /> {!this.state.sidebarCollapsed && 'Cases'} <Label size='mini' color='blue'><code>beta</code></Label> <Label size='mini' color='green'>New!</Label></div>
              </Menu.Item>
            )}
            {USER_IS_BETA && ENABLE_COURT_SEARCH && (
              <Menu.Item as={Link} to='/courts'>
                <div><Icon name='university' /> {!this.state.sidebarCollapsed && 'Courts'} <Label size='mini' color='green'>New!</Label></div>
              </Menu.Item>
            )}
            {USER_IS_BETA && ENABLE_JUDGE_SEARCH && (
              <Menu.Item as={Link} to='/judges'>
                <div><Icon name='user' /> {!this.state.sidebarCollapsed && 'Judges'} <Label size='mini' color='green'>New!</Label></div>
              </Menu.Item>
            )}
            {USER_IS_BETA && ENABLE_OPINION_SEARCH && (
              <Menu.Item as={Link} to='/opinions'>
                <div><Icon name='balance scale' /> {!this.state.sidebarCollapsed && 'Opinions'} <Label size='mini' color='green'>New!</Label></div>
              </Menu.Item>
            )}
            {USER_IS_BETA && ENABLE_DOCUMENT_SEARCH && (
              <Menu.Item as={Link} to='/documents'>
                <div><Icon name='book' /> {!this.state.sidebarCollapsed && 'Documents'} <Label size='mini' color='green'>New!</Label></div>
              </Menu.Item>
            )}
            {ENABLE_LIBRARY && (
              <Menu.Item disabled>
                <div>
                  <Icon name='book' />
                  {!this.state.sidebarCollapsed && 'Library'}
                  &nbsp;<Label size='mini' color='orange'>disabled</Label>
                </div>
              </Menu.Item>
            )}
            {ENABLE_PERSON_SEARCH && (
              <Menu.Item as={Link} to='/people'>
                <div><Icon name='users' /> {!this.state.sidebarCollapsed && 'People'} <Label size='mini' color='green'>New!</Label></div>
              </Menu.Item>
            )}
            {ENABLE_REPORTER_SEARCH && (
              <Menu.Item as={Link} to='/reporters'>
                <div><Icon name='users' /> {!this.state.sidebarCollapsed && 'Reporters'} <Label size='mini' color='green'>New!</Label></div>
              </Menu.Item>
            )}
            {ENABLE_JURISDICTION_SEARCH && (
              <Menu.Item as={Link} to='/jurisdictions'>
                <div><Icon name='users' /> {!this.state.sidebarCollapsed && 'Jurisdictions'} <Label size='mini' color='green'>New!</Label></div>
              </Menu.Item>
            )}
            {ENABLE_VOLUME_SEARCH && (
              <Menu.Item as={Link} to='/volumes'>
                <div><Icon name='users' /> {!this.state.sidebarCollapsed && 'Volumes'} <Label size='mini' color='green'>New!</Label></div>
              </Menu.Item>
            )}
            {/* <Menu.Item disabled>
>>>>>>> 041253c2
              <div><Icon name='law' /> {!this.state.sidebarCollapsed && 'Resolutions'} <Label size='mini' color='blue'>coming soon</Label></div>
            </Menu.Item> */}
                {/* <Menu.Item disabled as={Link} to="/workspaces">
              <div><Icon name='users' /> {!this.state.sidebarCollapsed && 'Workspaces'} <Label size='mini' color='blue'>coming soon</Label></div>
            </Menu.Item> */}
                {/* <Menu.Item as={Link} to="/" onClick={this.handleSidebarToggle}>
              <div><Icon name={this.state.sidebarCollapsed ? 'arrow right' : 'arrow left'} /> {this.state.sidebarCollapsed ? '' : 'Collapse'}</div>
            </Menu.Item> */}
                {/* <Menu.Item as={Link} to="/settings">
                  <div><Icon name='cog' /> {!this.state.sidebarCollapsed && 'Settings'}</div>
                </Menu.Item> */}
                {/* {(this.props.auth.isAdmin) ? (<Menu.Item as={Link} to="/settings/admin">
                  <div><Icon name='hammer' /> {!this.state.sidebarCollapsed && 'Admin'}</div>
                </Menu.Item>) : null} */}
                {/* <Menu.Item as={Link} to="/" onClick={this.handleLogout} loading={this.state.isLoggingOut}> */}
                {/* <Menu.Item onClick={this.handleLogout} loading={this.state.isLoggingOut}>
                  <div><Icon name="sign-out" /> {!this.state.sidebarCollapsed && 'Logout'}</div>
                </Menu.Item> */}
              </section>
            )}
            {this.state.openMatters && (
              <section className='fade-in'>
                <MattersList {...this.props} />
              </section>
            )}
            <div style={{ flexGrow: 1 }}></div> {/* Spacer */}
            <section>
              <Menu.Item style={{ borderBottom: 0 }}>
                <Bridge />
                {/* <p><small><Link to='/contracts/terms-of-use'>Terms of Use</Link></small></p> */}
                <p style={{ marginTop: '2em' }}><small className="subtle">&copy; 2024 Legal Tools &amp; Technology, Inc.</small></p>
                {this.state.debug && <p><Label><strong>Status:</strong> {this.props.status || 'disconnected'}</Label></p>}
              </Menu.Item>
            </section>
          </Sidebar>

          {/* <div id="main-content" style={{ marginLeft: '350px', paddingRight: '1em' }}> */}
          <Container fluid style={containerStyle}>
            {/* <Button className='mobile-only'><Icon name='ellipsis horizontal' /></Button> */}
            {this.state.debug ? (
              <div>
                <strong><code>isAdmin</code>:</strong> <span>{(this.props.isAdmin) ? 'yes' : 'no'}</span><br />
                <strong><code>isCompliant</code>:</strong> <span>{(this.props.isCompliant) ? 'yes' : 'no'}</span><br />
                <strong><code>auth</code>:</strong> <code>{(this.props.auth) ? JSON.stringify(this.props.auth, null, '  ') : 'undefined'}</code>
                {/* <strong><code>state.auth.isAdmin</code></strong> <span>{this.state.auth.isAdmin}</span>
                <strong><code>state.auth.isCompliant</code></strong> <span>{this.state.auth.isCompliant}</span> */}
              </div>
            ) : null}
            {this.state.isLoading ? null : (
              <Routes>
                <Route path="*" element={<Navigate to='/' replace />} />
                <Route path="/" element={
                  <Home
                    auth={this.props.auth}
                    fetchConversations={this.props.fetchConversations}
                    getMessages={this.props.getMessages}
                    submitMessage={this.props.submitMessage}
                    regenAnswer={this.props.regenAnswer}
                    onMessageSuccess={this.props.onMessageSuccess}
                    resetChat={this.props.resetChat}
                    chat={this.props.chat}
                    getMessageInformation={this.props.getMessageInformation}
                  />
                } />
                <Route path="/workspaces" element={<Workspaces />} />
                <Route path="/cases/:id" element={<CaseView fetchCase={this.props.fetchCase} cases={this.props.cases} getMessages={this.props.getMessages} submitMessage={this.props.submitMessage} fetchConversations={this.props.fetchConversations} onMessageSuccess={this.props.onMessageSuccess} resetChat={this.props.resetChat} chat={this.props.chat} regenAnswer={this.props.regenAnswer} getMessageInformation={this.props.getMessageInformation} />} />
                <Route path="/cases" element={<CaseHome cases={this.props.cases} fetchCases={this.props.fetchCases} chat={this.props.chat} getMessageInformation={this.props.getMessageInformation} />} />
                <Route path="/courts" element={<CourtHome courts={this.props.courts} fetchCourts={this.props.fetchCourts} chat={this.props.chat} />} />
                <Route path="/courts/:slug" element={<CourtView courts={this.props.courts} fetchCourts={this.props.fetchCourts} chat={this.props.chat} />} />
                {/**
                 * TODO: Add routes for judges, opinions, documents, people, reporters, jurisdictions, and volumes
                 * - [ ] Judges
                 * - [ ] Opinions
                 * - [ ] Documents
                 * - [ ] People
                 * - [ ] Reporters
                 * - [ ] Jurisdictions
                 * - [ ] Volumes
                 * - [ ] Resolutions
                 */}
                <Route path="/judges" element={<JudgeHome judges={this.props.judges} fetchJudges={this.props.fetchJudges} chat={this.props.chat} />} />
                <Route path="/opinions" element={<OpinionHome opinions={this.props.opinions} fetchOpinions={this.props.fetchOpinions} chat={this.props.chat} />} />
                <Route path="/documents" element={<DocumentHome documents={this.props.documents} fetchDocuments={this.props.fetchDocuments} chat={this.props.chat} />} />
                <Route path="/people" element={<PeopleHome people={this.props.people} fetchPeople={this.props.fetchPeople} chat={this.props.chat} />} />
                <Route path="/reporters" element={<PeopleHome peoples={this.props.peoples} fetchPeople={this.props.fetchPeople} chat={this.props.chat} />} />
                <Route path="/jurisdictions" element={<PeopleHome peoples={this.props.peoples} fetchPeople={this.props.fetchPeople} chat={this.props.chat} />} />
                <Route path="/volumes" element={<VolumeHome volumes={this.props.volumes} fetchVolumes={this.props.fetchVolumes} chat={this.props.chat} />} />
                <Route path="/conversations/:id" element={<Room conversation={this.props.conversation} conversations={this.props.conversations} fetchConversation={this.props.fetchConversation} chat={this.props.chat} getMessages={this.props.getMessages} submitMessage={this.props.submitMessage} resetChat={this.props.resetChat} regenAnswer={this.props.regenAnswer} getMessageInformation={this.props.getMessageInformation} />} />
                <Route path="/conversations" element={<Conversations conversations={this.props.conversations} fetchConversations={this.props.fetchConversations} getMessages={this.props.getMessages} submitMessage={this.props.submitMessage} onMessageSuccess={this.props.onMessageSuccess} chat={this.props.chat} resetChat={this.props.resetChat} regenAnswer={this.props.regenAnswer} auth={this.props.auth} getMessageInformation={this.props.getMessageInformation} />} />
                <Route path="/matters" element={<MattersHome {...this.props} conversations={this.props.conversations} fetchConversations={this.props.fetchConversations} getMessages={this.props.getMessages} submitMessage={this.props.submitMessage} onMessageSuccess={this.props.onMessageSuccess} chat={this.props.chat} resetChat={this.props.resetChat} regenAnswer={this.props.regenAnswer} auth={this.props.auth} getMessageInformation={this.props.getMessageInformation} />} />
                <Route path="/matters/new" element={<MattersNew {...this.props} />} />
                <Route path="/matter/:id" element={<MatterView {...this.props} />} />
                <Route path="/matter/conversation/:id" element={<MatterChat {...this.props} />} />
                <Route path="matters/conversation/new/:matterID" element={<MatterNewChat {...this.props} />} />
                <Route path="/settings" element={<Settings {...this.props} auth={this.props.auth} login={this.props.login} />} />
                <Route path="/settings/admin" element={<AdminSettings {...this.props} fetchAdminStats={this.props.fetchAdminStats} />} />
                <Route path="/contracts/terms-of-use" element={<TermsOfUse {...this.props} fetchContract={this.props.fetchContract} />} />

              </Routes>
            )}
          </Container>
          {/* </div> */}
        </div>
      </jeeves-dashboard>
    );
  }
}

module.exports = Dashboard;<|MERGE_RESOLUTION|>--- conflicted
+++ resolved
@@ -179,7 +179,6 @@
     $('.ui.sidebar').sidebar('toggle');
   }
 
-<<<<<<< HEAD
   handleMenuItemClick = (menu) => {
     const newState = {
       openPlayground: false,
@@ -209,7 +208,8 @@
     this.setState(newState);
   };
 
-  render() {
+  render () {
+    const USER_IS_BETA = this.props.auth.isBeta || false;
     const { openSectionBar } = this.state;
     // const sidebarStyle = this.state.sidebarCollapsed ? { width: 'auto', position: 'relative' } : {position: 'relative'};
     const sidebarStyle = {
@@ -228,11 +228,6 @@
       marginLeft: openSectionBar ? '1em' : 'calc(-300px + 1em)',
       transition: 'margin-left 0.5s ease-in-out',
     };
-=======
-  render () {
-    const sidebarStyle = this.state.sidebarCollapsed ? { width: 'auto' } : {};
-    const USER_IS_BETA = this.props.auth.isBeta || false;
->>>>>>> 041253c2
 
     return (
       <jeeves-dashboard style={{ height: '100%' }} className='fade-in'>
@@ -325,7 +320,6 @@
                 </div>
               </jeeves-search>
             </Menu.Item> */}
-<<<<<<< HEAD
 
                 {/* <Menu.Item as={Link} to="/" onClick={() => this.props.resetChat()}>
                   <div><Icon name='home' /> {!this.state.sidebarCollapsed && 'Home'}</div>
@@ -398,79 +392,6 @@
                   </Menu.Item>
                 )}
                 {/* <Menu.Item disabled>
-=======
-            <Menu.Item as={Link} to="/" onClick={()=> this.props.resetChat()}>
-              <div><Icon name='home' /> {!this.state.sidebarCollapsed && 'Home'}</div>
-            </Menu.Item>
-            {ENABLE_STATUTE_SEARCH && (
-              <Menu.Item as={Link} to='/statues'>
-                <div><Icon name='user' /> {!this.state.sidebarCollapsed && 'Statutes'} <Label size='mini' color='green'>New!</Label></div>
-              </Menu.Item>
-            )}
-            <Menu.Item as={Link} to="/conversations">
-              <div><Icon name='quote left' /> {!this.state.sidebarCollapsed && 'Conversations'} {this.state.conversationAlert ? <Label size='mini' color='red'>!</Label>: null}</div>
-            </Menu.Item>
-            {USER_IS_BETA && ENABLE_MATTERS && (
-              <Menu.Item as={Link} to='/matters'>
-                <div><Icon name='file' /> {!this.state.sidebarCollapsed && 'Matters'} <Label size='mini' color='blue'><code>beta</code></Label> <Label size='mini' color='green'>New!</Label></div>
-              </Menu.Item>
-            )}
-            {USER_IS_BETA && ENABLE_CASE_SEARCH && (
-              <Menu.Item as={Link} to='/cases'>
-                <div><Icon name='briefcase' /> {!this.state.sidebarCollapsed && 'Cases'} <Label size='mini' color='blue'><code>beta</code></Label> <Label size='mini' color='green'>New!</Label></div>
-              </Menu.Item>
-            )}
-            {USER_IS_BETA && ENABLE_COURT_SEARCH && (
-              <Menu.Item as={Link} to='/courts'>
-                <div><Icon name='university' /> {!this.state.sidebarCollapsed && 'Courts'} <Label size='mini' color='green'>New!</Label></div>
-              </Menu.Item>
-            )}
-            {USER_IS_BETA && ENABLE_JUDGE_SEARCH && (
-              <Menu.Item as={Link} to='/judges'>
-                <div><Icon name='user' /> {!this.state.sidebarCollapsed && 'Judges'} <Label size='mini' color='green'>New!</Label></div>
-              </Menu.Item>
-            )}
-            {USER_IS_BETA && ENABLE_OPINION_SEARCH && (
-              <Menu.Item as={Link} to='/opinions'>
-                <div><Icon name='balance scale' /> {!this.state.sidebarCollapsed && 'Opinions'} <Label size='mini' color='green'>New!</Label></div>
-              </Menu.Item>
-            )}
-            {USER_IS_BETA && ENABLE_DOCUMENT_SEARCH && (
-              <Menu.Item as={Link} to='/documents'>
-                <div><Icon name='book' /> {!this.state.sidebarCollapsed && 'Documents'} <Label size='mini' color='green'>New!</Label></div>
-              </Menu.Item>
-            )}
-            {ENABLE_LIBRARY && (
-              <Menu.Item disabled>
-                <div>
-                  <Icon name='book' />
-                  {!this.state.sidebarCollapsed && 'Library'}
-                  &nbsp;<Label size='mini' color='orange'>disabled</Label>
-                </div>
-              </Menu.Item>
-            )}
-            {ENABLE_PERSON_SEARCH && (
-              <Menu.Item as={Link} to='/people'>
-                <div><Icon name='users' /> {!this.state.sidebarCollapsed && 'People'} <Label size='mini' color='green'>New!</Label></div>
-              </Menu.Item>
-            )}
-            {ENABLE_REPORTER_SEARCH && (
-              <Menu.Item as={Link} to='/reporters'>
-                <div><Icon name='users' /> {!this.state.sidebarCollapsed && 'Reporters'} <Label size='mini' color='green'>New!</Label></div>
-              </Menu.Item>
-            )}
-            {ENABLE_JURISDICTION_SEARCH && (
-              <Menu.Item as={Link} to='/jurisdictions'>
-                <div><Icon name='users' /> {!this.state.sidebarCollapsed && 'Jurisdictions'} <Label size='mini' color='green'>New!</Label></div>
-              </Menu.Item>
-            )}
-            {ENABLE_VOLUME_SEARCH && (
-              <Menu.Item as={Link} to='/volumes'>
-                <div><Icon name='users' /> {!this.state.sidebarCollapsed && 'Volumes'} <Label size='mini' color='green'>New!</Label></div>
-              </Menu.Item>
-            )}
-            {/* <Menu.Item disabled>
->>>>>>> 041253c2
               <div><Icon name='law' /> {!this.state.sidebarCollapsed && 'Resolutions'} <Label size='mini' color='blue'>coming soon</Label></div>
             </Menu.Item> */}
                 {/* <Menu.Item disabled as={Link} to="/workspaces">
