'use strict';

// Dependencies
const React = require('react');
const { Link, Navigate, Route, Routes, Switch } = require('react-router-dom');
// const LoadingBar = require('react-top-loading-bar');

// Semantic UI
const {
  Button,
  Card,
  Container,
  Header,
  Icon,
  Image,
  Label,
  Menu,
  Popup,
  Search,
  Segment,
  Sidebar,
  Progress,
} = require('semantic-ui-react');

const {
  BRAND_NAME,
  RELEASE_NAME,
  RELEASE_DESCRIPTION,
  ENABLE_MATTERS,
  ENABLE_CASE_SEARCH,
  ENABLE_COURT_SEARCH,
  ENABLE_JUDGE_SEARCH,
  ENABLE_OPINION_SEARCH,
  ENABLE_DOCUMENT_SEARCH,
  ENABLE_PERSON_SEARCH,
  ENABLE_JURISDICTION_SEARCH,
  ENABLE_REPORTER_SEARCH,
  ENABLE_STATUTE_SEARCH,
  ENABLE_VOLUME_SEARCH,
  ENABLE_LIBRARY
} = require('../constants');

// Components
const Home = require('./Home');
const CaseHome = require('./CaseHome');
const CaseView = require('./CaseView');
const CourtHome = require('./CourtHome');
const CourtView = require('./CourtView');
const JudgeHome = require('./JudgeHome');
const OpinionHome = require('./OpinionHome');
const DocumentHome = require('./DocumentHome');
const PeopleHome = require('./PeopleHome');
const VolumeHome = require('./VolumeHome');
const Workspaces = require('./Workspaces');
const Conversations = require('./Conversations');
const ConversationsList = require('./ConversationsList');
const MattersHome = require('./MattersHome');
const MattersNew = require('./MattersNew');
const MattersList = require('./MattersList');
const MatterChat = require('./MatterChat');
const MatterNewChat = require('./MatterNewChat');
const MatterView = require('./MatterView');
const Room = require('./Room');
const Settings = require('./Settings');
const AdminSettings = require('./AdminSettings');
const TermsOfUse = require('./TermsOfUse');

// Fabric Bridge
const Bridge = require('./Bridge');

class Dashboard extends React.Component {
  constructor(props) {
    super(props);

    this.settings = Object.assign({
      debug: false,
      state: {
        loading: false,
        username: '(guest account)',
        search: '',
        sidebarCollapsed: false,
        sidebarVisible: true,
        progress: 0,
        isLoading: true,
        isLoggingOut: false,
        openPlayground: true,
        openMatters: false,
        openLibrary: false,
        openSectionBar: false,
        steps: [
          {
            target: '.my-first-step',
            content: 'This is my awesome feature!',
          },
          {
            target: '.my-other-step',
            content: 'This another awesome feature!',
          }
        ]
      }
    }, props);

    this.state = this.settings.state;
  }

  ref = () => {
    return React.createRef()
  }

  clickSelfIcon = () => {
    return (<Navigate to='/settings' />);
  }

  componentDidMount() {
    // this.startProgress();

    // $('.ui.sidebar').sidebar();

    this.props.fetchConversations();

    // Simulate a loading delay
    setTimeout(() => {
      // this.completeProgress();
      this.setState({ isLoading: false });
    }, 250);
  }

  handleLogout = () => {
    this.setState({
      loading: true,
      isLoggingOut: true
    });

    setTimeout(() => {
      this.props.onLogoutSuccess();
      this.setState({
        loading: false,
        isLoggingOut: false
      });
    }, 500);
  };

  handleSettings = () => {

  }

  handleSidebarToggle = () => {
    this.setState((prevState) => ({
      sidebarCollapsed: !prevState.sidebarCollapsed
    }));
  };

  startProgress = () => {
    this.intervalId = setInterval(() => {
      this.setState(prevState => ({
        progress: prevState.progress + 1,
      }), () => {
        if (this.state.progress >= 100) {
          this.completeProgress();
          this.setState({ isLoading: false });
          clearInterval(this.intervalId);
        } else {
          this.ref.current.continuousStart();
        }
      });
    }, 5);
  };

  completeProgress = () => {
    this.ref.current.complete();
  };

  handleSearchChange = (e) => {
    console.log('search change:', e);
    this.setState({ search: e.target.value });
  };

  toggleSidebar = (e) => {
    $('.ui.sidebar').sidebar('toggle');
  }

  handleMenuItemClick = (menu) => {
    const newState = {
      openPlayground: false,
      openMatters: false,
      openLibrary: false,
    };

    // Update the state based on the menu item clicked
    switch (menu) {
      case 'playground':
        if (this.state.openPlayground && this.state.openSectionBar) {
          this.setState({ openSectionBar: false });
        } else {
          newState.openPlayground = true;
          this.setState({ openSectionBar: true });
          this.props.resetChat();
        }
        break;
      case 'matters':
        if (this.state.openMatters && this.state.openSectionBar) {
          this.setState({ openSectionBar: false });
        } else {
          newState.openMatters = true;
          this.setState({ openSectionBar: true });
          this.props.resetChat();
        }
        // newState.openMatters = true;
        break;
      case 'library':
        if (this.state.openLibrary && this.state.openSectionBar) {
          this.setState({ openSectionBar: false });
        } else {
          newState.openLibrary = true;
          this.setState({ openSectionBar: true });
          this.props.resetChat();
        }
        // newState.openLibrary = true;
        break;
      default:
        console.error('Unknown menu item');
        return;
    }

    // Set the new state
    this.setState(newState);
  };

<<<<<<< HEAD
  render () {
=======
  render() {
    const USER_IS_BETA = this.props.auth.isBeta || false;
    // const USER_IS_BETA = true;
>>>>>>> da3aaa12
    const { openSectionBar } = this.state;
    const USER_IS_ADMIN = this.props.auth.isBeta || false;
    const USER_IS_BETA = this.props.auth.isBeta || false;
    // const sidebarStyle = this.state.sidebarCollapsed ? { width: 'auto', position: 'relative' } : {position: 'relative'};
    const sidebarStyle = {
      minWidth: '300px',
      maxWidth: '300px',
      position: 'relative',
      display: 'flex',
      flexDirection: 'column',
      justifyContent: 'space-between',
      overflowY: 'auto',
      scrollbarGutter: 'stable both-edges',
    };

    const containerStyle = {
      margin: '1em 1em 0 1em',
      marginLeft: openSectionBar ? '1em' : 'calc(-300px + 1em)',
      transition: 'margin-left 0.5s ease-in-out',
    };

    return (
      <jeeves-dashboard style={{ height: '100%' }} className='fade-in'>
        {/* <LoadingBar color="#f11946" progress={this.state.progress} /> */}
        {/* <Joyride steps={this.state.steps} /> */}
        {/* <div id="sidebar" attached="bottom" style={{ overflow: 'hidden', borderRadius: 0, height: '100vh', backgroundColor: '#eee' }}> */}
        <div attached="bottom" style={{ overflow: 'hidden', borderRadius: 0, height: '100vh', backgroundColor: '#ffffff', display: 'flex' }}>
          <Sidebar as={Menu} id="main-sidebar" animation='overlay' icon='labeled' inverted vertical visible size='huge' style={{ overflow: 'hidden' }}>
            <div>
<<<<<<< HEAD
              <Menu.Item as={Link} to="/" style={{ display: 'flex', flexDirection: 'row', justifyContent: 'center' }} onClick={this.props.resetChat()}>
=======
              <Menu.Item as={Link} to="/" style={{ display: 'flex', flexDirection: 'row', justifyContent: 'center' }} onClick={() => this.props.resetChat()}>
>>>>>>> da3aaa12
                <Image src="/images/novo-cat-white.svg" style={{ height: 'auto', width: '75%', verticalAlign: 'top' }} />
              </Menu.Item>
              <Menu.Item as={Link} to="/" onClick={() => this.handleMenuItemClick('playground')}>
                <Icon name='comment outline' size='large' />
                <p className='icon-label'>Playground</p>
              </Menu.Item>
              <Menu.Item as='a' onClick={() => this.handleMenuItemClick('matters')}>
                <Icon name='pencil' size='large' />
                <p className='icon-label'>Matters</p>
              </Menu.Item>
              <Menu.Item as='a' onClick={() => this.handleMenuItemClick('library')}>
                <Icon name='book' size='large' />
                <p className='icon-label'>Library</p>
              </Menu.Item>
            </div>
            <div style={{ flexGrow: 1 }}></div> {/* Spacer */}
            {!this.state.openSectionBar && (
              <div className='expand-sidebar-arrow'>
                <Icon id='expand-sidebar-icon' name='caret right' size='large' white style={{ cursor: 'pointer' }} onClick={() => this.setState({ openSectionBar: true })} />
              </div>
            )}
            <div>
              <Menu.Item as={Link} to="/settings">
                <Icon name='user circle' size='large' />
                <p className='icon-label'>Settings</p>
              </Menu.Item>
              {(this.props.auth.isAdmin) ? (
                <Menu.Item as={Link} to="/settings/admin">
                  <Icon name='cog' size='large' />
                  <p className='icon-label'>Admin</p>
                </Menu.Item>) : null}
              <Menu.Item as={Link} onClick={this.handleLogout}>
                <Icon name='log out' size='large' />
                <p className='icon-label'>Log Out</p>
              </Menu.Item>
            </div>
          </Sidebar>
          <Sidebar as={Menu} animation='overlay' icon='labeled' inverted vertical visible={openSectionBar} style={sidebarStyle} size='huge'>
            <div className='collapse-sidebar-arrow'>
              <Icon name='caret left' size='large' white style={{ cursor: 'pointer' }} onClick={() => this.setState({ openSectionBar: false })} />
            </div>
            <Menu.Item as={Link} to="/" style={{ paddingBottom: '0em', marginTop: '-1.5em' }}
              onClick={() => { this.setState({ openSectionBar: false }); this.props.resetChat() }}>
              <Header className='dashboard-header'>
                <div>
                  <div>
                    <Popup trigger={<Icon name='help' size='tiny' className='dashboard-help' />}>
                      <Popup.Header>Need Help?</Popup.Header>
                      <Popup.Content>
                        <p>Send us an email: <a href="mailto:support@jeeves.dev">support@trynovo.com</a></p>
                        {/* <p><strong>Call Chuck!</strong> +1 (d00) p00-d00p</p> */}
                      </Popup.Content>
                    </Popup>
                    <Image src="/images/novo-text-white.svg" style={{ height: 'auto', width: '45%', verticalAlign: 'top' }} />
                  </div>
                  <div style={{ marginTop: '0.5em' }}>
                    <Popup trigger={<Icon name='circle' color='green' size='tiny' />}>
                      <Popup.Content>disconnected</Popup.Content>
                    </Popup>
                    <Popup trigger={<Label color='black' style={{ borderColor: 'transparent', backgroundColor: 'transparent' }}>{RELEASE_NAME}</Label>}>
                      <Popup.Content>{RELEASE_DESCRIPTION}</Popup.Content>
                    </Popup>
                  </div>
                </div>
              </Header>
            </Menu.Item>
            {this.state.openPlayground && (
              <section className='fade-in'>
                <ConversationsList {...this.props} />
              </section>
            )}
            {this.state.openLibrary && (
              <section className='fade-in'>
                {/* <Menu.Item>
              <jeeves-search fluid disabled placeholder='Find...' className="ui disabled search" title='Search is disabled.'>
                <div className="ui icon fluid input">
                  <input disabled autoComplete="off" placeholder="Find..." type="text" tabIndex="0" className="prompt" value={this.state.search} onChange={this.handleSearchChange} />
                  <i aria-hidden="true" className="search icon"></i>
                </div>
              </jeeves-search>
            </Menu.Item> */}

                {/* <Menu.Item as={Link} to="/" onClick={() => this.props.resetChat()}>
                  <div><Icon name='home' /> {!this.state.sidebarCollapsed && 'Home'}</div>
                </Menu.Item> */}
                {ENABLE_STATUTE_SEARCH && (
                  <Menu.Item as={Link} to='/statues'>
                    <div><Icon name='user' /> {!this.state.sidebarCollapsed && 'Statutes'} <Label size='mini' color='green'>New!</Label></div>
                  </Menu.Item>
                )}
                {/* <Menu.Item as={Link} to="/conversations">
                  <div><Icon name='quote left' /> {!this.state.sidebarCollapsed && 'Conversations'} {this.state.conversationAlert ? <Label size='mini' color='red'>!</Label> : null}</div>
                </Menu.Item> */}
                {/* USER_IS_BETA && ENABLE_MATTERS && (
                  <Menu.Item as={Link} to='/matters'>
                    <div><Icon name='file' /> {!this.state.sidebarCollapsed && 'Matters'} <Label size='mini' color='blue'><code>beta</code></Label> <Label size='mini' color='green'>New!</Label></div>
                  </Menu.Item>
                ) */}
                {USER_IS_BETA && ENABLE_DOCUMENT_SEARCH && (
                  <Menu.Item as={Link} to='/documents'>
                    <div><Icon name='book' /> {!this.state.sidebarCollapsed && 'Documents'} <Label size='mini' color='blue'><code>beta</code></Label> <Label size='mini' color='green'>New!</Label></div>
                  </Menu.Item>
                )}
                {USER_IS_ADMIN && ENABLE_JURISDICTION_SEARCH && (
                  <Menu.Item as={Link} to='/jurisdictions'>
                    <div><Icon name='users' /> {!this.state.sidebarCollapsed && 'Jurisdictions'} <Label size='mini'><code>alpha</code></Label> <Label size='mini' color='green'>New!</Label></div>
                  </Menu.Item>
                )}
                {USER_IS_ADMIN && ENABLE_COURT_SEARCH && (
                  <Menu.Item as={Link} to='/courts'>
                    <div><Icon name='university' /> {!this.state.sidebarCollapsed && 'Courts'} <Label size='mini'><code>alpha</code></Label> <Label size='mini' color='green'>New!</Label></div>
                  </Menu.Item>
                )}
                {USER_IS_BETA && ENABLE_CASE_SEARCH && (
                  <Menu.Item as={Link} to='/cases'>
                    <div><Icon name='briefcase' /> {!this.state.sidebarCollapsed && 'Cases'} <Label size='mini' color='blue'><code>beta</code></Label> <Label size='mini' color='green'>New!</Label></div>
                  </Menu.Item>
                )}
                {USER_IS_BETA && ENABLE_JUDGE_SEARCH && (
                  <Menu.Item as={Link} to='/judges'>
                    <div><Icon name='user' /> {!this.state.sidebarCollapsed && 'Judges'} <Label size='mini' color='green'>New!</Label></div>
                  </Menu.Item>
                )}
                {USER_IS_BETA && ENABLE_OPINION_SEARCH && (
                  <Menu.Item as={Link} to='/opinions'>
                    <div><Icon name='balance scale' /> {!this.state.sidebarCollapsed && 'Opinions'} <Label size='mini' color='green'>New!</Label></div>
                  </Menu.Item>
                )}
                {USER_IS_BETA && ENABLE_LIBRARY && (
                  <Menu.Item disabled>
                    <div>
                      <Icon name='book' />
                      {!this.state.sidebarCollapsed && 'Library'}
                      &nbsp;<Label size='mini' color='orange'>disabled</Label>
                    </div>
                  </Menu.Item>
                )}
                {USER_IS_BETA && ENABLE_PERSON_SEARCH && (
                  <Menu.Item as={Link} to='/people'>
                    <div><Icon name='users' /> {!this.state.sidebarCollapsed && 'People'} <Label size='mini' color='green'>New!</Label></div>
                  </Menu.Item>
                )}
                {USER_IS_BETA && ENABLE_REPORTER_SEARCH && (
                  <Menu.Item as={Link} to='/reporters'>
                    <div><Icon name='users' /> {!this.state.sidebarCollapsed && 'Reporters'} <Label size='mini' color='green'>New!</Label></div>
                  </Menu.Item>
                )}
                {USER_IS_BETA && ENABLE_VOLUME_SEARCH && (
                  <Menu.Item as={Link} to='/volumes'>
                    <div><Icon name='users' /> {!this.state.sidebarCollapsed && 'Volumes'} <Label size='mini' color='green'>New!</Label></div>
                  </Menu.Item>
                )}
                {/* <Menu.Item disabled>
              <div><Icon name='law' /> {!this.state.sidebarCollapsed && 'Resolutions'} <Label size='mini' color='blue'>coming soon</Label></div>
            </Menu.Item> */}
                {/* <Menu.Item disabled as={Link} to="/workspaces">
              <div><Icon name='users' /> {!this.state.sidebarCollapsed && 'Workspaces'} <Label size='mini' color='blue'>coming soon</Label></div>
            </Menu.Item> */}
                {/* <Menu.Item as={Link} to="/" onClick={this.handleSidebarToggle}>
              <div><Icon name={this.state.sidebarCollapsed ? 'arrow right' : 'arrow left'} /> {this.state.sidebarCollapsed ? '' : 'Collapse'}</div>
            </Menu.Item> */}
                {/* <Menu.Item as={Link} to="/settings">
                  <div><Icon name='cog' /> {!this.state.sidebarCollapsed && 'Settings'}</div>
                </Menu.Item> */}
                {/* {(this.props.auth.isAdmin) ? (<Menu.Item as={Link} to="/settings/admin">
                  <div><Icon name='hammer' /> {!this.state.sidebarCollapsed && 'Admin'}</div>
                </Menu.Item>) : null} */}
                {/* <Menu.Item as={Link} to="/" onClick={this.handleLogout} loading={this.state.isLoggingOut}> */}
                {/* <Menu.Item onClick={this.handleLogout} loading={this.state.isLoggingOut}>
                  <div><Icon name="sign-out" /> {!this.state.sidebarCollapsed && 'Logout'}</div>
                </Menu.Item> */}
              </section>
            )}
            {this.state.openMatters && (
              <section className='fade-in'>
                <MattersList {...this.props} />
              </section>
            )}
            <div style={{ flexGrow: 1 }}></div> {/* Spacer */}
            <section>
              <Menu.Item style={{ borderBottom: 0 }}>
                <Bridge />
                {/* <p><small><Link to='/contracts/terms-of-use'>Terms of Use</Link></small></p> */}
                <p style={{ marginTop: '2em' }}><small className="subtle">&copy; 2024 Legal Tools &amp; Technology, Inc.</small></p>
                {this.state.debug && <p><Label><strong>Status:</strong> {this.props.status || 'disconnected'}</Label></p>}
              </Menu.Item>
            </section>
          </Sidebar>

          {/* <div id="main-content" style={{ marginLeft: '350px', paddingRight: '1em' }}> */}
          <Container fluid style={containerStyle}>
            {/* <Button className='mobile-only'><Icon name='ellipsis horizontal' /></Button> */}
            {this.state.debug ? (
              <div>
                <strong><code>isAdmin</code>:</strong> <span>{(this.props.isAdmin) ? 'yes' : 'no'}</span><br />
                <strong><code>isCompliant</code>:</strong> <span>{(this.props.isCompliant) ? 'yes' : 'no'}</span><br />
                <strong><code>auth</code>:</strong> <code>{(this.props.auth) ? JSON.stringify(this.props.auth, null, '  ') : 'undefined'}</code>
                {/* <strong><code>state.auth.isAdmin</code></strong> <span>{this.state.auth.isAdmin}</span>
                <strong><code>state.auth.isCompliant</code></strong> <span>{this.state.auth.isCompliant}</span> */}
              </div>
            ) : null}
            {this.state.isLoading ? null : (
              <Routes>
                <Route path="*" element={<Navigate to='/' replace />} />
                <Route path="/" element={
                  <Home
                    auth={this.props.auth}
                    fetchConversations={this.props.fetchConversations}
                    getMessages={this.props.getMessages}
                    submitMessage={this.props.submitMessage}
                    regenAnswer={this.props.regenAnswer}
                    onMessageSuccess={this.props.onMessageSuccess}
                    resetChat={this.props.resetChat}
                    chat={this.props.chat}
                    getMessageInformation={this.props.getMessageInformation}
                  />
                } />
                <Route path="/workspaces" element={<Workspaces />} />
                <Route path="/cases/:id" element={<CaseView fetchCase={this.props.fetchCase} cases={this.props.cases} getMessages={this.props.getMessages} submitMessage={this.props.submitMessage} fetchConversations={this.props.fetchConversations} onMessageSuccess={this.props.onMessageSuccess} resetChat={this.props.resetChat} chat={this.props.chat} regenAnswer={this.props.regenAnswer} getMessageInformation={this.props.getMessageInformation} />} />
                <Route path="/cases" element={<CaseHome cases={this.props.cases} fetchCases={this.props.fetchCases} chat={this.props.chat} getMessageInformation={this.props.getMessageInformation} />} />
                <Route path="/courts" element={<CourtHome courts={this.props.courts} fetchCourts={this.props.fetchCourts} chat={this.props.chat} />} />
                <Route path="/courts/:slug" element={<CourtView courts={this.props.courts} fetchCourts={this.props.fetchCourts} chat={this.props.chat} />} />
                {/**
                 * TODO: Add routes for judges, opinions, documents, people, reporters, jurisdictions, and volumes
                 * - [ ] Judges
                 * - [ ] Opinions
                 * - [ ] Documents
                 * - [ ] People
                 * - [ ] Reporters
                 * - [ ] Jurisdictions
                 * - [ ] Volumes
                 * - [ ] Resolutions
                 */}
                <Route path="/judges" element={<JudgeHome judges={this.props.judges} fetchJudges={this.props.fetchJudges} chat={this.props.chat} />} />
                <Route path="/opinions" element={<OpinionHome opinions={this.props.opinions} fetchOpinions={this.props.fetchOpinions} chat={this.props.chat} />} />
                <Route path="/documents" element={<DocumentHome documents={this.props.documents} fetchDocuments={this.props.fetchDocuments} chat={this.props.chat} />} />
                <Route path="/people" element={<PeopleHome people={this.props.people} fetchPeople={this.props.fetchPeople} chat={this.props.chat} />} />
                <Route path="/reporters" element={<PeopleHome peoples={this.props.peoples} fetchPeople={this.props.fetchPeople} chat={this.props.chat} />} />
                <Route path="/jurisdictions" element={<PeopleHome peoples={this.props.peoples} fetchPeople={this.props.fetchPeople} chat={this.props.chat} />} />
                <Route path="/volumes" element={<VolumeHome volumes={this.props.volumes} fetchVolumes={this.props.fetchVolumes} chat={this.props.chat} />} />
                <Route path="/conversations/:id" element={<Room conversation={this.props.conversation} conversations={this.props.conversations} fetchConversation={this.props.fetchConversation} chat={this.props.chat} getMessages={this.props.getMessages} submitMessage={this.props.submitMessage} resetChat={this.props.resetChat} regenAnswer={this.props.regenAnswer} getMessageInformation={this.props.getMessageInformation} />} />
                <Route path="/conversations" element={<Conversations conversations={this.props.conversations} fetchConversations={this.props.fetchConversations} getMessages={this.props.getMessages} submitMessage={this.props.submitMessage} onMessageSuccess={this.props.onMessageSuccess} chat={this.props.chat} resetChat={this.props.resetChat} regenAnswer={this.props.regenAnswer} auth={this.props.auth} getMessageInformation={this.props.getMessageInformation} />} />
                <Route path="/matters" element={<MattersHome {...this.props} conversations={this.props.conversations} fetchConversations={this.props.fetchConversations} getMessages={this.props.getMessages} submitMessage={this.props.submitMessage} onMessageSuccess={this.props.onMessageSuccess} chat={this.props.chat} resetChat={this.props.resetChat} regenAnswer={this.props.regenAnswer} auth={this.props.auth} getMessageInformation={this.props.getMessageInformation} />} />
                <Route path="/matters/new" element={<MattersNew {...this.props} />} />
                <Route path="/matter/:id" element={<MatterView {...this.props} />} />
                <Route path="/matter/conversation/:id" element={<MatterChat {...this.props} />} />
                <Route path="matters/conversation/new/:matterID" element={<MatterNewChat {...this.props} />} />
                <Route path="/settings" element={<Settings {...this.props} auth={this.props.auth} login={this.props.login} />} />
                <Route path="/settings/admin" element={<AdminSettings {...this.props} fetchAdminStats={this.props.fetchAdminStats} />} />
                <Route path="/contracts/terms-of-use" element={<TermsOfUse {...this.props} fetchContract={this.props.fetchContract} />} />

              </Routes>
            )}
          </Container>
          {/* </div> */}
        </div>
      </jeeves-dashboard>
    );
  }
}

module.exports = Dashboard;<|MERGE_RESOLUTION|>--- conflicted
+++ resolved
@@ -226,16 +226,11 @@
     this.setState(newState);
   };
 
-<<<<<<< HEAD
   render () {
-=======
-  render() {
+    // const USER_IS_BETA = true;
     const USER_IS_BETA = this.props.auth.isBeta || false;
-    // const USER_IS_BETA = true;
->>>>>>> da3aaa12
     const { openSectionBar } = this.state;
     const USER_IS_ADMIN = this.props.auth.isBeta || false;
-    const USER_IS_BETA = this.props.auth.isBeta || false;
     // const sidebarStyle = this.state.sidebarCollapsed ? { width: 'auto', position: 'relative' } : {position: 'relative'};
     const sidebarStyle = {
       minWidth: '300px',
@@ -262,11 +257,7 @@
         <div attached="bottom" style={{ overflow: 'hidden', borderRadius: 0, height: '100vh', backgroundColor: '#ffffff', display: 'flex' }}>
           <Sidebar as={Menu} id="main-sidebar" animation='overlay' icon='labeled' inverted vertical visible size='huge' style={{ overflow: 'hidden' }}>
             <div>
-<<<<<<< HEAD
-              <Menu.Item as={Link} to="/" style={{ display: 'flex', flexDirection: 'row', justifyContent: 'center' }} onClick={this.props.resetChat()}>
-=======
               <Menu.Item as={Link} to="/" style={{ display: 'flex', flexDirection: 'row', justifyContent: 'center' }} onClick={() => this.props.resetChat()}>
->>>>>>> da3aaa12
                 <Image src="/images/novo-cat-white.svg" style={{ height: 'auto', width: '75%', verticalAlign: 'top' }} />
               </Menu.Item>
               <Menu.Item as={Link} to="/" onClick={() => this.handleMenuItemClick('playground')}>
