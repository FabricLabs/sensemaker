'use strict';

// Dependencies
const React = require('react');
const { Link, Navigate, Route, Routes, Switch,useLocation, useParams, useNavigate } = require('react-router-dom');
const { ToastContainer, toast, Slide } = require('react-toastify');


// const LoadingBar = require('react-top-loading-bar');

// Semantic UI
const {
  Container,
  Header,
  Icon,
  Image,
  Label,
  Menu,
  Popup,
  Sidebar,
} = require('semantic-ui-react');

const {helpMessageToastEmitter, helpMessageSound} = require('../functions/toastifyProps.js')

const {
  BRAND_NAME,
  RELEASE_NAME,
  RELEASE_DESCRIPTION,
  ENABLE_CHANGELOG,
  ENABLE_CONVERSATION_SIDEBAR,
  USER_HINT_TIME_MS,
  USER_MENU_HOVER_TIME_MS
} = require('../constants');


// Components
const Home = require('./Home');
const ContractHome = require('./ContractHome');
const Library = require('./Library');
const CaseHome = require('./CaseHome');
const CaseView = require('./CaseView');
const CourtHome = require('./CourtHome');
const CourtView = require('./CourtView');
const JudgeHome = require('./JudgeHome');
const JurisdictionHome = require('./JurisdictionHome');
const StatuteHome = require('./StatuteHome');
const OpinionHome = require('./OpinionHome');
const DocumentDrafter = require('./DocumentDrafter');
const DocumentHome = require('./DocumentHome');
const DocumentView = require('./DocumentView');
const DocumentNewChat = require('./DocumentNewChat');
const ReporterHome = require('./ReporterHome');
const ReporterView = require('./ReporterView');
const PeopleHome = require('./PeopleHome');
const VolumeHome = require('./VolumeHome');
const Workspaces = require('./Workspaces');
const Conversations = require('./Conversations');
const ConversationsList = require('./ConversationsList');
const LibraryList = require('./LibraryList');
const MattersHome = require('./MattersHome');
const MattersNew = require('./MattersNew');
const MattersList = require('./MattersList');
const MatterNewChat = require('./MatterNewChat');
const MatterView = require('./MatterView');
const UserView = require('./UserView');
const Changelog = require('./Changelog');
const Room = require('./Room');
const Settings = require('./Settings');
const AdminSettings = require('./AdminSettings');
const TermsOfUse = require('./TermsOfUse');
const InformationSidebar = require('./InformationSidebar');
const FeedbackBox = require('./FeedbackBox');
const HelpBox = require('./HelpBox');


// Fabric Bridge
const Bridge = require('./Bridge');

class Dashboard extends React.Component {
  constructor(props) {
    super(props);

    this.settings = Object.assign({
      debug: false,
      state: {
        loading: false,
        username: '(guest account)',
        search: '',
        sidebarCollapsed: false,
        sidebarVisible: true,
        progress: 0,
        isLoading: true,
        isLoggingOut: false,
        openMatters: false,
        openLibrary: true,
        openConversations: false,
        openSectionBar: false,
        helpBoxOpen: false,
        helpConversationUpdate: 0, //this value is used to tell the help admin chat which conversation got a new message from user (from bridge), to update the conversation

        //iformation Sidebar states
        informationSidebarOpen: false,
        checkingMessageID: 0,
        documentSection: false,
        documentInfo: null,
        matterTitle: '',
        resetInformationSidebar: false,
        thumbsUpClicked: false,
        thumbsDownClicked: false,

        helpNotification: false,

        steps: [
          {
            target: '.my-first-step',
            content: 'This is my awesome feature!',
          },
          {
            target: '.my-other-step',
            content: 'This another awesome feature!',
          }
        ]
      }
    }, props);

    this.state = this.settings.state;
  }

  ref = () => {
    return React.createRef()
  }

  clickSelfIcon = () => {
    return (<Navigate to='/settings' />);
  }

  componentDidMount() {
    const {location, params, navigate} = this.props;
    //console.log('HERE LOCATION ON MOUNT: ', location);
    // this.startProgress();

    // $('.ui.sidebar').sidebar();

    this.props.fetchConversations();
    this.props.fetchHelpConversations();

    // Simulate a loading delay
    setTimeout(() => {
      // this.completeProgress();
      this.setState({ isLoading: false });
    }, 250);
  }

  // componentDidUpdate(prevProps) {
  //   const {help} = this.props;
  //   if (prevProps.help != help) {
  //     if(help.conversation && help.conversations.length > 0){

  //     }
  //   }
  // }

  componentDidUpdate(prevProps) {
    //console.log('HERE LOCATION ON UPDATE: ', this.props.location);
    const { help } = this.props;
    if (prevProps.help != help) {
      if (help.conversations && help.conversations.length > 0) {
        // Check if any conversation matches the condition
        const hasUnreadAdminMessage = help.conversations.some(
          instance => instance.last_message.help_role === 'admin' && instance.last_message.is_read === 0
        );
        // Set helpNotification state based on the result
        this.setState({ helpNotification: hasUnreadAdminMessage });
      } else {
        // If there are no conversations, set helpNotification to false
        this.setState({ helpNotification: false });
      }
    }
  }


  handleLogout = () => {
    this.setState({
      loading: true,
      isLoggingOut: true
    });

    setTimeout(() => {
      this.props.onLogoutSuccess();
      this.setState({
        loading: false,
        isLoggingOut: false
      });
    }, 500);
  };
  // TODO: review and determine what to do with this function
  // handleSettings = () => {

  // }

  startProgress = () => {
    this.intervalId = setInterval(() => {
      this.setState(prevState => ({
        progress: prevState.progress + 1,
      }), () => {
        if (this.state.progress >= 100) {
          this.completeProgress();
          this.setState({ isLoading: false });
          clearInterval(this.intervalId);
        } else {
          this.ref.current.continuousStart();
        }
      });
    }, 5);
  };

  completeProgress = () => {
    this.ref.current.complete();
  };

  handleSearchChange = (e) => {
    console.log('search change:', e);
    this.setState({ search: e.target.value });
  };

  toggleHelpBox = () => {
    if (!this.state.helpBoxOpen) {
      this.props.fetchHelpConversations();
    }
    this.setState({ helpNotification: false, });
    this.setState(prevState => ({
      helpBoxOpen: !prevState.helpBoxOpen,
    }));
  };

  //========= Sidebar Functions ==========//

  //closes the right panel, informationSidebar and resets its states
  toggleInformationSidebar = () => {
    this.setState({
      informationSidebarOpen: false,
      checkingMessageID: null,
      documentSection: false,
      documentInfo: null,
      matterTitle: '',
      resetInformationSidebar: false,
      thumbsUpClicked: false,
      thumbsDownClicked: false,
    });
  };

  //closes left and right sidebars
  closeSidebars = () => {
    this.setState({ openSectionBar: false });
    this.closeHelpBox();
    if (this.state.informationSidebarOpen) {
      this.toggleInformationSidebar();
    }
  }

  //to handle the flag that resets the information in the informationSidebar
  resetInformationSidebar = () => {
    this.setState(prevState => ({ resetInformationSidebar: !prevState.resetInformationSidebar }));
  }

  //this one triggers when the "i" icon in a chat message is clicked
  messageInfo = (ID) => {

    let newState = {
      thumbsUpClicked: false,
      thumbsDownClicked: false,
      checkingMessageID: ID,
      informationSidebarOpen: true,
      documentSection: false,
      documentInfo: null,
      matterTitle: '',
      openSectionBar: false,
    };

    // if sidebar is open and checkingMessageID === actual clicked message,
    // and none of thumbs was active, then closes sidebar (because it means you clicked "I"
    // icon twice for the same message)
    if (this.state.informationSidebarOpen && ID === this.state.checkingMessageID &&
      !this.state.thumbsUpClicked && !this.state.thumbsDownClicked) {
      newState.informationSidebarOpen = false;
    }

    this.setState(newState);
    this.resetInformationSidebar();
  }

  // thumbs up handler from a chat message
  thumbsUp = (ID) => {

    this.setState({ thumbsDownClicked: false, openSectionBar: false, });

    // if thumbsUp was clicked for this message already, close sidebar
    if (this.state.thumbsUpClicked && this.state.checkingMessageID === ID) {
      this.setState({
        informationSidebarOpen: false,
        thumbsUpClicked: false,
        thumbsDownClicked: false
      });
    } else {
      //else, open (or keep open) sidebar, and fix states
      this.setState({
        thumbsUpClicked: true,
        thumbsDownClicked: false,
        documentSection: false,
        documentInfo: null,
        openSectionBar: false,
        checkingMessageID: ID,
        informationSidebarOpen: true
      });

    }
    this.resetInformationSidebar();

  };

  // thumbs down handler from a chat message
  thumbsDown = (ID) => {

    this.setState({ thumbsUpClicked: false, openSectionBar: false, });
    // if thumbsDown was clicked for this message already, close sidebar
    if (this.state.thumbsDownClicked && this.state.checkingMessageID === ID) {
      this.setState({
        informationSidebarOpen: false,
        thumbsUpClicked: false,
        thumbsDownClicked: false
      });
    } else {
      //else, open (or keep open) sidebar, and fix states
      this.setState({
        thumbsUpClicked: false,
        thumbsDownClicked: true,
        documentSection: false,
        documentInfo: null,
        openSectionBar: false,
        checkingMessageID: ID,
        informationSidebarOpen: true
      });
    }
    this.resetInformationSidebar();
  };

  // triggers when a document from a matter is clicked to display
  documentInfoSidebar = (documentInfo, matterTitle) => {
    this.setState({ openSectionBar: false });
    if (this.state.documentInfo !== documentInfo) {
      this.setState({
        informationSidebarOpen: true,
        checkingMessageID: null,
        thumbsUpClicked: false,
        thumbsDownClicked: false,
        documentSection: true,
        documentInfo: documentInfo,
        matterTitle: matterTitle,
      });
    } else {
      this.toggleInformationSidebar();
    }
    this.resetInformationSidebar();
  }


  // toggleSidebar = (e) => {
  //   $('.ui.sidebar').sidebar('toggle');
  // }

  //this is the handler that sets which section is opened in the section bar in the left
  handleMenuItemClick = (menu) => {
    const newState = {
      openMatters: false,
      openLibrary: false,
      openConversations: false,
    };

    // Update the state based on the menu item clicked
    switch (menu) {
      case 'home':
        this.setState({ openSectionBar: false });
        this.props.resetChat();
        break;
      case 'matters':
        if (this.state.openMatters && this.state.openSectionBar) {
          this.setState({ openSectionBar: false });
        } else {
          newState.openMatters = true;
          this.setState({ openSectionBar: true });
          this.props.resetChat();
        }
        break;
      case 'conversations':
        if (this.state.openConversations && this.state.openSectionBar) {
          this.setState({ openSectionBar: false });
        } else {
          newState.openConversations = true;
          this.setState({ openSectionBar: true });
          this.props.resetChat();
        }
        break;
      case 'library':
        if (this.state.openLibrary && this.state.openSectionBar) {
          this.setState({ openSectionBar: false });
          newState.openLibrary = true;
        } else {
          newState.openLibrary = true;
          this.setState({ openSectionBar: true });
          if (!this.state.openLibrary) {
            this.props.resetChat();
          }
        }
        break;
      default:
        console.error('Unknown menu item');
        return;
    }

    // Set the new state
    this.setState(newState);
  };
  closeHelpBox = () => {
    this.setState({ helpBoxOpen: false });
  }

<<<<<<< HEAD

  ResponseCapture = (action) => {
=======
  responseCapture = (action) => {
>>>>>>> fb0da42e
    const { id, isAdmin } = this.props.auth;
    const sound = new Audio(helpMessageSound);

    if (action.type == 'HelpMsgAdmin' && id == action.creator) {
      this.props.fetchHelpConversations();
      if (this.state.helpBoxOpen) {
        this.props.fetchHelpMessages(action.conversation_id);
      }
      //emit toast for user
      sound.play().catch((error) => {console.error('Failed to play sound: ', error);});
      toast('You have a message from an assistant!', helpMessageToastEmitter);
    }

    if (action.type == 'HelpMsgUser' && isAdmin) {
      this.setState({ helpConversationUpdate: action.conversation_id });
      this.props.fetchAdminHelpConversations();
      //emit toast for admin
<<<<<<< HEAD
      if(this.props.location.pathname !== '/settings/admin') {
        sound.play().catch((error) => {console.error('Failed to play sound: ', error);});
=======
      //console.log('ON RESPONSE: ', this.props.location);
      //if(this.props.location !== '/settings/admin') {
>>>>>>> fb0da42e
        toast(`An user sent a message asking for assistance`, helpMessageToastEmitter);
      }

    }

  }

  //====================================================//

  render() {

    // const {location, params, navigate} = this.props;
    // console.log('HERE LOCATION: ', location);
    const USER_IS_ADMIN = this.props.auth.isAdmin || false;
    const USER_IS_ALPHA = this.props.auth.isAlpha || false;
    const USER_IS_BETA = this.props.auth.isBeta || false;

    // const USER_IS_ADMIN = true;
    // const USER_IS_ALPHA = true;
    // const USER_IS_BETA = true;
    const {
      openSectionBar,
      resetInformationSidebar,
      checkingMessageID,
      thumbsUpClicked,
      thumbsDownClicked,
      documentSection,
      documentInfo,
      matterTitle,
      informationSidebarOpen,
    } = this.state;

    // const sidebarStyle = this.state.sidebarCollapsed ? { width: 'auto', position: 'relative' } : {position: 'relative'};
    const sidebarStyle = {
      minWidth: '300px',
      maxWidth: '300px',
      position: 'relative',
      display: 'flex',
      flexDirection: 'column',
      justifyContent: 'space-between',
      overflowY: 'auto',
      scrollbarGutter: 'stable both-edges',
    };

    const containerStyle = {
      margin: '1em 1em 0 1em',
      marginLeft: openSectionBar ? '1em' : 'calc(-300px + 1em)',
      transition: 'margin-left 0.5s ease-in-out',
      maxHeight: '97vh',
    };

    return (
      <jeeves-dashboard style={{ height: '100%' }} className='fade-in'>
        {/* <LoadingBar color="#f11946" progress={this.state.progress} /> */}
        {/* <Joyride steps={this.state.steps} /> */}
        {/* <div id="sidebar" attached="bottom" style={{ overflow: 'hidden', borderRadius: 0, height: '100vh', backgroundColor: '#eee' }}> */}
        <div attached="bottom" style={{ overflowX: 'hidden', borderRadius: 0, height: '100vh', backgroundColor: '#ffffff', display: 'flex' }}>
          {/* Small sidebar to the left, with the icons, always visible */}
          <Sidebar as={Menu} id="main-sidebar" animation='overlay' icon='labeled' inverted vertical visible size='huge' style={{ overflow: 'hidden' }} onClick={() => { this.toggleInformationSidebar(); this.closeHelpBox(); }}>
            <div>
              <Menu.Item as={Link} to="/" style={{ display: 'flex', flexDirection: 'row', justifyContent: 'center' }} onClick={() => this.props.resetChat()}>
                <Image src="/images/novo-cat-white.svg" style={{ height: 'auto', width: '75%', verticalAlign: 'top' }} />
              </Menu.Item>
              <Menu.Item as={Link} to="/" onClick={() => this.handleMenuItemClick('home')}>
                <Icon name='home' size='large' />
                <p className='icon-label'>Home</p>
              </Menu.Item>
              {(USER_IS_BETA || USER_IS_ALPHA || USER_IS_ADMIN) && (
                <Popup
                  mouseEnterDelay={USER_HINT_TIME_MS}
                  position='right center'
                  trigger={(
                    <Menu.Item as={Link} to='/matters' onClick={() => this.handleMenuItemClick('matters')}>
                      <Icon name='gavel' size='large' />
                      <p className='icon-label'>Matters</p>
                    </Menu.Item>
                  )}>
                  <Popup.Content>
                    <p>Upload notes, files, and more to give context to a matter</p>
                  </Popup.Content>
                </Popup>
              )}
              {ENABLE_CONVERSATION_SIDEBAR && (
                <Menu.Item as={Link} to="/conversations" onClick={() => this.handleMenuItemClick('conversations')}>
                  <Icon name='comment alternate outline' size='large' />
                  <p className='icon-label'>Conversations</p>
                </Menu.Item>
              )}
              <Menu.Item onClick={() => this.handleMenuItemClick('library')}>
                <Icon name='book' size='large' />
                <p className='icon-label'>Library</p>
              </Menu.Item>
              {ENABLE_CHANGELOG && (
                <Menu.Item as={Link} to='/updates'>
                  <Icon name='announcement' size='large' />
                  <p className='icon-label'>Updates</p>
                </Menu.Item>
              )}
              {/* USER_IS_ADMIN && (
                <Menu.Item as='a' onClick={() => this.handleMenuItemClick('library')}>
                <Icon name='lab' size='large' />
                <p className='icon-label'>Lab</p>
              </Menu.Item>
              ) */}
            </div>
            <div style={{ flexGrow: 1 }}></div> {/* Spacer */}
            {!this.state.openSectionBar && (
              <div className='expand-sidebar-arrow'>
                <Icon id='expand-sidebar-icon' name='caret right' size='large' white style={{ cursor: 'pointer' }} onClick={() => this.setState({ openSectionBar: true })} />
              </div>
            )}
            <div>
              {(this.props.auth.isAdmin) ? (
                <Menu.Item as={Link} to="/settings/admin" id='adminItem'>
                  <Icon name='key' size='large' />
                  <p className='icon-label'>Admin</p>
                </Menu.Item>) : null}
              <div className='settings-menu-container'>
                <Menu.Item as={Link} to="/settings" id='settingsItem'>
                  <Icon name='cog' size='large' />
                  <p className='icon-label'>Settings</p>
                </Menu.Item>
                <Menu.Item as={Link} onClick={this.handleLogout} id='logoutItem'>
                  <Icon name='log out' size='large' />
                  <p className='icon-label'>Log Out</p>
                </Menu.Item>
              </div>
            </div>
          </Sidebar>

          {/*SectionBar: bigger left sidebar that opens when we click on some of the sections */}
          <Sidebar as={Menu} animation='overlay' id="collapse-sidebar" icon='labeled' inverted vertical visible={openSectionBar} style={sidebarStyle} size='huge' onClick={() => { this.toggleInformationSidebar(); this.closeHelpBox(); }}>
            <div className='collapse-sidebar-arrow'>
              <Icon name='caret left' size='large' white style={{ cursor: 'pointer' }} onClick={() => this.setState({ openSectionBar: false })} />
            </div>
            <Menu.Item as={Link} to="/" style={{ paddingBottom: '0em', marginTop: '-1.5em' }}
              onClick={() => { this.setState({ openSectionBar: false }); this.props.resetChat() }}>
              <Header className='dashboard-header'>
                <div>
                  <div>
                    <Popup trigger={<Icon name='help' size='tiny' className='dashboard-help' />}>
                      <Popup.Header>Need Help?</Popup.Header>
                      <Popup.Content>
                        <p>Send us an email: <a href="mailto:support@jeeves.dev">support@trynovo.com</a></p>
                      </Popup.Content>
                    </Popup>
                    <Image src="/images/novo-text-white.svg" style={{ height: 'auto', width: '45%', verticalAlign: 'top' }} />
                  </div>
                  <div style={{ marginTop: '0.5em' }}>
                    <Popup trigger={<Icon name='circle' color='green' size='tiny' />}>
                      <Popup.Content>disconnected</Popup.Content>
                    </Popup>
                    <Popup trigger={<Label color='black' style={{ borderColor: 'transparent', backgroundColor: 'transparent' }}>{RELEASE_NAME}</Label>}>
                      <Popup.Content>{RELEASE_DESCRIPTION}</Popup.Content>
                    </Popup>
                  </div>
                </div>
              </Header>
            </Menu.Item>
            {this.state.openConversations && (
              <section className='fade-in'>
                <ConversationsList
                  resetChat={this.props.resetChat}
                  fetchConversations={this.props.fetchConversations}
                  auth={this.props.auth}
                  conversations={this.props.conversations}
                />
              </section>
            )}
            {this.state.openLibrary && (
              <section className='fade-in'>
                <LibraryList
                  resetChat={this.props.resetChat}
                  fetchConversations={this.props.fetchConversations}
                  auth={this.props.auth}
                  conversations={this.props.conversations}
                  searchGlobal={this.props.searchGlobal}
                  search={this.props.search}
                />
              </section>
            )}
            {this.state.openMatters && (
              <section className='fade-in'>
                <MattersList
                  matters={this.props.matters}
                  fetchMatters={this.props.fetchMatters}
                />
              </section>
            )}
            <div style={{ flexGrow: 1 }}></div> {/* Spacer */}
            <section>
              <Menu.Item style={{ borderBottom: 0 }}>
                <Bridge responseCapture={this.responseCapture} />
                <p style={{ marginTop: '2em' }}><small className="subtle">&copy; 2024 Legal Tools &amp; Technology, Inc.</small></p>
                {this.state.debug && <p><Label><strong>Status:</strong> {this.props.status || 'disconnected'}</Label></p>}
              </Menu.Item>
            </section>
          </Sidebar>

          <Container fluid style={containerStyle} onClick={() => this.closeSidebars()}>
            {this.state.debug ? (
              <div>
                <strong><code>isAdmin</code>:</strong> <span>{(this.props.isAdmin) ? 'yes' : 'no'}</span><br />
                <strong><code>isCompliant</code>:</strong> <span>{(this.props.isCompliant) ? 'yes' : 'no'}</span><br />
                <strong><code>auth</code>:</strong> <code>{(this.props.auth) ? JSON.stringify(this.props.auth, null, '  ') : 'undefined'}</code>
                {/* <strong><code>state.auth.isAdmin</code></strong> <span>{this.state.auth.isAdmin}</span>
                <strong><code>state.auth.isCompliant</code></strong> <span>{this.state.auth.isCompliant}</span> */}
              </div>
            ) : null}
            {this.state.isLoading ? null : (
              <Routes>
                <Route path="*" element={<Navigate to='/' replace />} />
                <Route path="/" element={
                  <Home
                    auth={this.props.auth}
                    fetchConversations={this.props.fetchConversations}
                    getMessages={this.props.getMessages}
                    submitMessage={this.props.submitMessage}
                    regenAnswer={this.props.regenAnswer}
                    onMessageSuccess={this.props.onMessageSuccess}
                    resetChat={this.props.resetChat}
                    chat={this.props.chat}
                    getMessageInformation={this.props.getMessageInformation}
                    resetInformationSidebar={this.resetInformationSidebar}
                    messageInfo={this.messageInfo}
                    thumbsUp={this.thumbsUp}
                    thumbsDown={this.thumbsDown}
                  />
                } />
                <Route path='/settings/library' element={<Library />} />
                <Route path="/updates" element={<Changelog />} />
                <Route path="/workspaces" element={<Workspaces />} />
                <Route path="/cases/:id" element={<CaseView fetchCase={this.props.fetchCase} cases={this.props.cases} getMessages={this.props.getMessages} submitMessage={this.props.submitMessage} fetchConversations={this.props.fetchConversations} onMessageSuccess={this.props.onMessageSuccess} resetChat={this.props.resetChat} chat={this.props.chat} regenAnswer={this.props.regenAnswer} getMessageInformation={this.props.getMessageInformation} resetInformationSidebar={this.resetInformationSidebar} messageInfo={this.messageInfo} thumbsUp={this.thumbsUp} thumbsDown={this.thumbsDown} />} />
                <Route path="/cases" element={<CaseHome cases={this.props.cases} fetchCases={this.props.fetchCases} searchCase={this.props.searchCase} chat={this.props.chat} resetChat={this.props.resetChat} getMessageInformation={this.props.getMessageInformation} />} />
                <Route path="/courts" element={<CourtHome courts={this.props.courts} fetchCourts={this.props.fetchCourts} searchCourt={this.props.searchCourt} chat={this.props.chat} />} />
                <Route path="/courts/:slug" element={<CourtView courts={this.props.courts} fetchCourt={this.props.fetchCourt} fetchCourts={this.props.fetchCourts} chat={this.props.chat} />} />
                {/**
                 * TODO: Add routes for judges, opinions, documents, people, reporters, jurisdictions, and volumes
                 * - [ ] Judges
                 * - [ ] Opinions
                 * - [ ] Documents
                 * - [ ] People
                 * - [ ] Volumes
                 * - [ ] Resolutions
                 */}
                <Route path="/statutes" element={<StatuteHome statutes={this.props.statutes} fetchStatutes={this.props.fetchStatutes} chat={this.props.chat} />} />
                <Route path="/judges" element={<JudgeHome judges={this.props.judges} fetchJudges={this.props.fetchJudges} chat={this.props.chat} />} />
                <Route path="/opinions" element={<OpinionHome opinions={this.props.opinions} fetchOpinions={this.props.fetchOpinions} chat={this.props.chat} />} />
                <Route path="/documents" element={<DocumentHome documents={this.props.documents} uploadDocument={this.props.uploadDocument} fetchDocuments={this.props.fetchDocuments} searchDocument={this.props.searchDocument} chat={this.props.chat} resetChat={this.props.resetChat} files={this.props.files} uploadFile={this.props.uploadFile} />} />
                <Route path="/documents/draft" element={<DocumentDrafter documents={this.props.documents} fetchDocument={this.props.fetchDocument} resetChat={this.props.resetChat} />} />
                <Route path="/documents/:id" element={<DocumentView documents={this.props.documents} fetchDocument={this.props.fetchDocument} resetChat={this.props.resetChat} />} />
                <Route path="/conversations/documents/:id" element={<DocumentNewChat {...this.props} documentInfoSidebar={this.documentInfoSidebar} resetInformationSidebar={this.resetInformationSidebar} messageInfo={this.messageInfo} thumbsUp={this.thumbsUp} thumbsDown={this.thumbsDown} />} />
                <Route path="/people" element={<PeopleHome people={this.props.people} fetchPeople={this.props.fetchPeople} chat={this.props.chat} />} />
                <Route path="/reporters" element={<ReporterHome reporters={this.props.reporters} fetchReporters={this.props.fetchReporters} searchReporter={this.props.searchReporter} chat={this.props.chat} />} />
                <Route path="/reporters/:id" element={<ReporterView reporters={this.props.reporters} fetchReporter={this.props.fetchReporter} />} />
                <Route path="/jurisdictions" element={<JurisdictionHome jurisdictions={this.props.jurisdictions} fetchJurisdictions={this.props.fetchJurisdictions} chat={this.props.chat} />} />
                <Route path="/volumes" element={<VolumeHome volumes={this.props.volumes} fetchVolumes={this.props.fetchVolumes} chat={this.props.chat} />} />
                <Route path="/conversations/:id" element={<Room conversation={this.props.conversation} conversations={this.props.conversations} fetchConversations={this.props.fetchConversations} fetchConversation={this.props.fetchConversation} chat={this.props.chat} getMessages={this.props.getMessages} submitMessage={this.props.submitMessage} resetChat={this.props.resetChat} regenAnswer={this.props.regenAnswer} getMessageInformation={this.props.getMessageInformation} conversationTitleEdit={this.props.conversationTitleEdit} resetInformationSidebar={this.resetInformationSidebar} messageInfo={this.messageInfo} thumbsUp={this.thumbsUp} thumbsDown={this.thumbsDown} documentInfoSidebar={this.documentInfoSidebar} documents={this.props.documents} fetchDocument={this.props.fetchDocument} />} />
                <Route path="/conversations" element={<Conversations conversations={this.props.conversations} fetchConversations={this.props.fetchConversations} getMessages={this.props.getMessages} submitMessage={this.props.submitMessage} onMessageSuccess={this.props.onMessageSuccess} chat={this.props.chat} resetChat={this.props.resetChat} regenAnswer={this.props.regenAnswer} auth={this.props.auth} getMessageInformation={this.props.getMessageInformation} resetInformationSidebar={this.resetInformationSidebar} messageInfo={this.messageInfo} thumbsUp={this.thumbsUp} thumbsDown={this.thumbsDown} />} />
                <Route path="/matters" element={<MattersHome {...this.props} conversations={this.props.conversations} fetchConversations={this.props.fetchConversations} getMessages={this.props.getMessages} submitMessage={this.props.submitMessage} onMessageSuccess={this.props.onMessageSuccess} chat={this.props.chat} resetChat={this.props.resetChat} regenAnswer={this.props.regenAnswer} auth={this.props.auth} getMessageInformation={this.props.getMessageInformation} />} />
                <Route path="/matters/new" element={<MattersNew fetchCourts={this.props.fetchCourts} fetchJurisdictions={this.props.fetchJurisdictions} jurisdictions={this.props.jurisdictions} courts={this.props.courts} matters={this.props.matters} createMatter={this.props.createMatter} />} />
                <Route path="/matters/:id" element={<MatterView fetchCourts={this.props.fetchCourts} fetchCourt={this.props.fetchCourt} fetchJurisdiction={this.props.fetchJurisdiction} fetchJurisdictions={this.props.fetchJurisdictions} jurisdictions={this.props.jurisdictions} courts={this.props.courts} matters={this.props.matters} fetchMatter={this.props.fetchMatter} fetchMatterConversations={this.props.fetchMatterConversations} matterConversations={this.props.matterConversations} addContext={this.props.addContext} removeFile={this.props.removeFile} removeNote={this.props.removeNote} editMatter={this.props.editMatter} conversations={this.props.conversations} fetchMatterFiles={this.props.fetchMatterFiles} fetchMatterNotes={this.props.fetchMatterNotes} auth={this.props.auth} documentInfoSidebar={this.documentInfoSidebar} />} />
                <Route path="/conversations/new/:matterID" element={<MatterNewChat {...this.props} />} />
                <Route path="/users/:username" element={<UserView {...this.props} />} />
                <Route path="/settings" element={<Settings {...this.props} auth={this.props.auth} login={this.props.login} />} />
                <Route path="/settings/admin" element={<AdminSettings {...this.props} helpConversationUpdate={this.state.helpConversationUpdate} fetchAdminStats={this.props.fetchAdminStats} resetHelpUpdated = {() => this.setState({helpConversationUpdate: 0})}/>} />
                <Route path="/contracts" element={<ContractHome {...this.props} fetchContract={this.props.fetchContract} fetchContracts={this.props.fetchContracts} />} />
                <Route path="/contracts/terms-of-use" element={<TermsOfUse {...this.props} fetchContract={this.props.fetchContract} />} />
              </Routes>
            )}
          </Container>
        </div>
        <div id='feedback-button'>
          {this.state.helpNotification ?
            (<Icon
              size='big'
              // name='question circle outline'
              name={this.state.helpBoxOpen ? 'close' : 'bell outline'}
              className='red jiggle-animation'
              onClick={() => this.toggleHelpBox()}
            />) :
            (<Icon
              size='big'
              // name='question circle outline'
              name={this.state.helpBoxOpen ? 'close' : 'question circle outline'}
              // id='feedback-button'
              className='grey'
              onClick={() => this.toggleHelpBox()}
            />)}
        </div>

        {/* <FeedbackBox
          open={this.state.helpBoxOpen}
          toggleHelpBox={this.toggleHelpBox}
          feedbackSection={true}
          sendFeedback={this.props.sendFeedback}
          feedback={this.props.feedback}
        /> */}
        <HelpBox
          open={this.state.helpBoxOpen}
          fetchHelpConversations={this.props.fetchHelpConversations}
          fetchHelpMessages={this.props.fetchHelpMessages}
          sendHelpMessage={this.props.sendHelpMessage}
          markMessagesRead={this.props.markMessagesRead}
          clearHelpMessages={this.props.clearHelpMessages}
          help={this.props.help}
          notification={this.state.helpNotification}
          stopNotification={() => this.setState({ helpNotification: false })}
        />

        <InformationSidebar
          visible={informationSidebarOpen}
          toggleInformationSidebar={this.toggleInformationSidebar}
          resetInformationSidebar={resetInformationSidebar}
          checkingMessageID={checkingMessageID}
          thumbsUpClicked={thumbsUpClicked}
          thumbsDownClicked={thumbsDownClicked}
          documentSection={documentSection}
          documentInfo={documentInfo}
          matterTitle={matterTitle}
          onClick={() => { this.setState({ openSectionBar: false }); this.closeHelpBox(); }}
        />

        <ToastContainer />
      </jeeves-dashboard>
    );
  }
}

function dashboard(props) {
  const location = useLocation();
  const params = useParams();
  const navigate = useNavigate();
  return <Dashboard {...{location, navigate, params}} {...props} />
}

module.exports = dashboard;<|MERGE_RESOLUTION|>--- conflicted
+++ resolved
@@ -424,12 +424,8 @@
     this.setState({ helpBoxOpen: false });
   }
 
-<<<<<<< HEAD
-
-  ResponseCapture = (action) => {
-=======
+
   responseCapture = (action) => {
->>>>>>> fb0da42e
     const { id, isAdmin } = this.props.auth;
     const sound = new Audio(helpMessageSound);
 
@@ -447,13 +443,8 @@
       this.setState({ helpConversationUpdate: action.conversation_id });
       this.props.fetchAdminHelpConversations();
       //emit toast for admin
-<<<<<<< HEAD
       if(this.props.location.pathname !== '/settings/admin') {
         sound.play().catch((error) => {console.error('Failed to play sound: ', error);});
-=======
-      //console.log('ON RESPONSE: ', this.props.location);
-      //if(this.props.location !== '/settings/admin') {
->>>>>>> fb0da42e
         toast(`An user sent a message asking for assistance`, helpMessageToastEmitter);
       }
 
