'use strict';

// Dependencies
const React = require('react');
const { Link, Navigate, Route, Routes, Switch } = require('react-router-dom');
// const LoadingBar = require('react-top-loading-bar');

// Semantic UI
const {
  Button,
  Card,
  Container,
  Header,
  Icon,
  Image,
  Label,
  Menu,
  Popup,
  Search,
  Segment,
  Sidebar,
} = require('semantic-ui-react');

const {
  BRAND_NAME,
  RELEASE_NAME,
  RELEASE_DESCRIPTION,
  ENABLE_CASE_SEARCH,
  ENABLE_COURT_SEARCH,
  ENABLE_JUDGE_SEARCH,
  ENABLE_OPINION_SEARCH,
  ENABLE_DOCUMENT_SEARCH,
  ENABLE_PERSON_SEARCH,
  ENABLE_JURISDICTION_SEARCH,
  ENABLE_REPORTER_SEARCH,
  ENABLE_STATUTE_SEARCH,
  ENABLE_VOLUME_SEARCH,
  ENABLE_LIBRARY
} = require('../constants');

// Components
const Home = require('./Home');
const CaseHome = require('./CaseHome');
const CaseView = require('./CaseView');
const CourtHome = require('./CourtHome');
const CourtView = require('./CourtView');
const JudgeHome = require('./JudgeHome');
const OpinionHome = require('./OpinionHome');
const DocumentHome = require('./DocumentHome');
const PeopleHome = require('./PeopleHome');
const VolumeHome = require('./VolumeHome');
const Workspaces = require('./Workspaces');
const Conversations = require('./Conversations');
const Room = require('./Room');
const Settings = require('./Settings');
const AdminSettings = require('./AdminSettings');
const TermsOfUse = require('./TermsOfUse');

// Fabric Bridge
const Bridge = require('./Bridge');

class Dashboard extends React.Component {
  constructor (props) {
    super(props);

    this.settings = Object.assign({
      debug: false,
      state: {
        loading: false,
        username: '(guest account)',
        search: '',
        sidebarCollapsed: false,
        sidebarVisible: true,
        progress: 0,
        isLoading: true,
        isLoggingOut: false,
        steps: [
          {
            target: '.my-first-step',
            content: 'This is my awesome feature!',
          },
          {
            target: '.my-other-step',
            content: 'This another awesome feature!',
          }
        ]
      }
    }, props);

    this.state = this.settings.state;
  }

  ref = () => {
    return React.createRef()
  }

  clickSelfIcon = () => {
    return (<Navigate to='/settings' />);
  }

  componentDidMount () {
    // this.startProgress();

    // $('.ui.sidebar').sidebar();

    this.props.fetchConversations();

    // Simulate a loading delay
    setTimeout(() => {
      // this.completeProgress();
      this.setState({ isLoading: false });
    }, 250);
  }

  handleLogout = () => {
    this.setState({
      loading: true,
      isLoggingOut: true
    });

    setTimeout(() => {
      this.props.onLogoutSuccess();
      this.setState({
        loading: false,
        isLoggingOut: false
      });
    }, 500);
  };

  handleSettings = () => {

  }

  handleSidebarToggle = () => {
    this.setState((prevState) => ({
      sidebarCollapsed: !prevState.sidebarCollapsed
    }));
  };

  startProgress = () => {
    this.intervalId = setInterval(() => {
      this.setState(prevState => ({
        progress: prevState.progress + 1,
      }), () => {
        if (this.state.progress >= 100) {
          this.completeProgress();
          this.setState({ isLoading: false });
          clearInterval(this.intervalId);
        } else {
          this.ref.current.continuousStart();
        }
      });
    }, 5);
  };

  completeProgress = () => {
    this.ref.current.complete();
  };

  handleSearchChange = (e) => {
    console.log('search change:', e);
    this.setState({ search: e.target.value });
  };

  toggleSidebar = (e) => {
    $('.ui.sidebar').sidebar('toggle');
  }

  render () {
    const sidebarStyle = this.state.sidebarCollapsed ? { width: 'auto' } : {};

    return (
      <jeeves-dashboard style={{ height: '100%' }} className='fade-in'>
        {/* <LoadingBar color="#f11946" progress={this.state.progress} /> */}
        {/* <Joyride steps={this.state.steps} /> */}
        <div id="sidebar" attached="bottom" style={{ overflow: 'hidden', borderRadius: 0, height: '100vh', backgroundColor: '#eee' }}>
          <Sidebar as={Menu} icon='labeled' inverted vertical visible={true} style={sidebarStyle} width='wide' size='huge'>
            <Menu.Item as={Link} to="/" style={{paddingBottom: '0em'}}>
              <Header className='dashboard-header'>
              <div>
                <Image src="/images/novo-logo-white.svg" style={{ height: 'auto', width: '45%', verticalAlign: 'top' }} />
<<<<<<< HEAD
                <Popup trigger={<Label color='black'style={{borderColor:'transparent', backgroundColor: 'transparent'}}>{RELEASE_NAME}</Label>}>
=======
                <Popup trigger={<Label color='black'style={{borderColor:'transparent', backgroundColor: 'transparent'}}><Icon name='circle' color='red' />{RELEASE_NAME}</Label>}>
>>>>>>> 1b8449d0
                  <Popup.Content>{RELEASE_DESCRIPTION}</Popup.Content>
                </Popup>
                </div>
                <Popup trigger={<Icon name='help' size='tiny' style={{ float: 'right', color: 'white' }} />}>
                  <Popup.Header>Need Help?</Popup.Header>
                  <Popup.Content>
                    <p>Send us an email: <a href="mailto:support@jeeves.dev">support@jeeves.dev</a></p>
                    {/* <p><strong>Call Chuck!</strong> +1 (d00) p00-d00p</p> */}
                  </Popup.Content>
                </Popup>
<<<<<<< HEAD

=======
>>>>>>> 1b8449d0
              </Header>
            </Menu.Item>
            {/* <Menu.Item>
              <jeeves-search fluid disabled placeholder='Find...' className="ui disabled search" title='Search is disabled.'>
                <div className="ui icon fluid input">
                  <input disabled autoComplete="off" placeholder="Find..." type="text" tabIndex="0" className="prompt" value={this.state.search} onChange={this.handleSearchChange} />
                  <i aria-hidden="true" className="search icon"></i>
                </div>
              </jeeves-search>
            </Menu.Item> */}
            <Menu.Item as={Link} to="/">
              <div><Icon name='home' /> {!this.state.sidebarCollapsed && 'Home'}</div>
            </Menu.Item>
            {ENABLE_STATUTE_SEARCH && (
              <Menu.Item as={Link} to='/statues'>
                <div><Icon name='user' /> {!this.state.sidebarCollapsed && 'Statutes'} <Label size='mini' color='green'>New!</Label></div>
              </Menu.Item>
            )}
            <Menu.Item as={Link} to="/conversations">
              <div><Icon name='quote left' /> {!this.state.sidebarCollapsed && 'Conversations'} {this.state.conversationAlert ? <Label size='mini' color='red'>!</Label>: null}</div>
            </Menu.Item>
            {ENABLE_CASE_SEARCH && (
              <Menu.Item as={Link} to='/cases'>
                <div><Icon name='briefcase' /> {!this.state.sidebarCollapsed && 'Cases'} <Label size='mini' color='green'>New!</Label></div>
              </Menu.Item>
            )}
            {ENABLE_COURT_SEARCH && (
              <Menu.Item as={Link} to='/courts'>
                <div><Icon name='university' /> {!this.state.sidebarCollapsed && 'Courts'} <Label size='mini' color='green'>New!</Label></div>
              </Menu.Item>
            )}
            {ENABLE_JUDGE_SEARCH && (
              <Menu.Item as={Link} to='/judges'>
                <div><Icon name='user' /> {!this.state.sidebarCollapsed && 'Judges'} <Label size='mini' color='green'>New!</Label></div>
              </Menu.Item>
            )}
            {ENABLE_OPINION_SEARCH && (
              <Menu.Item as={Link} to='/opinions'>
                <div><Icon name='balance scale' /> {!this.state.sidebarCollapsed && 'Opinions'} <Label size='mini' color='green'>New!</Label></div>
              </Menu.Item>
            )}
            {ENABLE_DOCUMENT_SEARCH && (
              <Menu.Item as={Link} to='/documents'>
                <div><Icon name='book' /> {!this.state.sidebarCollapsed && 'Documents'} <Label size='mini' color='green'>New!</Label></div>
              </Menu.Item>
            )}
            {ENABLE_LIBRARY && (
              <Menu.Item disabled>
                <div>
                  <Icon name='book' />
                  {!this.state.sidebarCollapsed && 'Library'}
                  &nbsp;<Label size='mini' color='orange'>disabled</Label>
                </div>
              </Menu.Item>
            )}
            {ENABLE_PERSON_SEARCH && (
              <Menu.Item as={Link} to='/people'>
                <div><Icon name='users' /> {!this.state.sidebarCollapsed && 'People'} <Label size='mini' color='green'>New!</Label></div>
              </Menu.Item>
            )}
            {ENABLE_REPORTER_SEARCH && (
              <Menu.Item as={Link} to='/reporters'>
                <div><Icon name='users' /> {!this.state.sidebarCollapsed && 'Reporters'} <Label size='mini' color='green'>New!</Label></div>
              </Menu.Item>
            )}
            {ENABLE_JURISDICTION_SEARCH && (
              <Menu.Item as={Link} to='/jurisdictions'>
                <div><Icon name='users' /> {!this.state.sidebarCollapsed && 'Jurisdictions'} <Label size='mini' color='green'>New!</Label></div>
              </Menu.Item>
            )}
            {ENABLE_VOLUME_SEARCH && (
              <Menu.Item as={Link} to='/volumes'>
                <div><Icon name='users' /> {!this.state.sidebarCollapsed && 'Volumes'} <Label size='mini' color='green'>New!</Label></div>
              </Menu.Item>
            )}
            {/* <Menu.Item disabled>
              <div><Icon name='law' /> {!this.state.sidebarCollapsed && 'Resolutions'} <Label size='mini' color='blue'>coming soon</Label></div>
            </Menu.Item> */}
            {/* <Menu.Item disabled as={Link} to="/workspaces">
              <div><Icon name='users' /> {!this.state.sidebarCollapsed && 'Workspaces'} <Label size='mini' color='blue'>coming soon</Label></div>
            </Menu.Item> */}
            {/* <Menu.Item as={Link} to="/" onClick={this.handleSidebarToggle}>
              <div><Icon name={this.state.sidebarCollapsed ? 'arrow right' : 'arrow left'} /> {this.state.sidebarCollapsed ? '' : 'Collapse'}</div>
            </Menu.Item> */}
            <Menu.Item as={Link} to="/settings">
              <div><Icon name='cog' /> {!this.state.sidebarCollapsed && 'Settings'}</div>
            </Menu.Item>
            {(this.props.auth.isAdmin) ? (<Menu.Item as={Link} to="/settings/admin">
              <div><Icon name='hammer' /> {!this.state.sidebarCollapsed && 'Admin'}</div>
            </Menu.Item>) : null}
            {/* <Menu.Item as={Link} to="/" onClick={this.handleLogout} loading={this.state.isLoggingOut}> */}
            <Menu.Item  onClick={this.handleLogout} loading={this.state.isLoggingOut}>
              <div><Icon name="sign-out" /> {!this.state.sidebarCollapsed && 'Logout'}</div>
            </Menu.Item>
            <Menu.Item style={{ borderBottom: 0 }}>
              <Bridge />
              {/* <p><small><Link to='/contracts/terms-of-use'>Terms of Use</Link></small></p> */}
              <p style={{ marginTop: '2em' }}><small className="subtle">&copy; 2023 Legal Tools &amp; Technology, Inc.</small></p>
              {this.state.debug && <p><Label><strong>Status:</strong> {this.props.status || 'disconnected'}</Label></p>}
            </Menu.Item>
          </Sidebar>
        </div>
        <div id="main-content" style={{ marginLeft: '350px', paddingRight: '1em' }}>
            <Container fluid style={{ margin: '1em 1em 0 1em' }}>
              {/* <Button className='mobile-only'><Icon name='ellipsis horizontal' /></Button> */}
              {this.state.debug ? (
                <div>
                  <strong><code>isAdmin</code>:</strong> <span>{(this.props.isAdmin) ? 'yes' : 'no'}</span><br />
                  <strong><code>isCompliant</code>:</strong> <span>{(this.props.isCompliant) ? 'yes' : 'no'}</span><br />
                  <strong><code>auth</code>:</strong> <code>{(this.props.auth) ? JSON.stringify(this.props.auth, null, '  ') : 'undefined'}</code>
                  {/* <strong><code>state.auth.isAdmin</code></strong> <span>{this.state.auth.isAdmin}</span>
                  <strong><code>state.auth.isCompliant</code></strong> <span>{this.state.auth.isCompliant}</span> */}
                </div>
              ) : null}
              {this.state.isLoading ? null : (
                <Routes>
                  <Route path="*" element={<Navigate to='/' replace />} />
                  <Route path="/" element={
                    <Home
                      auth={this.props.auth}
                      fetchConversations={this.props.fetchConversations}
                      getMessages={this.props.getMessages}
                      submitMessage={this.props.submitMessage}
                      regenAnswer={this.props.regenAnswer}
                      onMessageSuccess={this.props.onMessageSuccess}
                      resetChat={this.props.resetChat}
                      chat={this.props.chat}
                    />
                  } />
                  <Route path="/workspaces" element={<Workspaces />} />
                  <Route path="/cases/:id" element={<CaseView fetchCase={this.props.fetchCase} cases={this.props.cases} getMessages={this.props.getMessages} submitMessage={this.props.submitMessage} fetchConversations={this.props.fetchConversations} onMessageSuccess={this.props.onMessageSuccess} resetChat={this.props.resetChat} chat={this.props.chat} regenAnswer={this.props.regenAnswer}/>}/>
                  <Route path="/cases" element={<CaseHome cases={this.props.cases} fetchCases={this.props.fetchCases} chat={this.props.chat}/>} />
                  <Route path="/courts" element={<CourtHome courts={this.props.courts} fetchCourts={this.props.fetchCourts} chat={this.props.chat}/>} />
                  <Route path="/courts/:slug" element={<CourtView courts={this.props.courts} fetchCourts={this.props.fetchCourts} chat={this.props.chat}/>} />
                  {/**
                   * TODO: Add routes for judges, opinions, documents, people, reporters, jurisdictions, and volumes
                   * - [ ] Judges
                   * - [ ] Opinions
                   * - [ ] Documents
                   * - [ ] People
                   * - [ ] Reporters
                   * - [ ] Jurisdictions
                   * - [ ] Volumes
                   * - [ ] Resolutions
                   */}
                  <Route path="/judges" element={<JudgeHome judges={this.props.judges} fetchJudges={this.props.fetchJudges} chat={this.props.chat}/>} />
                  <Route path="/opinions" element={<OpinionHome opinions={this.props.opinions} fetchOpinions={this.props.fetchOpinions} chat={this.props.chat}/>} />
                  <Route path="/documents" element={<DocumentHome documents={this.props.documents} fetchDocuments={this.props.fetchDocuments} chat={this.props.chat}/>} />
                  <Route path="/people" element={<PeopleHome people={this.props.people} fetchPeople={this.props.fetchPeople} chat={this.props.chat}/>} />
                  <Route path="/reporters" element={<PeopleHome peoples={this.props.peoples} fetchPeople={this.props.fetchPeople} chat={this.props.chat}/>} />
                  <Route path="/jurisdictions" element={<PeopleHome peoples={this.props.peoples} fetchPeople={this.props.fetchPeople} chat={this.props.chat}/>} />
                  <Route path="/volumes" element={<VolumeHome volumes={this.props.volumes} fetchVolumes={this.props.fetchVolumes} chat={this.props.chat}/>} />
                  <Route path="/conversations/:id" element={<Room conversation={this.props.conversation} fetchConversation={this.props.fetchConversation} chat={this.props.chat} getMessages={this.props.getMessages} submitMessage={this.props.submitMessage} resetChat={this.props.resetChat} regenAnswer={this.props.regenAnswer}/>} />
                  <Route path="/conversations" element={<Conversations conversations={this.props.conversations} fetchConversations={this.props.fetchConversations} getMessages={this.props.getMessages} submitMessage={this.props.submitMessage} onMessageSuccess={this.props.onMessageSuccess}  chat={this.props.chat} resetChat={this.props.resetChat} regenAnswer={this.props.regenAnswer} auth={this.props.auth}/>} />
                  <Route path="/settings" element={<Settings {...this.props} auth={this.props.auth} login={this.props.login} />} />
                  <Route path="/settings/admin" element={<AdminSettings {...this.props} fetchAdminStats={this.props.fetchAdminStats} />} />
                  <Route path="/contracts/terms-of-use" element={<TermsOfUse {...this.props} fetchContract={this.props.fetchContract} />} />
                </Routes>
              )}
            </Container>
          </div>
      </jeeves-dashboard>
    );
  }
}

module.exports = Dashboard;<|MERGE_RESOLUTION|>--- conflicted
+++ resolved
@@ -179,11 +179,7 @@
               <Header className='dashboard-header'>
               <div>
                 <Image src="/images/novo-logo-white.svg" style={{ height: 'auto', width: '45%', verticalAlign: 'top' }} />
-<<<<<<< HEAD
-                <Popup trigger={<Label color='black'style={{borderColor:'transparent', backgroundColor: 'transparent'}}>{RELEASE_NAME}</Label>}>
-=======
                 <Popup trigger={<Label color='black'style={{borderColor:'transparent', backgroundColor: 'transparent'}}><Icon name='circle' color='red' />{RELEASE_NAME}</Label>}>
->>>>>>> 1b8449d0
                   <Popup.Content>{RELEASE_DESCRIPTION}</Popup.Content>
                 </Popup>
                 </div>
@@ -194,10 +190,6 @@
                     {/* <p><strong>Call Chuck!</strong> +1 (d00) p00-d00p</p> */}
                   </Popup.Content>
                 </Popup>
-<<<<<<< HEAD
-
-=======
->>>>>>> 1b8449d0
               </Header>
             </Menu.Item>
             {/* <Menu.Item>
