--- conflicted
+++ resolved
@@ -287,14 +287,8 @@
         {stepContext && (
           <section style={{ marginTop: '1rem' }} className='col-center'>
             <div>
-<<<<<<< HEAD
               <Header as='h2'>Describe Your Document</Header>
               <p>Tell Novo about your document.</p>
-=======
-              <Header as='h2' style={{textAlign: 'center'}}>Information</Header>
-              <p>Enter any information you can give us about the document you want to draft.</p>
-              <p>Provided information will help Novo to draft a better document for you</p>
->>>>>>> b592bb73
             </div>
             <Form style={{ width: '100%', marginTop: '1rem' }}>
               <TextArea value={content} name='content' placeholder='Tell us your ideas' rows={10} onChange={this.handleInputChange} />
@@ -314,17 +308,10 @@
           </section>
         )}
         {stepReview && (
-<<<<<<< HEAD
-          <section style={{ marginTop: '1rem', width: '75%' }} className='col-center'>
-            <div>
+          <section style={{ marginTop: '1rem', width: '80%' }} className='col-center'>
+            <div style={{width: '100%'}}>
               <Header as='h2' centered>Proposed Outline</Header>
               <p>Review the following outline to ensure its accuracy.  Feel free to modify, delete or add new sections before proceeding to the next phase.</p>
-=======
-          <section style={{ marginTop: '1rem', width: '80%' }} className='col-center'>
-            <div style={{width: '100%'}}>
-              <Header as='h2' textAlign='center'>Review Information</Header>
-              <p style={{textAlign: 'center'}}>Please review the information you provided, you can edit it by clicking in the information you want to change. Once You are ready press Draft Document to start.</p>
->>>>>>> b592bb73
             </div>
             <div style={{ display: 'flex', flexDirection: 'row', justifyContent: 'center', gap: '4em', alignItems: 'center', width: '100%', marginTop: '2em' }}>
               <Segment style={{ width: '50%', height: '55vh', margin: '0' }} disabled={outlineLoading}>
