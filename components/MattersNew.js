--- conflicted
+++ resolved
@@ -125,31 +125,9 @@
 
   selectJurisdiction = (value) => {
     const { courts } = this.props;
-<<<<<<< HEAD
-
-    this.setState({ jurisdiction_id: value, jurisdictionError: false });
-
-    if (courts.courts.length > 0) {
-      const filteredCourts = this.props.courts.courts.filter(court => court.jurisdiction_id === value);
-      const options = filteredCourts.map(instance => ({
-        key: instance.id,
-        value: instance.id,
-        text: instance.name
-      }));
-      options.sort((a, b) => a.text.localeCompare(b.text));
-      options.unshift({
-        key: 'none',
-        value: '',
-        text: 'None'
-      });
-      console.log('options', options);
-      this.setState({ courtsOptions: options });
-    }
-=======
     this.setState({ jurisdiction_id: value, jurisdictionError: false });
     //once the jurisdiction is selected, it looks for the courts related to that jurisdiction
     this.props.fetchCourtsByJurisdiction(value);
->>>>>>> 8c5b8d2d
   }
 
   render() {
@@ -286,11 +264,7 @@
                       selection
                       options={courtsOptions}
                       onChange={(e, { value }) => this.setState({ court_id: value })}
-<<<<<<< HEAD
-                      disabled={!this.state.jurisdiction_id}
-=======
                       disabled={!this.state.jurisdiction_id || this.props.courts.loading}
->>>>>>> 8c5b8d2d
                     />
                   </Table.Cell>
                   <Table.Cell />
