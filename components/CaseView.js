'use strict';

const marked = require('marked');

const React = require('react');
const {
  Link,
  useParams
} = require('react-router-dom');

const {
  Card,
  Dimmer,
  Grid,
  Header,
  Icon,
  Label,
  Loader,
  Segment
} = require('semantic-ui-react');

// const QueryForm = require('./QueryForm');
// const Feed = require('./Feed');

const CaseChat = require('./CaseChat');
const formatDate = require('../contracts/formatDate');

class CaseView extends React.Component {
  componentDidMount() {
    const { id } = this.props;
    const { message } = this.props.cases;
    this.props.resetChat();
    this.props.fetchCase(id);

  }

  componentDidUpdate(prevProps) {
    if (prevProps.id !== this.props.id) {
<<<<<<< HEAD
=======
      this.props.resetChat();
>>>>>>> c55c1102
      this.props.fetchCase(this.props.id);
    }

  }

  render() {
    const { id, loading, error, cases } = this.props;

    if (error) {
      return <div>Error: {error}</div>;
    }

    return (
      <Segment className='col-center' style={{maxHeight: '97vh'}}>
        <Segment fluid loading={this.props.cases.loading} className='case-info'>
          <Header as='h2'>{cases.current.short_name} ({cases.current.decision_date})</Header>
          <Header as='h3'>{cases.current.title}</Header>
          <Label.Group>
            <Label icon='calendar'>{formatDate(cases.current.decision_date)}</Label>
            <Label icon='law'>{cases.current.court_name}</Label>
            {(cases.current.jurisdiction_name) ? (
              <Label icon='law'>{cases.current.jurisdiction_name || ''}</Label>
            ) : null}
            {(cases.current.harvard_case_law_pdf) ? (
              <a href={cases.current.harvard_case_law_pdf} target='_blank'><Icon name='file pdf' /></a>
            ) : null}
          </Label.Group>
          {(cases.current.summary) ? (
            <div dangerouslySetInnerHTML={{ __html: marked.parse(cases.current.summary || '') }} />
          ) : (
            <Loader />
          )}
          <div style={{ marginTop: '1em' }}>
            <Header as='h6'>Metadata</Header>
            <code>
              <pre>
                @id: {id}<br />
                @ids:<br />
                &nbsp;&nbsp;PACER: {cases.current.pacer_case_id || 'unknown'}<br />
                &nbsp;&nbsp;harvard: {cases.current.harvard_case_law_id || 'unknown'}<br />
                &nbsp;&nbsp;courtlistener: {cases.current.courtlistener_id || 'unknown'}
              </pre>
            </code>
          </div>
        </Segment>
<<<<<<< HEAD
        <Grid columns='equal' style={{ marginRight: '0' }}>
=======
        <div style={{width: '100%'}}>
        <Grid columns='equal'>
>>>>>>> c55c1102
          <Grid.Row stretched>
            <Grid.Column>
              <Segment>
                <Header as='h4'>People</Header>
              </Segment>
            </Grid.Column>
            <Grid.Column>
              <Segment>
                <Header as='h4'>Cites</Header>
                <Header as='h4'>Cited By</Header>
              </Segment>
            </Grid.Column>
          </Grid.Row>
        </Grid>
        </div>
        <CaseChat
          fetchConversations={this.props.fetchConversations}
          getMessages={this.props.getMessages}
          submitMessage={this.props.submitMessage}
          regenAnswer={this.props.regenAnswer}
          onMessageSuccess={this.props.onMessageSuccess}
          resetChat={this.props.resetChat}
          chat={this.props.chat}
          includeFeed={true}
          isSending={loading}
          caseTitle={cases.current.title}
          caseID={id}
          getMessageInformation={this.props.getMessageInformation}
<<<<<<< HEAD
        />
      </fabric-container>
=======
          resetInformationSidebar={this.props.resetInformationSidebar}
          messageInfo={this.props.messageInfo}
          thumbsUp={this.props.thumbsUp}
          thumbsDown={this.props.thumbsDown}
        />
      </Segment>
>>>>>>> c55c1102
    );
  }

  toHTML() {
    return ReactDOMServer.renderToString(this.render());
  }
}

function Chat(props) {
  const { id } = useParams();
  return <CaseView id={id} {...props} />;
}

module.exports = Chat;<|MERGE_RESOLUTION|>--- conflicted
+++ resolved
@@ -36,10 +36,7 @@
 
   componentDidUpdate(prevProps) {
     if (prevProps.id !== this.props.id) {
-<<<<<<< HEAD
-=======
       this.props.resetChat();
->>>>>>> c55c1102
       this.props.fetchCase(this.props.id);
     }
 
@@ -85,12 +82,8 @@
             </code>
           </div>
         </Segment>
-<<<<<<< HEAD
-        <Grid columns='equal' style={{ marginRight: '0' }}>
-=======
         <div style={{width: '100%'}}>
         <Grid columns='equal'>
->>>>>>> c55c1102
           <Grid.Row stretched>
             <Grid.Column>
               <Segment>
@@ -119,17 +112,12 @@
           caseTitle={cases.current.title}
           caseID={id}
           getMessageInformation={this.props.getMessageInformation}
-<<<<<<< HEAD
-        />
-      </fabric-container>
-=======
           resetInformationSidebar={this.props.resetInformationSidebar}
           messageInfo={this.props.messageInfo}
           thumbsUp={this.props.thumbsUp}
           thumbsDown={this.props.thumbsDown}
         />
       </Segment>
->>>>>>> c55c1102
     );
   }
 
