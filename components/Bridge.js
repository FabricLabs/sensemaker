--- conflicted
+++ resolved
@@ -63,78 +63,9 @@
     // TODO: re-evaluate multiple connections
     this.connections.push(this.ws);
 
-<<<<<<< HEAD
     // Attach Event Handlers
     this.ws.onopen = this.onSocketOpen.bind(this);
     this.ws.onmessage = this.onSocketMessage.bind(this);
-=======
-    this.ws.onopen = () => {
-      this.attempts = 1;
-      const now = Date.now();
-      const message = Message.fromVector(['Ping', now.toString()]);
-      this.ws.send(message.toBuffer());
-    };
-
-    this.ws.onmessage = async (msg) => {
-      // TODO: faster!  converting ArrayBuffer to buffer etc. is slow (~4x)
-      if (!msg.data || !msg.data.arrayBuffer) {
-        const warning = `Message does not provide an ArrayBuffer:`;
-        console.debug('[BRIDGE]', 'No arraybuffer:', warning, msg);
-        // this.emit('warning', `${warning} ${msg}`);
-        return;
-      }
-
-      const array = await msg.data.arrayBuffer();
-      const buffer = Buffer.from(array);
-      const message = Message.fromBuffer(buffer);
-
-      // TODO: refactor @fabric/core/types/message to support arbitrary message types
-      // This will remove the need to parse before evaluating this switch
-      switch (message.type) {
-        default:
-          console.debug('[BRIDGE]', 'Unhandled message type:', message.type);
-          break;
-        case 'GenericMessage':
-          try {
-            const chunk = JSON.parse(message.body);
-
-            switch (chunk.type) {
-              case 'MessageStart':
-                const selector = `[data-message-id="` + chunk.message_id + `"]`;
-
-                setTimeout(() => {
-                  const target = document.querySelector(selector);
-                }, 250);
-
-                this.addJob('MessageStart', chunk);
-                break;
-              case 'MessageChunk':
-                this.addJob('MessageChunk', chunk);
-                break;
-              case 'HelpMsgUser':
-              case 'HelpMsgAdmin':
-                this.props.responseCapture(chunk);
-                break;
-              case 'IngestFile':
-              case 'IngestDocument':
-                this.props.responseCapture(chunk);
-                break;
-            }
-          } catch (exception) {
-            console.error('Could not process message:', exception);
-          }
-
-          break;
-      }
-
-      try {
-        const data = JSON.parse(msg.body);
-        this.setState({ data });
-      } catch (e) {
-        this.setState({ error: e });
-      }
-    };
->>>>>>> 31ed9c18
 
     this.ws.onerror = (error) => {
       console.error('[BRIDGE]', 'Error:', error);
@@ -268,7 +199,10 @@
             case 'HelpMsgAdmin':
               this.props.responseCapture(chunk);
               break;
-
+            case 'IngestFile':
+            case 'IngestDocument':
+              this.props.responseCapture(chunk);
+              break;
           }
         } catch (exception) {
           console.error('Could not process message:', exception);
