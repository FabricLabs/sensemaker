'use strict';

const {
  BRAND_NAME
} = require('../constants');

const debounce = require('lodash.debounce');
const fetch = require('cross-fetch');

const React = require('react');
const ReactDOMServer = require('react-dom/server');
const { Link } = require('react-router-dom');

const {
  Search
} = require('semantic-ui-react');

const formatDate = require('../contracts/formatDate');

class LibrarySearch extends React.Component {
  constructor(settings = {}) {
    super(settings);
    this.state = {
      searchQuery: '', 
      filteredResults: {}, // Should be an object
      loading: false,
      results: null,
    };
  }

  componentDidMount = () => {
  }

  componentDidUpdate = (prevProps) => {
    
    const {search} = this.props;
    if(prevProps.search != search){
      if(!search.searching && !search.error && this.state.loading){
        this.setState({filteredResults: search.result.results, loading: false});
      }
    }
<<<<<<< HEAD
  }

  handleSearchChange = debounce(async (query) => {
    this.setState({ loading: true });
    this.props.searchGlobal(query);  
  }, 1000);
=======
  }, 250);
>>>>>>> 092ac2a9

  // renderResults() {
  //   const { filteredResults } = this.state;
  //   console.log(filteredResults);
  //   if (Object.keys(filteredResults).length > 0) {
  //     const categories = Object.keys(filteredResults).map(category => ({
  //       name: category,
  //       results: Array.isArray(filteredResults[category]) ? filteredResults[category].map(item => ({
  //         title: item.title,
  //         description: item.description,
  //       })) : [],
  //     }));
  //     console.log("categorias", categories);
  //     return categories;
  //   } else return [];
  // }

  renderResults = () => {
    const { filteredResults } = this.state;
    // Check if there are any results and specifically if there are any 'cases'
    if (Object.keys(filteredResults).length > 0 && filteredResults['cases'] && filteredResults['cases'].length >0) {
        // Directly work with 'cases' category
        const casesCategory = [{
            name: 'cases',
            results: Array.isArray(filteredResults['cases']) ? filteredResults['cases'].map(item => ({
                title: <Link to={"/cases/" + item.id} style={{fontSize: '0.8em', margin: '0'}}>{item.short_name}</Link>,
                description: <p style={{fontSize:'0.7em'}}>{item.title}</p>,
            })) : [],
        }];
        return casesCategory;
    } else return [];
}

  render() {
    const { loading } = this.state;
    
    return (
      <Search
        id='global-search'
        name='query'
        autoComplete='off'
        placeholder='Find...'
        category
        // size='tiny'
        loading={loading}
        value={this.state.searchQuery}
        results={this.renderResults()}
        onSearchChange={(e) => {
          const query = e.target.value;
          this.setState({ searchQuery: query });
          this.handleSearchChange(query); // Call the debounce function with the query
        }}
      />
    );
  }

  _toHTML() {
    return ReactDOMServer.renderToString(this.render());
  }

  toHTML() {
    return this._toHTML();
  }
}

module.exports = LibrarySearch;<|MERGE_RESOLUTION|>--- conflicted
+++ resolved
@@ -21,7 +21,7 @@
   constructor(settings = {}) {
     super(settings);
     this.state = {
-      searchQuery: '', 
+      searchQuery: '',
       filteredResults: {}, // Should be an object
       loading: false,
       results: null,
@@ -32,23 +32,19 @@
   }
 
   componentDidUpdate = (prevProps) => {
-    
+
     const {search} = this.props;
     if(prevProps.search != search){
       if(!search.searching && !search.error && this.state.loading){
         this.setState({filteredResults: search.result.results, loading: false});
       }
     }
-<<<<<<< HEAD
   }
 
   handleSearchChange = debounce(async (query) => {
     this.setState({ loading: true });
-    this.props.searchGlobal(query);  
+    this.props.searchGlobal(query);
   }, 1000);
-=======
-  }, 250);
->>>>>>> 092ac2a9
 
   // renderResults() {
   //   const { filteredResults } = this.state;
@@ -84,7 +80,7 @@
 
   render() {
     const { loading } = this.state;
-    
+
     return (
       <Search
         id='global-search'
