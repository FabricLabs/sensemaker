--- conflicted
+++ resolved
@@ -74,13 +74,8 @@
           </Menu.Item>
         )} */}
         {(USER_IS_ALPHA || USER_IS_ADMIN) && (
-<<<<<<< HEAD
-          <Menu.Item className='col-center'>
-            <LibrarySearch auth={this.props.auth} />
-=======
           <Menu.Item style={{display:'flex', alignItems: 'center', paddingRight: '0', paddingLeft:'0'}}>
             <LibrarySearch auth={this.props.auth} searchGlobal={this.props.searchGlobal} search={this.props.search}/>
->>>>>>> e6234a4c
           </Menu.Item>
         )}
         <Menu.Item as={Link} to='/conversations'>
