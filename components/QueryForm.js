--- conflicted
+++ resolved
@@ -64,7 +64,6 @@
 
   componentWillUnmount () {
     this.props.resetChat();
-    clearInterval(this.watcher); //ends de sync in case you switch to other component
 
     this.setState({
       chat: {
@@ -235,10 +234,6 @@
       maxHeight: 'calc(100vh - 5rem)', // Set a maximum height
       overflowY: 'auto',
       transition: 'max-height 1s',
-<<<<<<< HEAD
-=======
-
->>>>>>> e6f7e4be
     } : {
       // height: 0,
       // overflow: 'hidden',
