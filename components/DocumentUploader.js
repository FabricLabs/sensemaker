--- conflicted
+++ resolved
@@ -84,11 +84,7 @@
       <Form className='documents-upload-form'>
         <Form.Field>
           <div style={{ maxWidth: '500px', gap: '0.5em', display: 'flex' }}>
-<<<<<<< HEAD
-            <Input type='file' name='file' onChange={this.handleFileChange} style={{cursor: 'pointer'}}/>
-=======
-            <Input type='file' name='file' accept={ALLOWED_UPLOAD_TYPES.join(',')} onChange={this.handleFileChange} />
->>>>>>> 17a86513
+            <Input type='file' name='file' accept={ALLOWED_UPLOAD_TYPES.join(',')} onChange={this.handleFileChange} style={{cursor: 'pointer'}}/>
             <Button
               icon='upload'
               disabled={!this.state.file}
