--- conflicted
+++ resolved
@@ -35,13 +35,9 @@
   people: personReducer,
   opinions: opinionReducer,
   judges: judgeReducer,
-<<<<<<< HEAD
-  volumes: volumeReducer
-=======
   volumes: volumeReducer,
   inquiries: inquiriesReducer,
   invitation: invitationReducer
->>>>>>> 0f682f0b
 });
 
 module.exports = createStore(rootReducer, applyMiddleware(thunkMiddleware));