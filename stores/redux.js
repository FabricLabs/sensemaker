'use strict';

// Dependencies
const { createStore, combineReducers, applyMiddleware } = require('redux');
const thunkMiddleware = require('redux-thunk').default;

// Reducers
const adminReducer = require('../reducers/adminReducer');
const authReducer = require('../reducers/authReducer');
const bridgeReducer = require('../reducers/bridgeReducer');
const caseReducer = require('../reducers/caseReducer');
const chatReducer = require('../reducers/chatReducer');
const contractReducer = require('../reducers/contractReducer');
const conversationReducer = require('../reducers/conversationReducer');
const courtReducer = require('../reducers/courtReducer');
const documentReducer = require('../reducers/documentReducer');
const inquiriesReducer = require('../reducers/inquiriesReducer');
const invitationReducer = require('../reducers/invitationReducer');
const personReducer = require('../reducers/personReducer');
const opinionReducer = require('../reducers/opinionReducer');
const judgeReducer = require('../reducers/judgeReducer');
const volumeReducer = require('../reducers/volumeReducer');

// Root
const rootReducer = combineReducers({
  auth: authReducer,
  bridge: bridgeReducer,
  cases: caseReducer,
  chat: chatReducer,
  contracts: contractReducer,
  conversations: conversationReducer,
  courts: courtReducer,
  documents: documentReducer,
  stats: adminReducer,
  people: personReducer,
<<<<<<< HEAD
  volumes: volumeReducer,
  inquiries: inquiriesReducer,
  invitation: invitationReducer
=======
  opinions: opinionReducer,
  judges: judgeReducer,
  volumes: volumeReducer
>>>>>>> 62f53d8d
});

module.exports = createStore(rootReducer, applyMiddleware(thunkMiddleware));<|MERGE_RESOLUTION|>--- conflicted
+++ resolved
@@ -33,15 +33,9 @@
   documents: documentReducer,
   stats: adminReducer,
   people: personReducer,
-<<<<<<< HEAD
-  volumes: volumeReducer,
-  inquiries: inquiriesReducer,
-  invitation: invitationReducer
-=======
   opinions: opinionReducer,
   judges: judgeReducer,
   volumes: volumeReducer
->>>>>>> 62f53d8d
 });
 
 module.exports = createStore(rootReducer, applyMiddleware(thunkMiddleware));