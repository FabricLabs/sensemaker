{
  "name": "@jeeves/core",
  "version": "0.1.0-dev",
  "description": "crawl and aggregate data.",
  "main": "services/jeeves.js",
  "scripts": {
    "build": "npm run build:semantic && npm run build:browser",
    "build:browser": "node scripts/build.js",
    "build:semantic": "# cd libraries/semantic && npx gulp build && cd ../..",
    "coverage": "c8 npm test",
    "dev": "npm run build && npx concurrently \"npm run watch\" \"npm start\"",
    "docs": "npm run make:docs && npm run serve:docs",
    "make:api": "jsdoc2md --configure jsdoc.json --files types/*.js services/*.js README.md > API.md",
    "make:browser": "npm run build:browser",
    "make:coverage": "npm run coverage && c8 report --reporter html",
    "reports": "npm run report:install && npm run report:todo",
    "make:docs": "npm run make:api && node_modules/.bin/jsdoc -c jsdoc.json services/**.js types/**.js node_modules/@fabric/core/types/service.js DEVELOPERS.md -d docs/ && glob-run js-beautify --indent-size 2 -r docs/**.html",
    "report:coverage": "npm run make:coverage && c8 report --reporter=text-lcov > reports/coverage.lcov",
    "report:install": "rm -rf node_modules && echo \"\n\" > package-lock.json && echo \"$ npm i\" > reports/install.log && npm i >> reports/install.log",
    "report:todo": "grep --exclude package.json --exclude-dir=.git --exclude-dir=_book --exclude-dir=stores --exclude-dir=assets --exclude-dir=node_modules --exclude-dir=reports --exclude-dir=coverage --exclude-dir=docs -rEI \"TODO|FIXME\" . | sed 's/\\([^:]*:\\)[ ]*/\\1 /' > reports/TODO.txt",
    "serve:docs": "fabric-http docs",
    "setup": "knex migrate:latest",
    "start": "npm run build && node scripts/node.js",
    "test": "mocha tests",
    "upgrade": "knex migrate:latest",
    "watch": "rollup -c -w"
  },
  "repository": {
    "type": "git",
    "url": "https://github.com/FabricLabs/sensemaker.git"
  },
  "keywords": [
    "aggregation",
    "ai",
    "artificial intelligence",
    "bitcoin",
    "cryptocurrency",
    "ethereum",
    "fabric",
    "intelligence",
    "lightning",
    "machine learning",
    "media",
    "network",
    "networking",
    "neural networks",
    "payments",
    "social media",
    "social network",
    "social"
  ],
  "author": "Legal Tools & Technology, Inc.",
  "license": "UNLICENSED",
  "bugs": {
    "url": "https://github.com/lttinc/jeeves.dev/issues"
  },
  "homepage": "https://jeeves.dev",
  "dependencies": {
    "@babel/register": "7.22.5",
    "@fabric/core": "FabricLabs/fabric#feature/v0.1.0-RC1",
    "@fabric/http": "FabricLabs/fabric-http#feature/graphql",
    "@fabric/matrix": "FabricLabs/fabric-matrix#feature/v0.1.0-RC1",
    "assert-browserify": "2.0.0",
    "babel-loader": "8.2.5",
    "bcrypt": "5.1.0",
    "bitcoinjs-lib": "5.2.0",
    "browserify-fs": "1.0.0",
    "crypto-browserify": "3.12.0",
<<<<<<< HEAD
    "fast-json-patch": "3.1.0",
    "fomantic-ui": "2.9.3",
=======
    "fast-json-patch": "3.1.1",
    "fomantic-ui": "^2.9.3",
>>>>>>> 2eba0bbc
    "jsdom": "22.1.0",
    "knex": "2.4.2",
    "knex-paginate": "3.1.1",
    "levelgraph": "3.0.0",
    "lodash.debounce": "4.0.8",
    "lodash.merge": "4.6.2",
    "mysql2": "3.4.0",
    "node-util": "0.0.1",
    "openai": "4.20.1",
    "path-browserify": "1.0.1",
    "pg": "8.11.3",
    "querystring-es3": "0.2.1",
    "react": "18.2.0",
    "react-dom": "18.2.0",
    "react-redux": "8.1.0",
    "react-router-dom": "6.13.0",
    "react-simple-star-rating": "5.1.7",
    "react-textarea-autosize": "8.5.3",
    "react-top-loading-bar": "2.3.1",
    "redux": "4.2.1",
    "redux-thunk": "2.4.2",
    "sqlite3": "5.1.6",
    "stream-browserify": "3.0.0"
  },
  "devDependencies": {
    "@babel/preset-env": "7.22.5",
    "@babel/preset-react": "7.17.12",
    "@observablehq/plot": "0.5.0",
    "@rollup/plugin-babel": "5.3.1",
    "@rollup/plugin-commonjs": "22.0.0",
    "@rollup/plugin-json": "4.1.0",
    "@rollup/plugin-node-resolve": "13.3.0",
    "@rollup/plugin-replace": "4.0.0",
    "@rollup/plugin-url": "7.0.0",
    "c8": "7.13.0",
    "gulp": "4.0.2",
    "jsdoc-to-markdown": "7.1.1",
    "mocha": "10.0.0",
    "rollup": "2.74.1",
    "rollup-plugin-import-css": "3.0.3",
    "rollup-plugin-livereload": "2.0.5",
    "rollup-plugin-polyfill-node": "0.9.0",
    "rollup-plugin-serve": "1.1.0",
    "semantic-ui-css": "2.5.0",
    "semantic-ui-react": "2.1.4",
    "why-is-node-running": "2.2.2"
  }
}<|MERGE_RESOLUTION|>--- conflicted
+++ resolved
@@ -66,13 +66,8 @@
     "bitcoinjs-lib": "5.2.0",
     "browserify-fs": "1.0.0",
     "crypto-browserify": "3.12.0",
-<<<<<<< HEAD
-    "fast-json-patch": "3.1.0",
-    "fomantic-ui": "2.9.3",
-=======
     "fast-json-patch": "3.1.1",
     "fomantic-ui": "^2.9.3",
->>>>>>> 2eba0bbc
     "jsdom": "22.1.0",
     "knex": "2.4.2",
     "knex-paginate": "3.1.1",
