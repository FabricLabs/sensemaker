--- conflicted
+++ resolved
@@ -5,14 +5,6 @@
 'use strict';
 
 // Dependencies
-<<<<<<< HEAD
-// import * as React from 'react';
-// import { createRoot } from 'react-dom/client';
-
-// Components
-// import Sensemaker from '../components/Sensemaker';
-import * as FabricChatBar from '@fabric/http/components/FabricChatBar';
-=======
 const React = require('react');
 const ReactDOM = require('react-dom/client');
 const { Provider, connect } = require('react-redux');
@@ -22,7 +14,6 @@
 
 // Components
 const JeevesUI = require('../components/JeevesUI');
->>>>>>> 2e8b7359
 
 // Settings
 const settings = {
@@ -40,21 +31,6 @@
   customElements.define('fabric-chat-bar', FabricChatBar);
 
   window.addEventListener('load', async () => {
-<<<<<<< HEAD
-    console.log('loaded!');
-
-    const container = document.getElementById('fabric-application-root');
-    // const root = createRoot(container);
-
-    const chatbar = document.createElement('fabric-chat-bar');
-
-    chatbar.style = 'position: absolute; bottom: 1em;';
-
-    container.append(chatbar);
-
-    // root.render(<Sensemaker state={input} />);
-  });
-=======
     console.debug('[JEEVES]', 'Window loaded!');
     // TODO: restore fabric-chat-bar
     // TODO: consider localforage
@@ -113,7 +89,6 @@
   // Render
   const container = document.getElementById('application-target');
   const root = ReactDOM.createRoot(container);
->>>>>>> 2e8b7359
 
   console.debug('[JEEVES]', 'Rendering UI...');
   root.render(
